// Licensed to Elasticsearch B.V. under one or more contributor
// license agreements. See the NOTICE file distributed with
// this work for additional information regarding copyright
// ownership. Elasticsearch B.V. licenses this file to you under
// the Apache License, Version 2.0 (the "License"); you may
// not use this file except in compliance with the License.
// You may obtain a copy of the License at
//
//     http://www.apache.org/licenses/LICENSE-2.0
//
// Unless required by applicable law or agreed to in writing,
// software distributed under the License is distributed on an
// "AS IS" BASIS, WITHOUT WARRANTIES OR CONDITIONS OF ANY
// KIND, either express or implied.  See the License for the
// specific language governing permissions and limitations
// under the License.

package benchmark

import (
	"context"
	"fmt"

	awssdk "github.com/aws/aws-sdk-go-v2/aws"
	"github.com/elastic/beats/v7/x-pack/libbeat/common/aws"
	"github.com/elastic/elastic-agent-autodiscover/kubernetes"
	"github.com/elastic/elastic-agent-libs/logp"

	"github.com/elastic/cloudbeat/config"
	"github.com/elastic/cloudbeat/dataprovider"
	"github.com/elastic/cloudbeat/dataprovider/providers/cloud"
	"github.com/elastic/cloudbeat/dataprovider/providers/k8s"
	"github.com/elastic/cloudbeat/resources/fetching"
	"github.com/elastic/cloudbeat/resources/fetching/factory"
	"github.com/elastic/cloudbeat/resources/fetching/registry"
	"github.com/elastic/cloudbeat/resources/providers/awslib"
	"github.com/elastic/cloudbeat/uniqueness"
)

type EKS struct {
	AWSCfgProvider         awslib.ConfigProviderAPI
	AWSIdentityProvider    awslib.IdentityProviderGetter
	AWSMetadataProvider    awslib.MetadataProvider
	EKSClusterNameProvider awslib.EKSClusterNameProviderAPI
	ClientProvider         k8s.ClientGetterAPI

	leaderElector uniqueness.Manager
}

func (k *EKS) Initialize(ctx context.Context, log *logp.Logger, cfg *config.Config, ch chan fetching.ResourceInfo) (registry.Registry, dataprovider.CommonDataProvider, dataprovider.IdProvider, error) {
	if err := k.checkDependencies(); err != nil {
		return nil, nil, nil, err
	}

	kubeClient, err := k.ClientProvider.GetClient(log, cfg.KubeConfig, kubernetes.KubeClientOptions{})
	if err != nil {
		return nil, nil, nil, fmt.Errorf("failed to create kubernetes client: %w", err)
	}

	benchmarkHelper := NewK8sBenchmarkHelper(log, cfg, kubeClient)
	k.leaderElector = uniqueness.NewLeaderElector(log, kubeClient)

	awsConfig, awsIdentity, err := k.getEksAwsConfig(ctx, cfg)
	if err != nil {
		return nil, nil, nil, fmt.Errorf("failed to initialize AWS config: %w", err)
	}

	clusterNameProvider := k8s.EKSClusterNameProvider{
		AwsCfg:              awsConfig,
		EKSMetadataProvider: k.AWSMetadataProvider,
		ClusterNameProvider: k.EKSClusterNameProvider,
		KubeClient:          kubeClient,
	}
	dp, err := benchmarkHelper.GetK8sDataProvider(ctx, clusterNameProvider)
	if err != nil {
		return nil, nil, nil, fmt.Errorf("failed to create k8s data provider: %w", err)
	}

	idp, err := benchmarkHelper.GetK8sIdProvider(ctx)
	if err != nil {
		return nil, nil, nil, fmt.Errorf("failed to create k8s id provider: %w", err)
	}

<<<<<<< HEAD
	return registry.NewRegistry(
		log,
		registry.WithFetchersMap(factory.NewCisEksFactory(log, awsConfig, ch, k.leaderElector, kubeClient, awsIdentity)),
	), dp, nil
=======
	return registry.NewRegistry(log, factory.NewCisEksFactory(log, awsConfig, ch, k.leaderElector, kubeClient, awsIdentity)), dp, idp, nil
>>>>>>> f919fb6f
}

func (k *EKS) Run(ctx context.Context) error { return k.leaderElector.Run(ctx) }
func (k *EKS) Stop()                         { k.leaderElector.Stop() }

func (k *EKS) getEksAwsConfig(ctx context.Context, cfg *config.Config) (awssdk.Config, *cloud.Identity, error) {
	if cfg.CloudConfig == (config.CloudConfig{}) || cfg.CloudConfig.Aws.Cred == (aws.ConfigAWS{}) {
		// Optional for EKS
		return awssdk.Config{}, nil, nil
	}

	awsCfg, err := k.AWSCfgProvider.InitializeAWSConfig(ctx, cfg.CloudConfig.Aws.Cred)
	if err != nil {
		return awssdk.Config{}, nil, fmt.Errorf("failed to initialize AWS credentials: %w", err)
	}

	identity, err := k.AWSIdentityProvider.GetIdentity(ctx, *awsCfg)
	if err != nil {
		return awssdk.Config{}, nil, fmt.Errorf("failed to get AWS identity: %w", err)
	}

	return *awsCfg, identity, nil
}

func (k *EKS) checkDependencies() error {
	if k.AWSCfgProvider == nil {
		return fmt.Errorf("aws config provider is uninitialized")
	}
	if k.AWSIdentityProvider == nil {
		return fmt.Errorf("aws identity provider is uninitialized")
	}
	if k.ClientProvider == nil {
		return fmt.Errorf("kubernetes client provider is uninitialized")
	}
	if k.EKSClusterNameProvider == nil {
		return fmt.Errorf("eks cluster name provider is uninitialized")
	}
	if k.AWSMetadataProvider == nil {
		return fmt.Errorf("aws metadata provider is uninitialized")
	}
	return nil
}<|MERGE_RESOLUTION|>--- conflicted
+++ resolved
@@ -81,14 +81,10 @@
 		return nil, nil, nil, fmt.Errorf("failed to create k8s id provider: %w", err)
 	}
 
-<<<<<<< HEAD
 	return registry.NewRegistry(
 		log,
 		registry.WithFetchersMap(factory.NewCisEksFactory(log, awsConfig, ch, k.leaderElector, kubeClient, awsIdentity)),
-	), dp, nil
-=======
-	return registry.NewRegistry(log, factory.NewCisEksFactory(log, awsConfig, ch, k.leaderElector, kubeClient, awsIdentity)), dp, idp, nil
->>>>>>> f919fb6f
+	), dp, idp, nil
 }
 
 func (k *EKS) Run(ctx context.Context) error { return k.leaderElector.Run(ctx) }
