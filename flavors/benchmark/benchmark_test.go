// Licensed to Elasticsearch B.V. under one or more contributor
// license agreements. See the NOTICE file distributed with
// this work for additional information regarding copyright
// ownership. Elasticsearch B.V. licenses this file to you under
// the Apache License, Version 2.0 (the "License"); you may
// not use this file except in compliance with the License.
// You may obtain a copy of the License at
//
//     http://www.apache.org/licenses/LICENSE-2.0
//
// Unless required by applicable law or agreed to in writing,
// software distributed under the License is distributed on an
// "AS IS" BASIS, WITHOUT WARRANTIES OR CONDITIONS OF ANY
// KIND, either express or implied.  See the License for the
// specific language governing permissions and limitations
// under the License.

package benchmark

import (
	"context"
	"errors"
	"fmt"
	"testing"

	"github.com/elastic/cloudbeat/resources/providers/gcplib"

	awssdk "github.com/aws/aws-sdk-go-v2/aws"
	"github.com/aws/aws-sdk-go-v2/credentials"
	"github.com/elastic/beats/v7/x-pack/libbeat/common/aws"
	"github.com/stretchr/testify/assert"
	"github.com/stretchr/testify/mock"
	"github.com/stretchr/testify/require"
	core_v1 "k8s.io/api/core/v1"
	metav1 "k8s.io/apimachinery/pkg/apis/meta/v1"
	k8sfake "k8s.io/client-go/kubernetes/fake"

	"github.com/elastic/cloudbeat/config"
	cloud_dataprovider "github.com/elastic/cloudbeat/dataprovider/providers/cloud"
	"github.com/elastic/cloudbeat/dataprovider/providers/k8s"
	"github.com/elastic/cloudbeat/resources/fetching"
	"github.com/elastic/cloudbeat/resources/providers/awslib"
	"github.com/elastic/cloudbeat/resources/utils/testhelper"
)

func TestNewBenchmark(t *testing.T) {
	t.Setenv("NODE_NAME", "node-name")

	tests := []struct {
		name    string
		cfg     *config.Config
		wantErr bool
		want    []string
	}{
		{
			name: "Get k8s benchmark",
			cfg: &config.Config{
				Benchmark: config.CIS_K8S,
			},
			want: []string{
				fetching.FileSystemType,
				fetching.KubeAPIType,
				fetching.ProcessType,
			},
		},
		{
			name: "Get CIS AWS benchmark",
			cfg: &config.Config{
				Benchmark: config.CIS_AWS,
				CloudConfig: config.CloudConfig{
					Aws: config.AwsConfig{
						Cred: aws.ConfigAWS{
							AccessKeyID: "test",
						},
					},
				},
			},
			want: []string{
				fetching.IAMType,
				fetching.KmsType,
				fetching.TrailType,
				fetching.MonitoringType,
				fetching.EC2NetworkingType,
				fetching.RdsType,
				fetching.S3Type,
			},
		},
		{
			name: "Get CIS AWS org benchmark",
			cfg: &config.Config{
				Benchmark: config.CIS_AWS,
				CloudConfig: config.CloudConfig{
					Aws: config.AwsConfig{
						Cred: aws.ConfigAWS{
							AccessKeyID: "test",
						},
						AccountType: "organization_account",
					},
				},
			},
			want: []string{
				"123-" + fetching.IAMType,
				"123-" + fetching.KmsType,
				"123-" + fetching.TrailType,
				"123-" + fetching.MonitoringType,
				"123-" + fetching.EC2NetworkingType,
				"123-" + fetching.RdsType,
				"123-" + fetching.S3Type,
				"test-account-" + fetching.IAMType,
				"test-account-" + fetching.KmsType,
				"test-account-" + fetching.TrailType,
				"test-account-" + fetching.MonitoringType,
				"test-account-" + fetching.EC2NetworkingType,
				"test-account-" + fetching.RdsType,
				"test-account-" + fetching.S3Type,
			},
		},
		{
			name: "Get CIS EKS benchmark without the aws related fetchers",
			cfg: &config.Config{
				Benchmark: config.CIS_EKS,
			},
			want: []string{
				fetching.FileSystemType,
				fetching.KubeAPIType,
				fetching.ProcessType,
			},
		},
		{
			name: "Get CIS EKS benchmark with aws related fetchers",
			cfg: &config.Config{
				Benchmark: config.CIS_EKS,
				CloudConfig: config.CloudConfig{
					Aws: config.AwsConfig{
						Cred: aws.ConfigAWS{
							AccessKeyID: "test",
						},
					},
				},
			},
			want: []string{
				fetching.FileSystemType,
				fetching.KubeAPIType,
				fetching.ProcessType,
				fetching.EcrType,
				fetching.ElbType,
			},
		},
		{
			name: "Non supported benchmark fail",
			cfg: &config.Config{
				Benchmark: "Non existing benchmark",
			},
			want:    []string{},
			wantErr: true,
		},
	}
	for _, tt := range tests {
		tt := tt
		t.Run(tt.name, func(t *testing.T) {
			t.Parallel()

			b, err := NewBenchmark(tt.cfg)
			if tt.wantErr {
				if b == nil {
					require.Error(t, err)
					return
				}
			} else {
				require.NoError(t, err)
			}
			fetchersMap, _, err := b.Initialize(
				context.Background(),
				testhelper.NewLogger(t),
				tt.cfg,
				make(chan fetching.ResourceInfo),
<<<<<<< HEAD
				NewDependencies(
					mockAwsCfg(nil),
					mockAwsIdentityProvider(nil),
					mockGcpIdentityProvider(nil),
					mockKubeClient(nil),
					mockMetadataProvider(nil),
					mockEksClusterNameProvider(nil),
				),
=======
				&Dependencies{
					AwsCfgProvider:           mockAwsCfg(nil),
					AwsIdentityProvider:      mockIdentityProvider(nil),
					AwsAccountProvider:       mockAccountProvider(nil),
					KubernetesClientProvider: mockKubeClient(nil),
					AwsMetadataProvider:      mockMetadataProvider(nil),
					EksClusterNameProvider:   mockEksClusterNameProvider(nil),
				},
>>>>>>> ea05488d
			)
			if tt.wantErr {
				require.Error(t, err)
				return
			}
			require.NoError(t, err)
			assert.Len(t, fetchersMap.Keys(), len(tt.want))

			require.NoError(t, b.Run(context.Background()))
			defer b.Stop()
			for _, fetcher := range tt.want {
				ok := fetchersMap.ShouldRun(fetcher)
				assert.Truef(t, ok, "fetcher %s enabled", fetcher)
			}
		})
	}
}

func Test_Initialize(t *testing.T) {
	t.Setenv("NODE_NAME", "node-name")

	awsCfg := config.Config{
		CloudConfig: config.CloudConfig{
			Aws: config.AwsConfig{
				Cred: aws.ConfigAWS{
					AccessKeyID: "some-key",
				},
			},
		},
	}

	baseGcpConfig := config.Config{
		CloudConfig: config.CloudConfig{
			Gcp: config.GcpConfig{
				ProjectId:    "some-project",
				GcpClientOpt: config.GcpClientOpt{},
			},
		},
	}
	validGcpConfig := baseGcpConfig
	validGcpConfig.CloudConfig.Gcp.CredentialsJSON = `{
		"type": "authorized_user"
	}`

	tests := []struct {
		name         string
		benchmark    Benchmark
		dependencies Dependencies
		cfg          config.Config
		wantErr      string
	}{
		// AWS test
		{
			name:      "nothing initialized",
			benchmark: &AWS{},
			wantErr:   "aws identity provider is uninitialized",
		},
		{
			name:      "identity provider error",
			benchmark: &AWS{},
			dependencies: Dependencies{
<<<<<<< HEAD
				awsIdentityProvider: mockAwsIdentityProvider(errors.New("some error")),
=======
				AwsCfgProvider:           nil,
				AwsIdentityProvider:      mockIdentityProvider(errors.New("some error")),
				AwsAccountProvider:       nil,
				KubernetesClientProvider: nil,
				AwsMetadataProvider:      nil,
				EksClusterNameProvider:   nil,
>>>>>>> ea05488d
			},
			wantErr: "some error",
		},
		{
			// TODO: this doesn't finish instantly because there is code in MultiRegionClientFactory that is not initialized lazily
			name:      "no error",
			benchmark: &AWS{},
			dependencies: Dependencies{
<<<<<<< HEAD
				awsIdentityProvider: mockAwsIdentityProvider(nil),
				kubernetesProvider:  mockKubeClient(errors.New("some error")), // ineffectual
=======
				AwsCfgProvider:           nil,
				AwsIdentityProvider:      mockIdentityProvider(nil),
				AwsAccountProvider:       nil,
				KubernetesClientProvider: mockKubeClient(errors.New("some error")), // ineffectual
				AwsMetadataProvider:      nil,
				EksClusterNameProvider:   nil,
			},
		},
		// AWS org tests
		{
			name:      "nothing initialized",
			benchmark: &AWSOrg{},
			wantErr:   "aws identity provider is uninitialized",
		},
		{
			name:      "account provider uninitialized",
			benchmark: &AWSOrg{},
			dependencies: Dependencies{
				AwsCfgProvider:           nil,
				AwsIdentityProvider:      mockIdentityProvider(nil),
				AwsAccountProvider:       nil,
				KubernetesClientProvider: nil,
				AwsMetadataProvider:      nil,
				EksClusterNameProvider:   nil,
			},
			wantErr: "account provider is uninitialized",
		},
		{
			name:      "identity provider error",
			benchmark: &AWSOrg{},
			dependencies: Dependencies{
				AwsCfgProvider:           nil,
				AwsIdentityProvider:      mockIdentityProvider(errors.New("some error")),
				AwsAccountProvider:       nil,
				KubernetesClientProvider: nil,
				AwsMetadataProvider:      nil,
				EksClusterNameProvider:   nil,
			},
			wantErr: "some error",
		},
		{
			name:      "account provider error",
			benchmark: &AWSOrg{},
			dependencies: Dependencies{
				AwsCfgProvider:           nil,
				AwsIdentityProvider:      mockIdentityProvider(nil),
				AwsAccountProvider:       mockAccountProvider(errors.New("some error")),
				KubernetesClientProvider: nil,
				AwsMetadataProvider:      nil,
				EksClusterNameProvider:   nil,
			},
			wantErr: "some error",
		},
		{
			name:      "no error",
			benchmark: &AWSOrg{},
			dependencies: Dependencies{
				AwsCfgProvider:           nil,
				AwsIdentityProvider:      mockIdentityProvider(nil),
				AwsAccountProvider:       mockAccountProvider(nil),
				KubernetesClientProvider: mockKubeClient(errors.New("some error")), // ineffectual
				AwsMetadataProvider:      nil,
				EksClusterNameProvider:   nil,
>>>>>>> ea05488d
			},
		},
		// K8S tests
		{
			name:      "nothing initialized",
			benchmark: &K8S{},
			wantErr:   "k8s provider is uninitialized",
		},
		{
			name:      "kubernetes provider error",
			benchmark: &K8S{},
			dependencies: Dependencies{
				AwsCfgProvider:           nil,
				AwsIdentityProvider:      nil,
				AwsAccountProvider:       nil,
				KubernetesClientProvider: mockKubeClient(errors.New("some error")),
				AwsMetadataProvider:      nil,
				EksClusterNameProvider:   nil,
			},
			wantErr: "some error",
		},
		{
			name:      "ignored uninitialized aws provider",
			benchmark: &K8S{},
			dependencies: Dependencies{
				AwsCfgProvider:           nil,
				AwsIdentityProvider:      nil,
				AwsAccountProvider:       nil,
				KubernetesClientProvider: mockKubeClient(nil),
				AwsMetadataProvider:      nil,
				EksClusterNameProvider:   nil,
			},
			cfg: awsCfg,
		},
		{
			name:      "no error",
			benchmark: &K8S{},
			dependencies: Dependencies{
<<<<<<< HEAD
				awsIdentityProvider: mockAwsIdentityProvider(errors.New("some error")), // ineffectual
				kubernetesProvider:  mockKubeClient(nil),
=======
				AwsCfgProvider:           nil,
				AwsIdentityProvider:      mockIdentityProvider(errors.New("some error")), // ineffectual
				AwsAccountProvider:       nil,
				KubernetesClientProvider: mockKubeClient(nil),
				AwsMetadataProvider:      nil,
				EksClusterNameProvider:   nil,
>>>>>>> ea05488d
			},
		},
		// EKS tests
		{
			name:      "nothing initialized",
			benchmark: &EKS{},
			wantErr:   "k8s provider is uninitialized",
		},
		{
			name:      "kubernetes provider error",
			benchmark: &EKS{},
			dependencies: Dependencies{
				AwsCfgProvider:           nil,
				AwsIdentityProvider:      nil,
				AwsAccountProvider:       nil,
				KubernetesClientProvider: mockKubeClient(errors.New("some error")),
				AwsMetadataProvider:      nil,
				EksClusterNameProvider:   nil,
			},
			wantErr: "some error",
		},
		{
			name:      "uninitialized aws provider",
			benchmark: &EKS{},
			dependencies: Dependencies{
				AwsCfgProvider:           nil,
				AwsIdentityProvider:      nil,
				AwsAccountProvider:       nil,
				KubernetesClientProvider: mockKubeClient(nil),
				AwsMetadataProvider:      nil,
				EksClusterNameProvider:   nil,
			},
			cfg:     awsCfg,
			wantErr: "aws config provider is uninitialized",
		},
		{
			name:      "aws error",
			benchmark: &EKS{},
			dependencies: Dependencies{
				AwsCfgProvider:           mockAwsCfg(errors.New("some error")),
				AwsIdentityProvider:      nil,
				AwsAccountProvider:       nil,
				KubernetesClientProvider: mockKubeClient(nil),
				AwsMetadataProvider:      nil,
				EksClusterNameProvider:   nil,
			},
			cfg:     awsCfg,
			wantErr: "some error",
		},
		{
			name:      "aws identity provider error",
			benchmark: &EKS{},
			dependencies: Dependencies{
<<<<<<< HEAD
				awsCfgProvider:      mockAwsCfg(nil),
				awsIdentityProvider: mockAwsIdentityProvider(errors.New("some error")),
				kubernetesProvider:  mockKubeClient(nil),
=======
				AwsCfgProvider:           mockAwsCfg(nil),
				AwsIdentityProvider:      mockIdentityProvider(errors.New("some error")),
				AwsAccountProvider:       nil,
				KubernetesClientProvider: mockKubeClient(nil),
				AwsMetadataProvider:      nil,
				EksClusterNameProvider:   nil,
>>>>>>> ea05488d
			},
			cfg:     awsCfg,
			wantErr: "some error",
		},
		{
			name:      "dependencies uninitialized",
			benchmark: &EKS{},
			dependencies: Dependencies{
				AwsCfgProvider:           nil,
				AwsIdentityProvider:      nil,
				AwsAccountProvider:       nil,
				KubernetesClientProvider: mockKubeClient(nil),
				AwsMetadataProvider:      nil,
				EksClusterNameProvider:   nil,
			},
			wantErr: "EKS dependencies uninitialized",
		},
		{
			name:      "no error",
			benchmark: &EKS{},
			dependencies: Dependencies{
<<<<<<< HEAD
				awsCfgProvider:         mockAwsCfg(nil),
				awsIdentityProvider:    mockAwsIdentityProvider(errors.New("some error")), // ineffectual
				kubernetesProvider:     mockKubeClient(nil),
				metadataProvider:       mockMetadataProvider(errors.New("some error")),       // ignored
				eksClusterNameProvider: mockEksClusterNameProvider(errors.New("some error")), // ignored
=======
				AwsCfgProvider:           mockAwsCfg(nil),
				AwsIdentityProvider:      mockIdentityProvider(errors.New("some error")), // ineffectual
				AwsAccountProvider:       nil,
				KubernetesClientProvider: mockKubeClient(nil),
				AwsMetadataProvider:      mockMetadataProvider(errors.New("some error")),       // ignored
				EksClusterNameProvider:   mockEksClusterNameProvider(errors.New("some error")), // ignored
>>>>>>> ea05488d
			},
		},
		// GCP tests
		{
			name:         "no error",
			benchmark:    &GCP{},
			cfg:          validGcpConfig,
			dependencies: Dependencies{},
		},
		// TODO: mock client
		// {
		// 	name:         "return an error",
		// 	benchmark:    &GCP{},
		// 	cfg:          validGcpConfig,
		// 	dependencies: Dependencies{},
		// 	wantErr: 	"failed to initialize gcp fetchers",
		// },
		{
			name:         "missing credentials",
			benchmark:    &GCP{},
			cfg:          baseGcpConfig, // missing credentials
			dependencies: Dependencies{},
			wantErr:      "failed to initialize gcp config",
		},
	}
	for _, tt := range tests {
		tt := tt
		t.Run(fmt.Sprintf("%T: %s", tt.benchmark, tt.name), func(t *testing.T) {
			t.Parallel()

			reg, dp, err := tt.benchmark.Initialize(
				context.Background(),
				testhelper.NewLogger(t),
				&tt.cfg,
				make(chan fetching.ResourceInfo),
				&tt.dependencies,
			)
			if tt.wantErr != "" {
				assert.ErrorContains(t, err, tt.wantErr)
				return
			}
			assert.NoError(t, err)
			assert.NotNil(t, reg)
			assert.NotNil(t, dp)
		})
	}
}

func mockAwsCfg(err error) *awslib.MockConfigProviderAPI {
	awsCfg := awslib.MockConfigProviderAPI{}
	awsCfg.EXPECT().InitializeAWSConfig(mock.Anything, mock.Anything).
		Call.
		Return(
			func(ctx context.Context, config aws.ConfigAWS) *awssdk.Config {
				if err != nil {
					return nil
				}

				awsConfig := awssdk.NewConfig()
				awsCredentials := awssdk.Credentials{
					AccessKeyID:     config.AccessKeyID,
					SecretAccessKey: config.SecretAccessKey,
					SessionToken:    config.SessionToken,
				}

				awsConfig.Credentials = credentials.StaticCredentialsProvider{
					Value: awsCredentials,
				}
				awsConfig.Region = "us1-east"
				return awsConfig
			},
			func(ctx context.Context, config aws.ConfigAWS) error {
				return err
			},
		)
	return &awsCfg
}

func mockKubeClient(err error) k8s.ClientGetterAPI {
	kube := k8s.MockClientGetterAPI{}
	on := kube.EXPECT().GetClient(mock.Anything, mock.Anything, mock.Anything)
	if err == nil {
		on.Return(
			k8sfake.NewSimpleClientset(
				&core_v1.Node{
					ObjectMeta: metav1.ObjectMeta{
						Name: "node-name",
					},
				},
				&core_v1.Namespace{
					ObjectMeta: metav1.ObjectMeta{
						Name: "kube-system",
					},
				},
			), nil)
	} else {
		on.Return(nil, err)
	}
	return &kube
}

func mockAwsIdentityProvider(err error) *awslib.MockIdentityProviderGetter {
	identityProvider := &awslib.MockIdentityProviderGetter{}
	on := identityProvider.EXPECT().GetIdentity(mock.Anything, mock.Anything)
	if err == nil {
		on.Return(
			&cloud_dataprovider.Identity{
				Account: "test-account",
			},
			nil,
		)
	} else {
		on.Return(nil, err)
	}
	return identityProvider
}

func mockGcpIdentityProvider(err error) *gcplib.MockIdentityProviderGetter {
	identityProvider := &gcplib.MockIdentityProviderGetter{}
	on := identityProvider.EXPECT().GetIdentity(mock.Anything, mock.Anything)
	if err == nil {
		on.Return(
			&cloud_dataprovider.Identity{
				Account: "test-account",
			},
			nil,
		)
	} else {
		on.Return(nil, err)
	}
	return identityProvider
}

func mockMetadataProvider(err error) *awslib.MockMetadataProvider {
	provider := awslib.MockMetadataProvider{}
	on := provider.EXPECT().GetMetadata(mock.Anything, mock.Anything)
	if err == nil {
		on.Return(&awslib.Ec2Metadata{
			InstanceID: "instance-id",
		}, nil)
	} else {
		on.Return(nil, err)
	}

	return &provider
}

func mockEksClusterNameProvider(err error) *awslib.MockEKSClusterNameProviderAPI {
	provider := awslib.MockEKSClusterNameProviderAPI{}
	on := provider.EXPECT().GetClusterName(mock.Anything, mock.Anything, mock.Anything)
	if err == nil {
		on.Return("cluster-name", nil)
	} else {
		on.Return("", err)
	}

	return &provider
}

func mockAccountProvider(err error) *awslib.MockAccountProviderAPI {
	provider := awslib.MockAccountProviderAPI{}
	on := provider.EXPECT().ListAccounts(mock.Anything, mock.Anything)
	if err == nil {
		on.Return([]awslib.Identity{
			{
				Account: "123",
				Alias:   "some-name",
			},
		}, nil)
	} else {
		on.Return(nil, err)
	}
	return &provider
}

func mockAccountProviderWithIdentities(identities []awslib.Identity) *awslib.MockAccountProviderAPI {
	provider := awslib.MockAccountProviderAPI{}
	provider.EXPECT().ListAccounts(mock.Anything, mock.Anything).Return(identities, nil)
	return &provider
}<|MERGE_RESOLUTION|>--- conflicted
+++ resolved
@@ -36,7 +36,7 @@
 	k8sfake "k8s.io/client-go/kubernetes/fake"
 
 	"github.com/elastic/cloudbeat/config"
-	cloud_dataprovider "github.com/elastic/cloudbeat/dataprovider/providers/cloud"
+	dataprovider "github.com/elastic/cloudbeat/dataprovider/providers/cloud"
 	"github.com/elastic/cloudbeat/dataprovider/providers/k8s"
 	"github.com/elastic/cloudbeat/resources/fetching"
 	"github.com/elastic/cloudbeat/resources/providers/awslib"
@@ -174,25 +174,15 @@
 				testhelper.NewLogger(t),
 				tt.cfg,
 				make(chan fetching.ResourceInfo),
-<<<<<<< HEAD
-				NewDependencies(
-					mockAwsCfg(nil),
-					mockAwsIdentityProvider(nil),
-					mockGcpIdentityProvider(nil),
-					mockKubeClient(nil),
-					mockMetadataProvider(nil),
-					mockEksClusterNameProvider(nil),
-				),
-=======
 				&Dependencies{
 					AwsCfgProvider:           mockAwsCfg(nil),
-					AwsIdentityProvider:      mockIdentityProvider(nil),
+					AwsIdentityProvider:      mockAwsIdentityProvider(nil),
 					AwsAccountProvider:       mockAccountProvider(nil),
+					GcpIdentityProvider:      mockGcpIdentityProvider(nil),
 					KubernetesClientProvider: mockKubeClient(nil),
 					AwsMetadataProvider:      mockMetadataProvider(nil),
 					EksClusterNameProvider:   mockEksClusterNameProvider(nil),
 				},
->>>>>>> ea05488d
 			)
 			if tt.wantErr {
 				require.Error(t, err)
@@ -254,16 +244,12 @@
 			name:      "identity provider error",
 			benchmark: &AWS{},
 			dependencies: Dependencies{
-<<<<<<< HEAD
-				awsIdentityProvider: mockAwsIdentityProvider(errors.New("some error")),
-=======
-				AwsCfgProvider:           nil,
-				AwsIdentityProvider:      mockIdentityProvider(errors.New("some error")),
+				AwsCfgProvider:           nil,
+				AwsIdentityProvider:      mockAwsIdentityProvider(errors.New("some error")),
 				AwsAccountProvider:       nil,
 				KubernetesClientProvider: nil,
 				AwsMetadataProvider:      nil,
 				EksClusterNameProvider:   nil,
->>>>>>> ea05488d
 			},
 			wantErr: "some error",
 		},
@@ -272,12 +258,8 @@
 			name:      "no error",
 			benchmark: &AWS{},
 			dependencies: Dependencies{
-<<<<<<< HEAD
-				awsIdentityProvider: mockAwsIdentityProvider(nil),
-				kubernetesProvider:  mockKubeClient(errors.New("some error")), // ineffectual
-=======
-				AwsCfgProvider:           nil,
-				AwsIdentityProvider:      mockIdentityProvider(nil),
+				AwsCfgProvider:           nil,
+				AwsIdentityProvider:      mockAwsIdentityProvider(nil),
 				AwsAccountProvider:       nil,
 				KubernetesClientProvider: mockKubeClient(errors.New("some error")), // ineffectual
 				AwsMetadataProvider:      nil,
@@ -295,7 +277,7 @@
 			benchmark: &AWSOrg{},
 			dependencies: Dependencies{
 				AwsCfgProvider:           nil,
-				AwsIdentityProvider:      mockIdentityProvider(nil),
+				AwsIdentityProvider:      mockAwsIdentityProvider(nil),
 				AwsAccountProvider:       nil,
 				KubernetesClientProvider: nil,
 				AwsMetadataProvider:      nil,
@@ -308,7 +290,7 @@
 			benchmark: &AWSOrg{},
 			dependencies: Dependencies{
 				AwsCfgProvider:           nil,
-				AwsIdentityProvider:      mockIdentityProvider(errors.New("some error")),
+				AwsIdentityProvider:      mockAwsIdentityProvider(errors.New("some error")),
 				AwsAccountProvider:       nil,
 				KubernetesClientProvider: nil,
 				AwsMetadataProvider:      nil,
@@ -321,7 +303,7 @@
 			benchmark: &AWSOrg{},
 			dependencies: Dependencies{
 				AwsCfgProvider:           nil,
-				AwsIdentityProvider:      mockIdentityProvider(nil),
+				AwsIdentityProvider:      mockAwsIdentityProvider(nil),
 				AwsAccountProvider:       mockAccountProvider(errors.New("some error")),
 				KubernetesClientProvider: nil,
 				AwsMetadataProvider:      nil,
@@ -334,12 +316,11 @@
 			benchmark: &AWSOrg{},
 			dependencies: Dependencies{
 				AwsCfgProvider:           nil,
-				AwsIdentityProvider:      mockIdentityProvider(nil),
+				AwsIdentityProvider:      mockAwsIdentityProvider(nil),
 				AwsAccountProvider:       mockAccountProvider(nil),
 				KubernetesClientProvider: mockKubeClient(errors.New("some error")), // ineffectual
 				AwsMetadataProvider:      nil,
 				EksClusterNameProvider:   nil,
->>>>>>> ea05488d
 			},
 		},
 		// K8S tests
@@ -378,17 +359,12 @@
 			name:      "no error",
 			benchmark: &K8S{},
 			dependencies: Dependencies{
-<<<<<<< HEAD
-				awsIdentityProvider: mockAwsIdentityProvider(errors.New("some error")), // ineffectual
-				kubernetesProvider:  mockKubeClient(nil),
-=======
-				AwsCfgProvider:           nil,
-				AwsIdentityProvider:      mockIdentityProvider(errors.New("some error")), // ineffectual
+				AwsCfgProvider:           nil,
+				AwsIdentityProvider:      mockAwsIdentityProvider(errors.New("some error")), // ineffectual
 				AwsAccountProvider:       nil,
 				KubernetesClientProvider: mockKubeClient(nil),
 				AwsMetadataProvider:      nil,
 				EksClusterNameProvider:   nil,
->>>>>>> ea05488d
 			},
 		},
 		// EKS tests
@@ -442,18 +418,12 @@
 			name:      "aws identity provider error",
 			benchmark: &EKS{},
 			dependencies: Dependencies{
-<<<<<<< HEAD
-				awsCfgProvider:      mockAwsCfg(nil),
-				awsIdentityProvider: mockAwsIdentityProvider(errors.New("some error")),
-				kubernetesProvider:  mockKubeClient(nil),
-=======
 				AwsCfgProvider:           mockAwsCfg(nil),
-				AwsIdentityProvider:      mockIdentityProvider(errors.New("some error")),
+				AwsIdentityProvider:      mockAwsIdentityProvider(errors.New("some error")),
 				AwsAccountProvider:       nil,
 				KubernetesClientProvider: mockKubeClient(nil),
 				AwsMetadataProvider:      nil,
 				EksClusterNameProvider:   nil,
->>>>>>> ea05488d
 			},
 			cfg:     awsCfg,
 			wantErr: "some error",
@@ -475,20 +445,12 @@
 			name:      "no error",
 			benchmark: &EKS{},
 			dependencies: Dependencies{
-<<<<<<< HEAD
-				awsCfgProvider:         mockAwsCfg(nil),
-				awsIdentityProvider:    mockAwsIdentityProvider(errors.New("some error")), // ineffectual
-				kubernetesProvider:     mockKubeClient(nil),
-				metadataProvider:       mockMetadataProvider(errors.New("some error")),       // ignored
-				eksClusterNameProvider: mockEksClusterNameProvider(errors.New("some error")), // ignored
-=======
 				AwsCfgProvider:           mockAwsCfg(nil),
-				AwsIdentityProvider:      mockIdentityProvider(errors.New("some error")), // ineffectual
+				AwsIdentityProvider:      mockAwsIdentityProvider(errors.New("some error")), // ineffectual
 				AwsAccountProvider:       nil,
 				KubernetesClientProvider: mockKubeClient(nil),
 				AwsMetadataProvider:      mockMetadataProvider(errors.New("some error")),       // ignored
 				EksClusterNameProvider:   mockEksClusterNameProvider(errors.New("some error")), // ignored
->>>>>>> ea05488d
 			},
 		},
 		// GCP tests
@@ -595,7 +557,7 @@
 	on := identityProvider.EXPECT().GetIdentity(mock.Anything, mock.Anything)
 	if err == nil {
 		on.Return(
-			&cloud_dataprovider.Identity{
+			&dataprovider.Identity{
 				Account: "test-account",
 			},
 			nil,
@@ -611,7 +573,7 @@
 	on := identityProvider.EXPECT().GetIdentity(mock.Anything, mock.Anything)
 	if err == nil {
 		on.Return(
-			&cloud_dataprovider.Identity{
+			&dataprovider.Identity{
 				Account: "test-account",
 			},
 			nil,
@@ -652,10 +614,10 @@
 	provider := awslib.MockAccountProviderAPI{}
 	on := provider.EXPECT().ListAccounts(mock.Anything, mock.Anything)
 	if err == nil {
-		on.Return([]awslib.Identity{
+		on.Return([]dataprovider.Identity{
 			{
-				Account: "123",
-				Alias:   "some-name",
+				Account:      "123",
+				AccountAlias: "some-name",
 			},
 		}, nil)
 	} else {
@@ -664,7 +626,7 @@
 	return &provider
 }
 
-func mockAccountProviderWithIdentities(identities []awslib.Identity) *awslib.MockAccountProviderAPI {
+func mockAccountProviderWithIdentities(identities []dataprovider.Identity) *awslib.MockAccountProviderAPI {
 	provider := awslib.MockAccountProviderAPI{}
 	provider.EXPECT().ListAccounts(mock.Anything, mock.Anything).Return(identities, nil)
 	return &provider
