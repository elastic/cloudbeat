// Licensed to Elasticsearch B.V. under one or more contributor
// license agreements. See the NOTICE file distributed with
// this work for additional information regarding copyright
// ownership. Elasticsearch B.V. licenses this file to you under
// the Apache License, Version 2.0 (the "License"); you may
// not use this file except in compliance with the License.
// You may obtain a copy of the License at
//
//     http://www.apache.org/licenses/LICENSE-2.0
//
// Unless required by applicable law or agreed to in writing,
// software distributed under the License is distributed on an
// "AS IS" BASIS, WITHOUT WARRANTIES OR CONDITIONS OF ANY
// KIND, either express or implied.  See the License for the
// specific language governing permissions and limitations
// under the License.

package benchmark

import (
	"context"
	"fmt"
	"testing"

	awssdk "github.com/aws/aws-sdk-go-v2/aws"
	"github.com/aws/aws-sdk-go-v2/credentials"
	"github.com/elastic/beats/v7/x-pack/libbeat/common/aws"
	"github.com/stretchr/testify/assert"
	"github.com/stretchr/testify/mock"
	"github.com/stretchr/testify/require"
	"go.uber.org/goleak"
	core_v1 "k8s.io/api/core/v1"
	metav1 "k8s.io/apimachinery/pkg/apis/meta/v1"
	k8sfake "k8s.io/client-go/kubernetes/fake"

	"github.com/elastic/cloudbeat/config"
	"github.com/elastic/cloudbeat/dataprovider/providers/cloud"
	"github.com/elastic/cloudbeat/dataprovider/providers/k8s"
	"github.com/elastic/cloudbeat/resources/fetching"
	"github.com/elastic/cloudbeat/resources/providers/awslib"
	"github.com/elastic/cloudbeat/resources/utils/testhelper"
)

func TestNewBenchmark(t *testing.T) {
	defer goleak.VerifyNone(t, goleak.IgnoreCurrent()) // NewBenchmark should not start anything

	tests := []struct {
		cfg      config.Config
		wantType Benchmark
		wantErr  bool
	}{
		{
			cfg:     config.Config{Benchmark: "unknown"},
			wantErr: true,
		},
		{
			cfg:      config.Config{Benchmark: config.CIS_AWS},
			wantType: &AWS{}, //nolint:exhaustruct
		},
		{
			cfg: config.Config{
				Benchmark: config.CIS_AWS,
				CloudConfig: config.CloudConfig{
					Aws: config.AwsConfig{AccountType: config.SingleAccount},
				},
			},
			wantType: &AWS{}, //nolint:exhaustruct
		},
		{
			cfg: config.Config{
				Benchmark: config.CIS_AWS,
				CloudConfig: config.CloudConfig{
					Aws: config.AwsConfig{AccountType: config.OrganizationAccount},
				},
			},
			wantType: &AWSOrg{}, //nolint:exhaustruct
		},
		{
			cfg:      config.Config{Benchmark: config.CIS_EKS},
			wantType: &EKS{}, //nolint:exhaustruct
		},
		{
			cfg:      config.Config{Benchmark: config.CIS_K8S},
			wantType: &K8S{}, //nolint:exhaustruct
		},
		{
			cfg:      config.Config{Benchmark: config.CIS_GCP},
			wantType: &GCP{}, //nolint:exhaustruct
		},
	}
	for _, tt := range tests {
		t.Run(fmt.Sprintf("%T", tt.wantType), func(t *testing.T) {
			got, err := NewBenchmark(&tt.cfg)
			if tt.wantErr {
				assert.Error(t, err)
				return
			}
			assert.IsType(t, tt.wantType, got)
			assert.NoError(t, got.checkDependencies())
		})
	}
}

func testInitialize(t *testing.T, benchmark Benchmark, cfg *config.Config, wantErr string, want []string) {
	t.Helper()

	reg, dp, err := benchmark.Initialize(context.Background(), testhelper.NewLogger(t), cfg, make(chan fetching.ResourceInfo))
	if wantErr != "" {
		assert.ErrorContains(t, err, wantErr)
		return
	}

	require.NoError(t, err)
	assert.Len(t, reg.Keys(), len(want))

<<<<<<< HEAD
	tests := []struct {
		name         string
		benchmark    Benchmark
		dependencies Dependencies
		cfg          config.Config
		wantErr      string
	}{
		// AWS test
		{
			name:      "nothing initialized",
			benchmark: &AWS{},
			wantErr:   "aws identity provider is uninitialized",
		},
		{
			name:      "identity provider error",
			benchmark: &AWS{},
			dependencies: Dependencies{
				AwsCfgProvider:           nil,
				AwsIdentityProvider:      mockAwsIdentityProvider(errors.New("some error")),
				AwsAccountProvider:       nil,
				KubernetesClientProvider: nil,
				AwsMetadataProvider:      nil,
				EksClusterNameProvider:   nil,
			},
			wantErr: "some error",
		},
		{
			// TODO: this doesn't finish instantly because there is code in MultiRegionClientFactory that is not initialized lazily
			name:      "no error",
			benchmark: &AWS{},
			dependencies: Dependencies{
				AwsCfgProvider:           nil,
				AwsIdentityProvider:      mockAwsIdentityProvider(nil),
				AwsAccountProvider:       nil,
				KubernetesClientProvider: mockKubeClient(errors.New("some error")), // ineffectual
				AwsMetadataProvider:      nil,
				EksClusterNameProvider:   nil,
			},
		},
		// AWS org tests
		{
			name:      "nothing initialized",
			benchmark: &AWSOrg{},
			wantErr:   "aws identity provider is uninitialized",
		},
		{
			name:      "account provider uninitialized",
			benchmark: &AWSOrg{},
			dependencies: Dependencies{
				AwsCfgProvider:           nil,
				AwsIdentityProvider:      mockAwsIdentityProvider(nil),
				AwsAccountProvider:       nil,
				KubernetesClientProvider: nil,
				AwsMetadataProvider:      nil,
				EksClusterNameProvider:   nil,
			},
			wantErr: "account provider is uninitialized",
		},
		{
			name:      "identity provider error",
			benchmark: &AWSOrg{},
			dependencies: Dependencies{
				AwsCfgProvider:           nil,
				AwsIdentityProvider:      mockAwsIdentityProvider(errors.New("some error")),
				AwsAccountProvider:       nil,
				KubernetesClientProvider: nil,
				AwsMetadataProvider:      nil,
				EksClusterNameProvider:   nil,
			},
			wantErr: "some error",
		},
		{
			name:      "account provider error",
			benchmark: &AWSOrg{},
			dependencies: Dependencies{
				AwsCfgProvider:           nil,
				AwsIdentityProvider:      mockAwsIdentityProvider(nil),
				AwsAccountProvider:       mockAccountProvider(errors.New("some error")),
				KubernetesClientProvider: nil,
				AwsMetadataProvider:      nil,
				EksClusterNameProvider:   nil,
			},
			wantErr: "some error",
		},
		{
			name:      "no error",
			benchmark: &AWSOrg{},
			dependencies: Dependencies{
				AwsCfgProvider:           nil,
				AwsIdentityProvider:      mockAwsIdentityProvider(nil),
				AwsAccountProvider:       mockAccountProvider(nil),
				KubernetesClientProvider: mockKubeClient(errors.New("some error")), // ineffectual
				AwsMetadataProvider:      nil,
				EksClusterNameProvider:   nil,
			},
		},
		// K8S tests
		{
			name:      "nothing initialized",
			benchmark: &K8S{},
			wantErr:   "k8s provider is uninitialized",
		},
		{
			name:      "kubernetes provider error",
			benchmark: &K8S{},
			dependencies: Dependencies{
				AwsCfgProvider:           nil,
				AwsIdentityProvider:      nil,
				AwsAccountProvider:       nil,
				KubernetesClientProvider: mockKubeClient(errors.New("some error")),
				AwsMetadataProvider:      nil,
				EksClusterNameProvider:   nil,
			},
			wantErr: "some error",
		},
		{
			name:      "ignored uninitialized aws provider",
			benchmark: &K8S{},
			dependencies: Dependencies{
				AwsCfgProvider:           nil,
				AwsIdentityProvider:      nil,
				AwsAccountProvider:       nil,
				KubernetesClientProvider: mockKubeClient(nil),
				AwsMetadataProvider:      nil,
				EksClusterNameProvider:   nil,
			},
			cfg: awsCfg,
		},
		{
			name:      "no error",
			benchmark: &K8S{},
			dependencies: Dependencies{
				AwsCfgProvider:           nil,
				AwsIdentityProvider:      mockAwsIdentityProvider(errors.New("some error")), // ineffectual
				AwsAccountProvider:       nil,
				KubernetesClientProvider: mockKubeClient(nil),
				AwsMetadataProvider:      nil,
				EksClusterNameProvider:   nil,
			},
		},
		// EKS tests
		{
			name:      "nothing initialized",
			benchmark: &EKS{},
			wantErr:   "k8s provider is uninitialized",
		},
		{
			name:      "kubernetes provider error",
			benchmark: &EKS{},
			dependencies: Dependencies{
				AwsCfgProvider:           nil,
				AwsIdentityProvider:      nil,
				AwsAccountProvider:       nil,
				KubernetesClientProvider: mockKubeClient(errors.New("some error")),
				AwsMetadataProvider:      nil,
				EksClusterNameProvider:   nil,
			},
			wantErr: "some error",
		},
		{
			name:      "uninitialized aws provider",
			benchmark: &EKS{},
			dependencies: Dependencies{
				AwsCfgProvider:           nil,
				AwsIdentityProvider:      nil,
				AwsAccountProvider:       nil,
				KubernetesClientProvider: mockKubeClient(nil),
				AwsMetadataProvider:      nil,
				EksClusterNameProvider:   nil,
			},
			cfg:     awsCfg,
			wantErr: "aws config provider is uninitialized",
		},
		{
			name:      "aws error",
			benchmark: &EKS{},
			dependencies: Dependencies{
				AwsCfgProvider:           mockAwsCfg(errors.New("some error")),
				AwsIdentityProvider:      nil,
				AwsAccountProvider:       nil,
				KubernetesClientProvider: mockKubeClient(nil),
				AwsMetadataProvider:      nil,
				EksClusterNameProvider:   nil,
			},
			cfg:     awsCfg,
			wantErr: "some error",
		},
		{
			name:      "aws identity provider error",
			benchmark: &EKS{},
			dependencies: Dependencies{
				AwsCfgProvider:           mockAwsCfg(nil),
				AwsIdentityProvider:      mockAwsIdentityProvider(errors.New("some error")),
				AwsAccountProvider:       nil,
				KubernetesClientProvider: mockKubeClient(nil),
				AwsMetadataProvider:      nil,
				EksClusterNameProvider:   nil,
			},
			cfg:     awsCfg,
			wantErr: "some error",
		},
		{
			name:      "dependencies uninitialized",
			benchmark: &EKS{},
			dependencies: Dependencies{
				AwsCfgProvider:           nil,
				AwsIdentityProvider:      nil,
				AwsAccountProvider:       nil,
				KubernetesClientProvider: mockKubeClient(nil),
				AwsMetadataProvider:      nil,
				EksClusterNameProvider:   nil,
			},
			wantErr: "EKS dependencies uninitialized",
		},
		{
			name:      "no error",
			benchmark: &EKS{},
			dependencies: Dependencies{
				AwsCfgProvider:           mockAwsCfg(nil),
				AwsIdentityProvider:      mockAwsIdentityProvider(errors.New("some error")), // ineffectual
				AwsAccountProvider:       nil,
				KubernetesClientProvider: mockKubeClient(nil),
				AwsMetadataProvider:      mockMetadataProvider(errors.New("some error")),       // ignored
				EksClusterNameProvider:   mockEksClusterNameProvider(errors.New("some error")), // ignored
			},
		},
		// GCP tests
		{
			name:         "no error",
			benchmark:    &GCP{},
			cfg:          validGcpConfig,
			dependencies: Dependencies{GcpIdentityProvider: mockGcpIdentityProvider(nil)},
		},
		{
			name:         "return an error",
			benchmark:    &GCP{},
			cfg:          validGcpConfig,
			dependencies: Dependencies{GcpIdentityProvider: mockGcpIdentityProvider(errors.New("failed to get gcp identity"))},
			wantErr:      "failed to get gcp identity",
		},
		{
			name:         "missing credentials options, fallback to using ADC",
			benchmark:    &GCP{},
			cfg:          baseGcpConfig, // missing credentials
			dependencies: Dependencies{GcpIdentityProvider: mockGcpIdentityProvider(nil)},
		},
	}
	for _, tt := range tests {
		tt := tt
		t.Run(fmt.Sprintf("%T: %s", tt.benchmark, tt.name), func(t *testing.T) {
			t.Parallel()
=======
	require.NoError(t, benchmark.Run(context.Background()))
	defer benchmark.Stop()
>>>>>>> 940c44ad

	for _, fetcher := range want {
		ok := reg.ShouldRun(fetcher)
		assert.Truef(t, ok, "fetcher %s enabled", fetcher)
	}

	// TODO: gcp diff tests cover
	assert.NotNil(t, dp)
}

func mockAwsCfg(err error) *awslib.MockConfigProviderAPI {
	awsCfg := awslib.MockConfigProviderAPI{}
	awsCfg.EXPECT().InitializeAWSConfig(mock.Anything, mock.Anything).
		Call.
		Return(
			func(ctx context.Context, config aws.ConfigAWS) *awssdk.Config {
				if err != nil {
					return nil
				}

				awsConfig := awssdk.NewConfig()
				awsCredentials := awssdk.Credentials{
					AccessKeyID:     config.AccessKeyID,
					SecretAccessKey: config.SecretAccessKey,
					SessionToken:    config.SessionToken,
				}

				awsConfig.Credentials = credentials.StaticCredentialsProvider{
					Value: awsCredentials,
				}
				awsConfig.Region = "us1-east"
				return awsConfig
			},
			func(ctx context.Context, config aws.ConfigAWS) error {
				return err
			},
		)
	return &awsCfg
}

func mockKubeClient(err error) k8s.ClientGetterAPI {
	kube := k8s.MockClientGetterAPI{}
	on := kube.EXPECT().GetClient(mock.Anything, mock.Anything, mock.Anything)
	if err == nil {
		on.Return(
			k8sfake.NewSimpleClientset(
				&core_v1.Node{
					ObjectMeta: metav1.ObjectMeta{
						Name: "node-name",
					},
				},
				&core_v1.Namespace{
					ObjectMeta: metav1.ObjectMeta{
						Name: "kube-system",
					},
				},
			), nil)
	} else {
		on.Return(nil, err)
	}
	return &kube
}

func mockAwsIdentityProvider(err error) *awslib.MockIdentityProviderGetter {
	identityProvider := &awslib.MockIdentityProviderGetter{}
	on := identityProvider.EXPECT().GetIdentity(mock.Anything, mock.Anything)
	if err == nil {
		on.Return(
			&cloud.Identity{
				Account: "test-account",
			},
			nil,
		)
	} else {
		on.Return(nil, err)
	}
	return identityProvider
}<|MERGE_RESOLUTION|>--- conflicted
+++ resolved
@@ -113,262 +113,8 @@
 	require.NoError(t, err)
 	assert.Len(t, reg.Keys(), len(want))
 
-<<<<<<< HEAD
-	tests := []struct {
-		name         string
-		benchmark    Benchmark
-		dependencies Dependencies
-		cfg          config.Config
-		wantErr      string
-	}{
-		// AWS test
-		{
-			name:      "nothing initialized",
-			benchmark: &AWS{},
-			wantErr:   "aws identity provider is uninitialized",
-		},
-		{
-			name:      "identity provider error",
-			benchmark: &AWS{},
-			dependencies: Dependencies{
-				AwsCfgProvider:           nil,
-				AwsIdentityProvider:      mockAwsIdentityProvider(errors.New("some error")),
-				AwsAccountProvider:       nil,
-				KubernetesClientProvider: nil,
-				AwsMetadataProvider:      nil,
-				EksClusterNameProvider:   nil,
-			},
-			wantErr: "some error",
-		},
-		{
-			// TODO: this doesn't finish instantly because there is code in MultiRegionClientFactory that is not initialized lazily
-			name:      "no error",
-			benchmark: &AWS{},
-			dependencies: Dependencies{
-				AwsCfgProvider:           nil,
-				AwsIdentityProvider:      mockAwsIdentityProvider(nil),
-				AwsAccountProvider:       nil,
-				KubernetesClientProvider: mockKubeClient(errors.New("some error")), // ineffectual
-				AwsMetadataProvider:      nil,
-				EksClusterNameProvider:   nil,
-			},
-		},
-		// AWS org tests
-		{
-			name:      "nothing initialized",
-			benchmark: &AWSOrg{},
-			wantErr:   "aws identity provider is uninitialized",
-		},
-		{
-			name:      "account provider uninitialized",
-			benchmark: &AWSOrg{},
-			dependencies: Dependencies{
-				AwsCfgProvider:           nil,
-				AwsIdentityProvider:      mockAwsIdentityProvider(nil),
-				AwsAccountProvider:       nil,
-				KubernetesClientProvider: nil,
-				AwsMetadataProvider:      nil,
-				EksClusterNameProvider:   nil,
-			},
-			wantErr: "account provider is uninitialized",
-		},
-		{
-			name:      "identity provider error",
-			benchmark: &AWSOrg{},
-			dependencies: Dependencies{
-				AwsCfgProvider:           nil,
-				AwsIdentityProvider:      mockAwsIdentityProvider(errors.New("some error")),
-				AwsAccountProvider:       nil,
-				KubernetesClientProvider: nil,
-				AwsMetadataProvider:      nil,
-				EksClusterNameProvider:   nil,
-			},
-			wantErr: "some error",
-		},
-		{
-			name:      "account provider error",
-			benchmark: &AWSOrg{},
-			dependencies: Dependencies{
-				AwsCfgProvider:           nil,
-				AwsIdentityProvider:      mockAwsIdentityProvider(nil),
-				AwsAccountProvider:       mockAccountProvider(errors.New("some error")),
-				KubernetesClientProvider: nil,
-				AwsMetadataProvider:      nil,
-				EksClusterNameProvider:   nil,
-			},
-			wantErr: "some error",
-		},
-		{
-			name:      "no error",
-			benchmark: &AWSOrg{},
-			dependencies: Dependencies{
-				AwsCfgProvider:           nil,
-				AwsIdentityProvider:      mockAwsIdentityProvider(nil),
-				AwsAccountProvider:       mockAccountProvider(nil),
-				KubernetesClientProvider: mockKubeClient(errors.New("some error")), // ineffectual
-				AwsMetadataProvider:      nil,
-				EksClusterNameProvider:   nil,
-			},
-		},
-		// K8S tests
-		{
-			name:      "nothing initialized",
-			benchmark: &K8S{},
-			wantErr:   "k8s provider is uninitialized",
-		},
-		{
-			name:      "kubernetes provider error",
-			benchmark: &K8S{},
-			dependencies: Dependencies{
-				AwsCfgProvider:           nil,
-				AwsIdentityProvider:      nil,
-				AwsAccountProvider:       nil,
-				KubernetesClientProvider: mockKubeClient(errors.New("some error")),
-				AwsMetadataProvider:      nil,
-				EksClusterNameProvider:   nil,
-			},
-			wantErr: "some error",
-		},
-		{
-			name:      "ignored uninitialized aws provider",
-			benchmark: &K8S{},
-			dependencies: Dependencies{
-				AwsCfgProvider:           nil,
-				AwsIdentityProvider:      nil,
-				AwsAccountProvider:       nil,
-				KubernetesClientProvider: mockKubeClient(nil),
-				AwsMetadataProvider:      nil,
-				EksClusterNameProvider:   nil,
-			},
-			cfg: awsCfg,
-		},
-		{
-			name:      "no error",
-			benchmark: &K8S{},
-			dependencies: Dependencies{
-				AwsCfgProvider:           nil,
-				AwsIdentityProvider:      mockAwsIdentityProvider(errors.New("some error")), // ineffectual
-				AwsAccountProvider:       nil,
-				KubernetesClientProvider: mockKubeClient(nil),
-				AwsMetadataProvider:      nil,
-				EksClusterNameProvider:   nil,
-			},
-		},
-		// EKS tests
-		{
-			name:      "nothing initialized",
-			benchmark: &EKS{},
-			wantErr:   "k8s provider is uninitialized",
-		},
-		{
-			name:      "kubernetes provider error",
-			benchmark: &EKS{},
-			dependencies: Dependencies{
-				AwsCfgProvider:           nil,
-				AwsIdentityProvider:      nil,
-				AwsAccountProvider:       nil,
-				KubernetesClientProvider: mockKubeClient(errors.New("some error")),
-				AwsMetadataProvider:      nil,
-				EksClusterNameProvider:   nil,
-			},
-			wantErr: "some error",
-		},
-		{
-			name:      "uninitialized aws provider",
-			benchmark: &EKS{},
-			dependencies: Dependencies{
-				AwsCfgProvider:           nil,
-				AwsIdentityProvider:      nil,
-				AwsAccountProvider:       nil,
-				KubernetesClientProvider: mockKubeClient(nil),
-				AwsMetadataProvider:      nil,
-				EksClusterNameProvider:   nil,
-			},
-			cfg:     awsCfg,
-			wantErr: "aws config provider is uninitialized",
-		},
-		{
-			name:      "aws error",
-			benchmark: &EKS{},
-			dependencies: Dependencies{
-				AwsCfgProvider:           mockAwsCfg(errors.New("some error")),
-				AwsIdentityProvider:      nil,
-				AwsAccountProvider:       nil,
-				KubernetesClientProvider: mockKubeClient(nil),
-				AwsMetadataProvider:      nil,
-				EksClusterNameProvider:   nil,
-			},
-			cfg:     awsCfg,
-			wantErr: "some error",
-		},
-		{
-			name:      "aws identity provider error",
-			benchmark: &EKS{},
-			dependencies: Dependencies{
-				AwsCfgProvider:           mockAwsCfg(nil),
-				AwsIdentityProvider:      mockAwsIdentityProvider(errors.New("some error")),
-				AwsAccountProvider:       nil,
-				KubernetesClientProvider: mockKubeClient(nil),
-				AwsMetadataProvider:      nil,
-				EksClusterNameProvider:   nil,
-			},
-			cfg:     awsCfg,
-			wantErr: "some error",
-		},
-		{
-			name:      "dependencies uninitialized",
-			benchmark: &EKS{},
-			dependencies: Dependencies{
-				AwsCfgProvider:           nil,
-				AwsIdentityProvider:      nil,
-				AwsAccountProvider:       nil,
-				KubernetesClientProvider: mockKubeClient(nil),
-				AwsMetadataProvider:      nil,
-				EksClusterNameProvider:   nil,
-			},
-			wantErr: "EKS dependencies uninitialized",
-		},
-		{
-			name:      "no error",
-			benchmark: &EKS{},
-			dependencies: Dependencies{
-				AwsCfgProvider:           mockAwsCfg(nil),
-				AwsIdentityProvider:      mockAwsIdentityProvider(errors.New("some error")), // ineffectual
-				AwsAccountProvider:       nil,
-				KubernetesClientProvider: mockKubeClient(nil),
-				AwsMetadataProvider:      mockMetadataProvider(errors.New("some error")),       // ignored
-				EksClusterNameProvider:   mockEksClusterNameProvider(errors.New("some error")), // ignored
-			},
-		},
-		// GCP tests
-		{
-			name:         "no error",
-			benchmark:    &GCP{},
-			cfg:          validGcpConfig,
-			dependencies: Dependencies{GcpIdentityProvider: mockGcpIdentityProvider(nil)},
-		},
-		{
-			name:         "return an error",
-			benchmark:    &GCP{},
-			cfg:          validGcpConfig,
-			dependencies: Dependencies{GcpIdentityProvider: mockGcpIdentityProvider(errors.New("failed to get gcp identity"))},
-			wantErr:      "failed to get gcp identity",
-		},
-		{
-			name:         "missing credentials options, fallback to using ADC",
-			benchmark:    &GCP{},
-			cfg:          baseGcpConfig, // missing credentials
-			dependencies: Dependencies{GcpIdentityProvider: mockGcpIdentityProvider(nil)},
-		},
-	}
-	for _, tt := range tests {
-		tt := tt
-		t.Run(fmt.Sprintf("%T: %s", tt.benchmark, tt.name), func(t *testing.T) {
-			t.Parallel()
-=======
 	require.NoError(t, benchmark.Run(context.Background()))
 	defer benchmark.Stop()
->>>>>>> 940c44ad
 
 	for _, fetcher := range want {
 		ok := reg.ShouldRun(fetcher)
