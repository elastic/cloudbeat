--- conflicted
+++ resolved
@@ -42,13 +42,8 @@
 	AccountProvider  awslib.AccountProviderAPI
 }
 
-<<<<<<< HEAD
-func (A *AWSOrg) Initialize(ctx context.Context, log *logp.Logger, cfg *config.Config, ch chan fetching.ResourceInfo) (registry.Registry, dataprovider.CommonDataProvider, error) {
-	if err := A.checkDependencies(); err != nil {
-=======
 func (a *AWSOrg) Initialize(ctx context.Context, log *logp.Logger, cfg *config.Config, ch chan fetching.ResourceInfo) (registry.Registry, dataprovider.CommonDataProvider, error) {
 	if err := a.checkDependencies(); err != nil {
->>>>>>> 129c6740
 		return nil, nil, err
 	}
 
@@ -58,20 +53,12 @@
 		return nil, nil, fmt.Errorf("failed to initialize AWS credentials: %w", err)
 	}
 
-<<<<<<< HEAD
-	awsIdentity, err := A.IdentityProvider.GetIdentity(ctx, awsConfig)
-=======
 	awsIdentity, err := a.IdentityProvider.GetIdentity(ctx, awsConfig)
->>>>>>> 129c6740
 	if err != nil {
 		return nil, nil, fmt.Errorf("failed to get AWS identity: %w", err)
 	}
 
-<<<<<<< HEAD
-	accounts, err := A.getAwsAccounts(ctx, awsConfig, awsIdentity)
-=======
 	accounts, err := a.getAwsAccounts(ctx, awsConfig, awsIdentity)
->>>>>>> 129c6740
 	if err != nil {
 		return nil, nil, fmt.Errorf("failed to get AWS accounts: %w", err)
 	}
@@ -85,11 +72,7 @@
 		), nil
 }
 
-<<<<<<< HEAD
-func (A *AWSOrg) getAwsAccounts(ctx context.Context, initialCfg awssdk.Config, rootIdentity *cloud.Identity) ([]factory.AwsAccount, error) {
-=======
 func (a *AWSOrg) getAwsAccounts(ctx context.Context, initialCfg awssdk.Config, rootIdentity *cloud.Identity) ([]factory.AwsAccount, error) {
->>>>>>> 129c6740
 	const (
 		rootRole   = "cloudbeat-root"
 		memberRole = "cloudbeat-securityaudit"
@@ -102,11 +85,7 @@
 	)
 	stsClient := sts.NewFromConfig(rootCfg)
 
-<<<<<<< HEAD
-	accountIdentities, err := A.AccountProvider.ListAccounts(ctx, rootCfg)
-=======
 	accountIdentities, err := a.AccountProvider.ListAccounts(ctx, rootCfg)
->>>>>>> 129c6740
 	if err != nil {
 		return nil, err
 	}
@@ -136,19 +115,11 @@
 	return accounts, nil
 }
 
-<<<<<<< HEAD
-func (A *AWSOrg) checkDependencies() error {
-	if A.IdentityProvider == nil {
-		return errors.New("aws identity provider is uninitialized")
-	}
-	if A.AccountProvider == nil {
-=======
 func (a *AWSOrg) checkDependencies() error {
 	if a.IdentityProvider == nil {
 		return errors.New("aws identity provider is uninitialized")
 	}
 	if a.AccountProvider == nil {
->>>>>>> 129c6740
 		return errors.New("aws account provider is uninitialized")
 	}
 	return nil
