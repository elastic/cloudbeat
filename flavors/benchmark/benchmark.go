--- conflicted
+++ resolved
@@ -32,7 +32,7 @@
 
 	"github.com/elastic/cloudbeat/config"
 	"github.com/elastic/cloudbeat/dataprovider"
-	dp "github.com/elastic/cloudbeat/dataprovider/providers/cloud"
+	aws_dataprovider "github.com/elastic/cloudbeat/dataprovider/providers/cloud"
 	k8sprovider "github.com/elastic/cloudbeat/dataprovider/providers/k8s"
 	"github.com/elastic/cloudbeat/resources/fetching"
 	"github.com/elastic/cloudbeat/resources/fetching/registry"
@@ -64,41 +64,14 @@
 }
 
 type Dependencies struct {
-<<<<<<< HEAD
-	awsCfgProvider         awslib.ConfigProviderAPI
-	awsIdentityProvider    awslib.IdentityProviderGetter
-	gcpIdentityProvider    gcplib.IdentityProviderGetter
-	kubernetesProvider     k8sprovider.ClientGetterAPI
-	metadataProvider       awslib.MetadataProvider
-	eksClusterNameProvider awslib.EKSClusterNameProviderAPI
-}
-
-func NewDependencies(
-	awsCfgProvider awslib.ConfigProviderAPI,
-	awsIdentityProvider awslib.IdentityProviderGetter,
-	gcpIdentityProvider gcplib.IdentityProviderGetter,
-	kubernetesProvider k8sprovider.ClientGetterAPI,
-	metadataProvider awslib.MetadataProvider,
-	eksClusterNameProvider awslib.EKSClusterNameProviderAPI,
-) *Dependencies {
-	return &Dependencies{
-		awsCfgProvider:         awsCfgProvider,
-		awsIdentityProvider:    awsIdentityProvider,
-		gcpIdentityProvider:    gcpIdentityProvider,
-		kubernetesProvider:     kubernetesProvider,
-		metadataProvider:       metadataProvider,
-		eksClusterNameProvider: eksClusterNameProvider,
-	}
-=======
-	AwsCfgProvider      awslib.ConfigProviderAPI
-	AwsIdentityProvider awslib.IdentityProviderGetter
-	AwsAccountProvider  awslib.AccountProviderAPI
-
+	AwsCfgProvider           awslib.ConfigProviderAPI
+	AwsIdentityProvider      awslib.IdentityProviderGetter
+	AwsAccountProvider       awslib.AccountProviderAPI
+	GcpIdentityProvider      gcplib.IdentityProviderGetter
 	KubernetesClientProvider k8sprovider.ClientGetterAPI
 
 	AwsMetadataProvider    awslib.MetadataProvider
 	EksClusterNameProvider awslib.EKSClusterNameProviderAPI
->>>>>>> ea05488d
 }
 
 func (d *Dependencies) KubernetesClient(log *logp.Logger, kubeConfig string, options kubernetes.KubeClientOptions) (k8s.Interface, error) {
@@ -115,31 +88,23 @@
 	return d.AwsCfgProvider.InitializeAWSConfig(ctx, cfg)
 }
 
-<<<<<<< HEAD
-func (d *Dependencies) AWSIdentity(ctx context.Context, cfg awssdk.Config) (*dp.Identity, error) {
-	if d.awsIdentityProvider == nil {
-		return nil, errors.New("aws identity provider is uninitialized")
-	}
-	return d.awsIdentityProvider.GetIdentity(ctx, cfg)
-}
-
-func (d *Dependencies) GCPIdentity(ctx context.Context, cfg config.GcpConfig) (*dp.Identity, error) {
-	if d.gcpIdentityProvider == nil {
-		return nil, errors.New("gcp identity provider is uninitialized")
-	}
-	return d.gcpIdentityProvider.GetIdentity(ctx, cfg)
-=======
-func (d *Dependencies) AWSIdentity(ctx context.Context, cfg awssdk.Config) (*awslib.Identity, error) {
+func (d *Dependencies) AWSIdentity(ctx context.Context, cfg awssdk.Config) (*aws_dataprovider.Identity, error) {
 	if d.AwsIdentityProvider == nil {
 		return nil, errors.New("aws identity provider is uninitialized")
 	}
 	return d.AwsIdentityProvider.GetIdentity(ctx, cfg)
 }
 
-func (d *Dependencies) AWSAccounts(ctx context.Context, cfg awssdk.Config) ([]awslib.Identity, error) {
+func (d *Dependencies) AWSAccounts(ctx context.Context, cfg awssdk.Config) ([]aws_dataprovider.Identity, error) {
 	if d.AwsAccountProvider == nil {
 		return nil, errors.New("aws account provider is uninitialized")
 	}
 	return d.AwsAccountProvider.ListAccounts(ctx, cfg)
->>>>>>> ea05488d
+}
+
+func (d *Dependencies) GCPIdentity(ctx context.Context, cfg config.GcpConfig) (*aws_dataprovider.Identity, error) {
+	if d.GcpIdentityProvider == nil {
+		return nil, errors.New("gcp identity provider is uninitialized")
+	}
+	return d.GcpIdentityProvider.GetIdentity(ctx, cfg)
 }