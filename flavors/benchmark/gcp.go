// Licensed to Elasticsearch B.V. under one or more contributor
// license agreements. See the NOTICE file distributed with
// this work for additional information regarding copyright
// ownership. Elasticsearch B.V. licenses this file to you under
// the Apache License, Version 2.0 (the "License"); you may
// not use this file except in compliance with the License.
// You may obtain a copy of the License at
//
//     http://www.apache.org/licenses/LICENSE-2.0
//
// Unless required by applicable law or agreed to in writing,
// software distributed under the License is distributed on an
// "AS IS" BASIS, WITHOUT WARRANTIES OR CONDITIONS OF ANY
// KIND, either express or implied.  See the License for the
// specific language governing permissions and limitations
// under the License.

package benchmark

import (
	"context"
	"errors"
	"fmt"

	"github.com/elastic/elastic-agent-libs/logp"

	"github.com/elastic/cloudbeat/config"
	"github.com/elastic/cloudbeat/dataprovider"
	"github.com/elastic/cloudbeat/dataprovider/providers/cloud"
	"github.com/elastic/cloudbeat/resources/fetching"
	"github.com/elastic/cloudbeat/resources/fetching/factory"
	"github.com/elastic/cloudbeat/resources/fetching/registry"
	"github.com/elastic/cloudbeat/resources/providers/gcplib/auth"
	"github.com/elastic/cloudbeat/resources/providers/gcplib/inventory"
)

type GCP struct {
	CfgProvider          auth.ConfigProviderAPI
	inventoryInitializer inventory.ProviderInitializerAPI
}

func (g *GCP) Run(context.Context) error { return nil }

func (g *GCP) Initialize(ctx context.Context, log *logp.Logger, cfg *config.Config, ch chan fetching.ResourceInfo) (registry.Registry, dataprovider.CommonDataProvider, dataprovider.IdProvider, error) {
	if err := g.checkDependencies(); err != nil {
		return nil, nil, nil, err
	}

	gcpConfig, err := g.CfgProvider.GetGcpClientConfig(ctx, cfg.CloudConfig.Gcp, log)
	if err != nil {
		return nil, nil, nil, fmt.Errorf("failed to initialize gcp config: %w", err)
	}

	assetProvider, err := g.inventoryInitializer.Init(ctx, log, *gcpConfig)
	if err != nil {
		return nil, nil, nil, fmt.Errorf("failed to initialize gcp asset inventory: %v", err)
	}

	fetchers, err := factory.NewCisGcpFactory(ctx, log, ch, assetProvider)
	if err != nil {
		return nil, nil, nil, fmt.Errorf("failed to initialize gcp fetchers: %v", err)
	}

<<<<<<< HEAD
	return registry.NewRegistry(log, registry.WithFetchersMap(fetchers)),
		cloud.NewDataProvider(cloud.WithLogger(log)),
		nil
=======
	return registry.NewRegistry(log, fetchers), cloud.NewDataProvider(
		cloud.WithLogger(log),
	), cloud.NewIdProvider(), nil
>>>>>>> f919fb6f
}

func (g *GCP) Stop() {}

func (g *GCP) checkDependencies() error {
	if g.CfgProvider == nil {
		return errors.New("gcp config provider is uninitialized")
	}

	if g.inventoryInitializer == nil {
		return errors.New("gcp asset inventory is uninitialized")
	}
	return nil
}<|MERGE_RESOLUTION|>--- conflicted
+++ resolved
@@ -61,15 +61,10 @@
 		return nil, nil, nil, fmt.Errorf("failed to initialize gcp fetchers: %v", err)
 	}
 
-<<<<<<< HEAD
 	return registry.NewRegistry(log, registry.WithFetchersMap(fetchers)),
 		cloud.NewDataProvider(cloud.WithLogger(log)),
+		cloud.NewIdProvider(),
 		nil
-=======
-	return registry.NewRegistry(log, fetchers), cloud.NewDataProvider(
-		cloud.WithLogger(log),
-	), cloud.NewIdProvider(), nil
->>>>>>> f919fb6f
 }
 
 func (g *GCP) Stop() {}
