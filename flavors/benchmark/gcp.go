--- conflicted
+++ resolved
@@ -51,14 +51,6 @@
 		return nil, nil, nil, fmt.Errorf("failed to initialize gcp config: %w", err)
 	}
 
-<<<<<<< HEAD
-	gcpIdentity, err := g.IdentityProvider.GetIdentity(ctx, gcpConfig)
-	if err != nil {
-		return nil, nil, nil, fmt.Errorf("failed to get GCP identity: %v", err)
-	}
-
-=======
->>>>>>> c9be8c4a
 	assetProvider, err := g.inventoryInitializer.Init(ctx, log, *gcpConfig)
 	if err != nil {
 		return nil, nil, nil, fmt.Errorf("failed to initialize gcp asset inventory: %v", err)
@@ -71,12 +63,7 @@
 
 	return registry.NewRegistry(log, fetchers), cloud.NewDataProvider(
 		cloud.WithLogger(log),
-<<<<<<< HEAD
-		cloud.WithAccount(*gcpIdentity),
 	), cloud.NewIdProvider(), nil
-=======
-	), nil
->>>>>>> c9be8c4a
 }
 
 func (g *GCP) Stop() {}
