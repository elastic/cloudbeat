--- conflicted
+++ resolved
@@ -47,10 +47,7 @@
 	evaluator  evaluator.Evaluator
 	resourceCh chan fetching.ResourceInfo
 	leader     uniqueness.Manager
-<<<<<<< HEAD
 	dataStop   data.Stop
-=======
->>>>>>> 94d49e47
 }
 
 // NewPosture creates an instance of posture.
@@ -83,11 +80,7 @@
 
 	// TODO: timeout should be configurable and not hard-coded. Setting to 10 minutes for now to account for CSPM fetchers
 	// 	https://github.com/elastic/cloudbeat/issues/653
-<<<<<<< HEAD
 	data, err := data.NewData(log, c.Period, time.Minute*10, fetchersRegistry)
-=======
-	data, err := fetchersManager.NewData(ctx, log, c.Period, time.Minute*10, fetchersRegistry)
->>>>>>> 94d49e47
 	if err != nil {
 		cancel()
 		return nil, err
