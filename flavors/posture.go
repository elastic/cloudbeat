--- conflicted
+++ resolved
@@ -71,26 +71,16 @@
 	}
 
 	resourceCh := make(chan fetching.ResourceInfo, resourceChBuffer)
-<<<<<<< HEAD
-	fetchersRegistry, cdp, err := b.Initialize(ctx, log, cfg, resourceCh, benchmark.NewDependencies(
-		awslib.ConfigProvider{MetadataProvider: awslib.Ec2MetadataProvider{}},
-		awslib.IdentityProvider{},
-		gcplib.NewIdentityProvider(ctx, cfg, log),
-		k8s.ClientGetter{},
-		awslib.Ec2MetadataProvider{},
-		awslib.EKSClusterNameProvider{},
-	))
-=======
 
 	fetchersRegistry, cdp, err := b.Initialize(ctx, log, cfg, resourceCh, &benchmark.Dependencies{
 		AwsCfgProvider:           awslib.ConfigProvider{MetadataProvider: awslib.Ec2MetadataProvider{}},
 		AwsIdentityProvider:      awslib.IdentityProvider{},
 		AwsAccountProvider:       awslib.AccountProvider{},
+		GcpIdentityProvider:      gcplib.NewIdentityProvider(ctx, cfg, log),
 		KubernetesClientProvider: k8s.ClientGetter{},
 		AwsMetadataProvider:      awslib.Ec2MetadataProvider{},
 		EksClusterNameProvider:   awslib.EKSClusterNameProvider{},
 	})
->>>>>>> ea05488d
 	if err != nil {
 		cancel()
 		return nil, err
