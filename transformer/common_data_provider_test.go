--- conflicted
+++ resolved
@@ -47,16 +47,10 @@
 func TestCommonDataProvider_FetchCommonData(t *testing.T) {
 	clusterName := "my-cluster"
 	cdProvider := CommonDataProvider{
-<<<<<<< HEAD
 		log:                 logp.NewLogger("cloudbeat_common_data_provider_test"),
 		kubeClient:          k8sFake.NewSimpleClientset(),
-		cfg:                 config.Config{},
+		cfg:                 &config.Config{},
 		clusterNameProvider: clusterNameProviderMock{clusterName},
-=======
-		log:        logp.NewLogger("cloudbeat_common_data_provider_test"),
-		kubeClient: k8sFake.NewSimpleClientset(),
-		cfg:        &config.Config{},
->>>>>>> b372b8e8
 	}
 
 	type args struct {
