// Licensed to Elasticsearch B.V. under one or more contributor
// license agreements. See the NOTICE file distributed with
// this work for additional information regarding copyright
// ownership. Elasticsearch B.V. licenses this file to you under
// the Apache License, Version 2.0 (the "License"); you may
// not use this file except in compliance with the License.
// You may obtain a copy of the License at
//
//     http://www.apache.org/licenses/LICENSE-2.0
//
// Unless required by applicable law or agreed to in writing,
// software distributed under the License is distributed on an
// "AS IS" BASIS, WITHOUT WARRANTIES OR CONDITIONS OF ANY
// KIND, either express or implied.  See the License for the
// specific language governing permissions and limitations
// under the License.

package transformer

import (
	"context"
	"fmt"
	"time"

	"github.com/elastic/beats/v7/libbeat/beat"
	libevents "github.com/elastic/beats/v7/libbeat/beat/events"
	"github.com/elastic/beats/v7/libbeat/common"
	"github.com/elastic/beats/v7/libbeat/logp"
	"github.com/elastic/cloudbeat/evaluator"
	"github.com/elastic/cloudbeat/resources/fetching"
	"github.com/elastic/cloudbeat/resources/manager"
)

type Transformer struct {
	context       context.Context
	eval          evaluator.Evaluator
	eventMetadata common.MapStr
	events        []beat.Event
}

type ResourceFields struct {
	Raw interface{}
	fetching.ResourceMetadata
}

func NewTransformer(ctx context.Context, eval evaluator.Evaluator, index string) Transformer {
	eventMetadata := common.MapStr{libevents.FieldMetaIndex: index}
	events := make([]beat.Event, 0)

	return Transformer{
		context:       ctx,
		eval:          eval,
		eventMetadata: eventMetadata,
		events:        events,
	}
}

func (c *Transformer) ProcessAggregatedResources(resources manager.ResourceMap, metadata CycleMetadata) []beat.Event {
	c.events = make([]beat.Event, 0)
	for _, fetcherResults := range resources {
		c.processEachResource(fetcherResults, metadata)
	}

	return c.events
}

func (c *Transformer) processEachResource(results []fetching.Resource, cycleMetadata CycleMetadata) {
	for _, result := range results {
		resourceMetadata := result.GetMetadata()
		if err := c.createBeatEvents(result, resourceMetadata, cycleMetadata); err != nil {
			logp.Error(fmt.Errorf("failed to create beat events for Cycle ID: %v, Error: %v", cycleMetadata.CycleId, err))
		}
	}
}

func (c *Transformer) createBeatEvents(fetchedResource fetching.Resource, metadata fetching.ResourceMetadata, cycleMetadata CycleMetadata) error {
	fetcherResult := fetching.Result{Type: metadata.Type, Resource: fetchedResource.GetData()}
	result, err := c.eval.Decision(c.context, fetcherResult)

	if err != nil {
		logp.Error(fmt.Errorf("error running the policy: %w", err))
		return err
	}

	findings, err := c.eval.Decode(result)
	if err != nil {
		return err
	}

	timestamp := time.Now()
	resource := ResourceFields{
		ID:   metadata.ResourceId,
		Type: metadata.Type,
		Raw:  fetcherResult.Resource,
	}

	for _, finding := range findings {
		event := beat.Event{
			Meta:      c.eventMetadata,
			Timestamp: timestamp,
			Fields: common.MapStr{
<<<<<<< HEAD
				"resource": ResourceFields{
					Raw:              fetcherResult.Resource,
					ResourceMetadata: metadata,
				},
				"cycle_id": cycleMetadata.CycleId,
				"result":   finding.Result,
				"rule":     finding.Rule,
				// for backward compatability sake
				"type": metadata.Type,
=======
				"resource":    resource,
				"resource_id": metadata.ResourceId, // Deprecated - kept for BC
				"type":        metadata.Type,       // Deprecated - kept for BC
				"cycle_id":    metadata.CycleId,
				"result":      finding.Result,
				"rule":        finding.Rule,
>>>>>>> c5e4cc80
			},
		}

		c.events = append(c.events, event)
	}
	return nil
}<|MERGE_RESOLUTION|>--- conflicted
+++ resolved
@@ -36,11 +36,6 @@
 	eval          evaluator.Evaluator
 	eventMetadata common.MapStr
 	events        []beat.Event
-}
-
-type ResourceFields struct {
-	Raw interface{}
-	fetching.ResourceMetadata
 }
 
 func NewTransformer(ctx context.Context, eval evaluator.Evaluator, index string) Transformer {
@@ -99,24 +94,12 @@
 			Meta:      c.eventMetadata,
 			Timestamp: timestamp,
 			Fields: common.MapStr{
-<<<<<<< HEAD
-				"resource": ResourceFields{
-					Raw:              fetcherResult.Resource,
-					ResourceMetadata: metadata,
-				},
-				"cycle_id": cycleMetadata.CycleId,
-				"result":   finding.Result,
-				"rule":     finding.Rule,
-				// for backward compatability sake
-				"type": metadata.Type,
-=======
 				"resource":    resource,
 				"resource_id": metadata.ResourceId, // Deprecated - kept for BC
 				"type":        metadata.Type,       // Deprecated - kept for BC
-				"cycle_id":    metadata.CycleId,
+				"cycle_id":    cycleMetadata,
 				"result":      finding.Result,
 				"rule":        finding.Rule,
->>>>>>> c5e4cc80
 			},
 		}
 
