// Licensed to Elasticsearch B.V. under one or more contributor
// license agreements. See the NOTICE file distributed with
// this work for additional information regarding copyright
// ownership. Elasticsearch B.V. licenses this file to you under
// the Apache License, Version 2.0 (the "License"); you may
// not use this file except in compliance with the License.
// You may obtain a copy of the License at
//
//     http://www.apache.org/licenses/LICENSE-2.0
//
// Unless required by applicable law or agreed to in writing,
// software distributed under the License is distributed on an
// "AS IS" BASIS, WITHOUT WARRANTIES OR CONDITIONS OF ANY
// KIND, either express or implied.  See the License for the
// specific language governing permissions and limitations
// under the License.

package transformer

import (
	"context"
	"time"

	"github.com/elastic/beats/v7/libbeat/beat"
	libevents "github.com/elastic/beats/v7/libbeat/beat/events"
	"github.com/elastic/cloudbeat/evaluator"
	"github.com/elastic/cloudbeat/resources/fetching"
<<<<<<< HEAD
=======
	"github.com/elastic/cloudbeat/resources/manager"
	"github.com/elastic/elastic-agent-libs/logp"
	"github.com/elastic/elastic-agent-libs/mapstr"
>>>>>>> f7b57d1b
)

type Transformer struct {
	log           *logp.Logger
<<<<<<< HEAD
	eventMetadata common.MapStr
	commonData    CommonDataInterface
}

func NewTransformer(log *logp.Logger, cd CommonDataInterface, index string) Transformer {
	eventMetadata := common.MapStr{libevents.FieldMetaIndex: index}
=======
	eval          evaluator.Evaluator
	eventMetadata mapstr.M
	commonData    CommonDataInterface
}

func NewTransformer(ctx context.Context, log *logp.Logger, eval evaluator.Evaluator, commonData CommonDataInterface, index string) Transformer {
	eventMetadata := mapstr.M{libevents.FieldMetaIndex: index}
>>>>>>> f7b57d1b

	return Transformer{
		log:           log,
		eventMetadata: eventMetadata,
		commonData:    cd,
	}
}

func (t *Transformer) CreateBeatEvents(ctx context.Context, eventData evaluator.EventData) ([]beat.Event, error) {
	if len(eventData.Findings) == 0 {
		return nil, nil
	}

	events := make([]beat.Event, 0)
<<<<<<< HEAD
	resMetadata := eventData.GetMetadata()
	resMetadata.ID = t.commonData.GetResourceId(resMetadata)
=======
	for _, result := range results {
		arr, err := c.createResourceEvents(result, cycleMetadata)
		if err != nil {
			c.log.Errorf("Failed to create beat events for Cycle ID: %v, error: %v",
				cycleMetadata.CycleId, err)
		} else {
			events = append(events, arr...)
		}
	}

	return events
}

func (c *Transformer) createResourceEvents(fetchedResource fetching.Resource, cycleMetadata CycleMetadata) ([]beat.Event, error) {
	resMetadata := fetchedResource.GetMetadata()
	resMetadata.ID = c.commonData.GetResourceId(resMetadata)
	fetcherResult := fetching.Result{Type: resMetadata.Type, Resource: fetchedResource.GetData()}

	result, err := c.eval.Decision(c.context, fetcherResult)
	if err != nil {
		c.log.Errorf("Error running the policy: %v", err)
		return nil, err
	}

	c.log.Debugf("Eval decision for input: %+v -- %+v", fetcherResult, result)

	findings, err := c.eval.Decode(result)
	if err != nil {
		return nil, err
	}

	c.log.Debugf("Created %d findings for input: %+v", len(findings), fetcherResult)
>>>>>>> f7b57d1b

	timestamp := time.Now()
	resource := fetching.ResourceFields{
		ResourceMetadata: resMetadata,
		Raw:              eventData.RuleResult.Resource,
	}

	for _, finding := range eventData.Findings {
		event := beat.Event{
			Meta:      t.eventMetadata,
			Timestamp: timestamp,
			Fields: mapstr.M{
				"resource":    resource,
				"resource_id": resMetadata.ID,   // Deprecated - kept for BC
				"type":        resMetadata.Type, // Deprecated - kept for BC
				"cycle_id":    eventData.CycleId,
				"result":      finding.Result,
				"rule":        finding.Rule,
			},
		}

		events = append(events, event)
	}

	return events, nil
}<|MERGE_RESOLUTION|>--- conflicted
+++ resolved
@@ -25,32 +25,19 @@
 	libevents "github.com/elastic/beats/v7/libbeat/beat/events"
 	"github.com/elastic/cloudbeat/evaluator"
 	"github.com/elastic/cloudbeat/resources/fetching"
-<<<<<<< HEAD
-=======
 	"github.com/elastic/cloudbeat/resources/manager"
 	"github.com/elastic/elastic-agent-libs/logp"
 	"github.com/elastic/elastic-agent-libs/mapstr"
->>>>>>> f7b57d1b
 )
 
 type Transformer struct {
 	log           *logp.Logger
-<<<<<<< HEAD
-	eventMetadata common.MapStr
+	eventMetadata mapstr.M
 	commonData    CommonDataInterface
 }
 
 func NewTransformer(log *logp.Logger, cd CommonDataInterface, index string) Transformer {
-	eventMetadata := common.MapStr{libevents.FieldMetaIndex: index}
-=======
-	eval          evaluator.Evaluator
-	eventMetadata mapstr.M
-	commonData    CommonDataInterface
-}
-
-func NewTransformer(ctx context.Context, log *logp.Logger, eval evaluator.Evaluator, commonData CommonDataInterface, index string) Transformer {
 	eventMetadata := mapstr.M{libevents.FieldMetaIndex: index}
->>>>>>> f7b57d1b
 
 	return Transformer{
 		log:           log,
@@ -65,43 +52,8 @@
 	}
 
 	events := make([]beat.Event, 0)
-<<<<<<< HEAD
 	resMetadata := eventData.GetMetadata()
 	resMetadata.ID = t.commonData.GetResourceId(resMetadata)
-=======
-	for _, result := range results {
-		arr, err := c.createResourceEvents(result, cycleMetadata)
-		if err != nil {
-			c.log.Errorf("Failed to create beat events for Cycle ID: %v, error: %v",
-				cycleMetadata.CycleId, err)
-		} else {
-			events = append(events, arr...)
-		}
-	}
-
-	return events
-}
-
-func (c *Transformer) createResourceEvents(fetchedResource fetching.Resource, cycleMetadata CycleMetadata) ([]beat.Event, error) {
-	resMetadata := fetchedResource.GetMetadata()
-	resMetadata.ID = c.commonData.GetResourceId(resMetadata)
-	fetcherResult := fetching.Result{Type: resMetadata.Type, Resource: fetchedResource.GetData()}
-
-	result, err := c.eval.Decision(c.context, fetcherResult)
-	if err != nil {
-		c.log.Errorf("Error running the policy: %v", err)
-		return nil, err
-	}
-
-	c.log.Debugf("Eval decision for input: %+v -- %+v", fetcherResult, result)
-
-	findings, err := c.eval.Decode(result)
-	if err != nil {
-		return nil, err
-	}
-
-	c.log.Debugf("Created %d findings for input: %+v", len(findings), fetcherResult)
->>>>>>> f7b57d1b
 
 	timestamp := time.Now()
 	resource := fetching.ResourceFields{
