// Licensed to Elasticsearch B.V. under one or more contributor
// license agreements. See the NOTICE file distributed with
// this work for additional information regarding copyright
// ownership. Elasticsearch B.V. licenses this file to you under
// the Apache License, Version 2.0 (the "License"); you may
// not use this file except in compliance with the License.
// You may obtain a copy of the License at
//
//     http://www.apache.org/licenses/LICENSE-2.0
//
// Unless required by applicable law or agreed to in writing,
// software distributed under the License is distributed on an
// "AS IS" BASIS, WITHOUT WARRANTIES OR CONDITIONS OF ANY
// KIND, either express or implied.  See the License for the
// specific language governing permissions and limitations
// under the License.

package transformer

import (
	"context"
	"encoding/json"
	"errors"
	"io/ioutil"
	"os"
	"testing"

	"github.com/elastic/beats/v7/libbeat/logp"
	"github.com/elastic/cloudbeat/evaluator"

	"github.com/elastic/cloudbeat/resources/fetchers"
	"github.com/elastic/cloudbeat/resources/fetching"
	"github.com/gofrs/uuid"
<<<<<<< HEAD
=======
	"github.com/stretchr/testify/mock"
>>>>>>> 753f1223
	"github.com/stretchr/testify/suite"
)

type testAttr struct {
	name  string
	input evaluator.EventData
}

const (
	opaResultsFileName = "opa_results.json"
	testIndex          = "test_index"
)

var fetcherResult = fetchers.FileSystemResource{
	FileName: "scheduler.conf",
	FileMode: "700",
	Gid:      "root",
	Uid:      "root",
	Path:     "/hostfs/etc/kubernetes/scheduler.conf",
	Inode:    "8901",
	SubType:  "file",
}

var (
	opaResults evaluator.RuleResult
	ctx        = context.Background()
	cd         = CommonData{
		clusterId: "test-cluster-id",
		nodeId:    "test-node-id",
	}
)

type EventsCreatorTestSuite struct {
	suite.Suite

	log     *logp.Logger
	cycleId uuid.UUID
}

func TestSuite(t *testing.T) {
	s := new(EventsCreatorTestSuite)
	s.log = logp.NewLogger("cloudbeat_events_creator_test_suite")

	if err := logp.TestingSetup(); err != nil {
		t.Error(err)
	}

	suite.Run(t, s)
}

func (s *EventsCreatorTestSuite) SetupSuite() {
	err := parseJsonfile(opaResultsFileName, &opaResults)
	if err != nil {
		s.log.Errorf("Could not parse JSON file: %v", err)
		return
	}
}

func (s *EventsCreatorTestSuite) TestTransformer_ProcessAggregatedResources() {
	tests := []testAttr{
		{
			name: "All events propagated as expected",
			input: evaluator.EventData{
				RuleResult: opaResults,
				ResourceInfo: fetching.ResourceInfo{
					Resource:      fetcherResult,
					CycleMetadata: fetching.CycleMetadata{CycleId: s.cycleId},
				},
			},
		},
		{
			name: "Events should not be created due zero findings",
			input: evaluator.EventData{
				RuleResult: evaluator.RuleResult{
					Findings: []evaluator.Finding{},
					Metadata: evaluator.Metadata{},
					Resource: nil,
				},
				ResourceInfo: fetching.ResourceInfo{
					Resource:      fetcherResult,
					CycleMetadata: fetching.CycleMetadata{CycleId: s.cycleId},
				},
			},
		},
	}

	for _, tt := range tests {
		s.Run(tt.name, func() {
<<<<<<< HEAD
			transformer := NewTransformer(s.log, cd, testIndex)
			generatedEvents := transformer.CreateBeatEvents(ctx, tt.input)
=======
			resetMocks(s)
			for _, methodMock := range tt.mocks {
				s.mockedEvaluator.On(methodMock.methodName, methodMock.args...).Return(methodMock.returnArgs...)
			}

			transformer := NewTransformer(ctx, s.log, &s.mockedEvaluator, cd, testIndex)
			generatedEvents := transformer.ProcessAggregatedResources(tt.args.resource, tt.args.metadata)

			if tt.wantErr {
				s.Equal(0, len(generatedEvents))
			} else {
				s.NotEqual(0, len(generatedEvents))
			}
>>>>>>> 753f1223

			for _, event := range generatedEvents {
				resource := event.Fields["resource"].(fetching.ResourceFields)
				s.Equal(s.cycleId, event.Fields["cycle_id"], "event cycle_id is not correct")
				s.NotEmpty(event.Timestamp, `event timestamp is missing`)
				s.NotEmpty(event.Fields["result"], "event result is missing")
				s.NotEmpty(event.Fields["rule"], "event rule is missing")
				s.NotEmpty(resource.Raw, "raw resource is missing")
				s.NotEmpty(resource.SubType, "resource sub type is missing")
				s.NotEmpty(resource.ID, "resource ID is missing")
				s.NotEmpty(resource.Type, "resource  type is missing")
				s.NotEmpty(event.Fields["type"], "resource type is missing") // for BC sake
			}
		})
	}

}

func parseJsonfile(filename string, data interface{}) error {
	fetcherDataFile, err := os.Open(filename)
	if err != nil {
		return err
	}
	defer fetcherDataFile.Close()

	byteValue, err := ioutil.ReadAll(fetcherDataFile)
	if err != nil {
		return err
	}

	err = json.Unmarshal(byteValue, data)
	if err != nil {
		return err
	}
	return nil
}<|MERGE_RESOLUTION|>--- conflicted
+++ resolved
@@ -20,7 +20,6 @@
 import (
 	"context"
 	"encoding/json"
-	"errors"
 	"io/ioutil"
 	"os"
 	"testing"
@@ -31,10 +30,6 @@
 	"github.com/elastic/cloudbeat/resources/fetchers"
 	"github.com/elastic/cloudbeat/resources/fetching"
 	"github.com/gofrs/uuid"
-<<<<<<< HEAD
-=======
-	"github.com/stretchr/testify/mock"
->>>>>>> 753f1223
 	"github.com/stretchr/testify/suite"
 )
 
@@ -123,24 +118,8 @@
 
 	for _, tt := range tests {
 		s.Run(tt.name, func() {
-<<<<<<< HEAD
 			transformer := NewTransformer(s.log, cd, testIndex)
-			generatedEvents := transformer.CreateBeatEvents(ctx, tt.input)
-=======
-			resetMocks(s)
-			for _, methodMock := range tt.mocks {
-				s.mockedEvaluator.On(methodMock.methodName, methodMock.args...).Return(methodMock.returnArgs...)
-			}
-
-			transformer := NewTransformer(ctx, s.log, &s.mockedEvaluator, cd, testIndex)
-			generatedEvents := transformer.ProcessAggregatedResources(tt.args.resource, tt.args.metadata)
-
-			if tt.wantErr {
-				s.Equal(0, len(generatedEvents))
-			} else {
-				s.NotEqual(0, len(generatedEvents))
-			}
->>>>>>> 753f1223
+			generatedEvents, _ := transformer.CreateBeatEvents(ctx, tt.input)
 
 			for _, event := range generatedEvents {
 				resource := event.Fields["resource"].(fetching.ResourceFields)
