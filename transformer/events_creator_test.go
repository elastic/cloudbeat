// Licensed to Elasticsearch B.V. under one or more contributor
// license agreements. See the NOTICE file distributed with
// this work for additional information regarding copyright
// ownership. Elasticsearch B.V. licenses this file to you under
// the Apache License, Version 2.0 (the "License"); you may
// not use this file except in compliance with the License.
// You may obtain a copy of the License at
//
//     http://www.apache.org/licenses/LICENSE-2.0
//
// Unless required by applicable law or agreed to in writing,
// software distributed under the License is distributed on an
// "AS IS" BASIS, WITHOUT WARRANTIES OR CONDITIONS OF ANY
// KIND, either express or implied.  See the License for the
// specific language governing permissions and limitations
// under the License.

package transformer

import (
	"context"
	"encoding/json"
	"io/ioutil"
	"os"
	"testing"

<<<<<<< HEAD
=======
	"github.com/elastic/cloudbeat/evaluator"
	"github.com/elastic/cloudbeat/resources/fetchers"
	"github.com/elastic/cloudbeat/resources/fetching"
	"github.com/elastic/cloudbeat/resources/manager"
>>>>>>> 24de07d8
	"github.com/gofrs/uuid"
	"github.com/pkg/errors"
	"github.com/stretchr/testify/mock"
	"github.com/stretchr/testify/suite"
<<<<<<< HEAD

	"github.com/elastic/cloudbeat/evaluator"
	"github.com/elastic/cloudbeat/resources"
	"github.com/elastic/cloudbeat/resources/fetchers"
=======
>>>>>>> 24de07d8
)

type args struct {
	resource manager.ResourceMap
	metadata CycleMetadata
}

type testAttr struct {
	name    string
	args    args
	wantErr bool
	mocks   []MethodMock
}

type MethodMock struct {
	methodName string
	args       []interface{}
	returnArgs []interface{}
}

const (
	opaResultsFileName = "opa_results.json"
	testIndex          = "test_index"
)

var fetcherResult = fetchers.FileSystemResource{
	FileName: "scheduler.conf",
	FileMode: "700",
	Gid:      "root",
	Uid:      "root",
	Path:     "/hostfs/etc/kubernetes/scheduler.conf",
	Inode:    "8901",
}

var (
	opaResults      evaluator.RuleResult
	mockedEvaluator = evaluator.MockedEvaluator{}
	resourcesMap    = map[string][]fetching.Resource{fetchers.FileSystemType: {fetcherResult}}
	ctx             = context.Background()
)

type EventsCreatorTestSuite struct {
	suite.Suite
	cycleId         uuid.UUID
	mockedEvaluator evaluator.MockedEvaluator
}

func TestSuite(t *testing.T) {
	suite.Run(t, new(EventsCreatorTestSuite))
}

func (s *EventsCreatorTestSuite) SetupSuite() {
	parseJsonfile(opaResultsFileName, &opaResults)
	s.cycleId, _ = uuid.NewV4()
}

func (s *EventsCreatorTestSuite) SetupTest() {
	s.mockedEvaluator = evaluator.MockedEvaluator{}
}

func (s *EventsCreatorTestSuite) TestTransformer_ProcessAggregatedResources() {
	var tests = []testAttr{
		{
			name: "All events propagated as expected",
			args: args{
				resource: resourcesMap,
				metadata: CycleMetadata{CycleId: s.cycleId},
			},
			mocks: []MethodMock{{
				methodName: "Decision",
				args:       []interface{}{ctx, mock.AnythingOfType("Result")},
				returnArgs: []interface{}{mock.Anything, nil},
			}, {
				methodName: "Decode",
				args:       []interface{}{ctx, mock.Anything},
				returnArgs: []interface{}{opaResults.Findings, nil},
			},
			},
			wantErr: false,
		},
		{
			name: "Events should not be created due to a policy error",
			args: args{
				resource: resourcesMap,
				metadata: CycleMetadata{CycleId: s.cycleId},
			},
			mocks: []MethodMock{{
				methodName: "Decision",
				args:       []interface{}{ctx, mock.AnythingOfType("Result")},
				returnArgs: []interface{}{mock.Anything, errors.New("policy err")},
			}, {
				methodName: "Decode",
				args:       []interface{}{ctx, mock.Anything},
				returnArgs: []interface{}{opaResults.Findings, nil},
			},
			},
			wantErr: true,
		},
		{
			name: "Events should not be created due to a parse error",
			args: args{
				resource: resourcesMap,
				metadata: CycleMetadata{CycleId: s.cycleId},
			},
			mocks: []MethodMock{{
				methodName: "Decision",
				args:       []interface{}{ctx, mock.AnythingOfType("Result")},
				returnArgs: []interface{}{mock.Anything, nil},
			}, {
				methodName: "Decode",
				args:       []interface{}{ctx, mock.Anything},
				returnArgs: []interface{}{nil, errors.New("parse err")},
			},
			},
			wantErr: true,
		},
	}

	for _, tt := range tests {
		s.SetupTest()
		s.Run(tt.name, func() {
			for _, methodMock := range tt.mocks {
				s.mockedEvaluator.On(methodMock.methodName, methodMock.args...).Return(methodMock.returnArgs...)
			}

			transformer := NewTransformer(ctx, &s.mockedEvaluator, testIndex)
			generatedEvents := transformer.ProcessAggregatedResources(tt.args.resource, tt.args.metadata)

			if tt.wantErr {
				s.Equal(0, len(generatedEvents))
			}

			for _, event := range generatedEvents {
				s.Equal(s.cycleId, event.Fields["cycle_id"], "event cycle_id is not correct")
				s.NotEmpty(event.Timestamp, `event timestamp is missing`)
				s.NotEmpty(event.Fields["result"], "event result is missing")
				s.NotEmpty(event.Fields["rule"], "event rule is missing")
				s.NotEmpty(event.Fields["resource"], "event resource is missing")
				s.NotEmpty(event.Fields["resource_id"], "resource id is missing")
				s.NotEmpty(event.Fields["type"], "resource type is missing")
			}
		})
	}
}

func parseJsonfile(filename string, data interface{}) error {
	fetcherDataFile, err := os.Open(filename)
	if err != nil {
		return err
	}
	defer fetcherDataFile.Close()

	byteValue, err := ioutil.ReadAll(fetcherDataFile)
	if err != nil {
		return err
	}

	json.Unmarshal(byteValue, data)
	return nil
}<|MERGE_RESOLUTION|>--- conflicted
+++ resolved
@@ -1,20 +1,3 @@
-// Licensed to Elasticsearch B.V. under one or more contributor
-// license agreements. See the NOTICE file distributed with
-// this work for additional information regarding copyright
-// ownership. Elasticsearch B.V. licenses this file to you under
-// the Apache License, Version 2.0 (the "License"); you may
-// not use this file except in compliance with the License.
-// You may obtain a copy of the License at
-//
-//     http://www.apache.org/licenses/LICENSE-2.0
-//
-// Unless required by applicable law or agreed to in writing,
-// software distributed under the License is distributed on an
-// "AS IS" BASIS, WITHOUT WARRANTIES OR CONDITIONS OF ANY
-// KIND, either express or implied.  See the License for the
-// specific language governing permissions and limitations
-// under the License.
-
 package transformer
 
 import (
@@ -24,24 +7,14 @@
 	"os"
 	"testing"
 
-<<<<<<< HEAD
-=======
 	"github.com/elastic/cloudbeat/evaluator"
 	"github.com/elastic/cloudbeat/resources/fetchers"
 	"github.com/elastic/cloudbeat/resources/fetching"
 	"github.com/elastic/cloudbeat/resources/manager"
->>>>>>> 24de07d8
 	"github.com/gofrs/uuid"
 	"github.com/pkg/errors"
 	"github.com/stretchr/testify/mock"
 	"github.com/stretchr/testify/suite"
-<<<<<<< HEAD
-
-	"github.com/elastic/cloudbeat/evaluator"
-	"github.com/elastic/cloudbeat/resources"
-	"github.com/elastic/cloudbeat/resources/fetchers"
-=======
->>>>>>> 24de07d8
 )
 
 type args struct {
