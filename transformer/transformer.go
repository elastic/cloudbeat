// Licensed to Elasticsearch B.V. under one or more contributor
// license agreements. See the NOTICE file distributed with
// this work for additional information regarding copyright
// ownership. Elasticsearch B.V. licenses this file to you under
// the Apache License, Version 2.0 (the "License"); you may
// not use this file except in compliance with the License.
// You may obtain a copy of the License at
//
//     http://www.apache.org/licenses/LICENSE-2.0
//
// Unless required by applicable law or agreed to in writing,
// software distributed under the License is distributed on an
// "AS IS" BASIS, WITHOUT WARRANTIES OR CONDITIONS OF ANY
// KIND, either express or implied.  See the License for the
// specific language governing permissions and limitations
// under the License.

package transformer

import (
	"github.com/elastic/cloudbeat/config"
	"github.com/elastic/cloudbeat/resources/fetching"
<<<<<<< HEAD
	"github.com/elastic/cloudbeat/resources/providers"
=======
	"github.com/elastic/cloudbeat/version"
>>>>>>> b372b8e8
	"github.com/elastic/elastic-agent-libs/logp"
	"k8s.io/client-go/kubernetes"
)

type ResourceTypeMetadata struct {
	fetching.CycleMetadata
	Type string
}

type CommonDataProvider struct {
<<<<<<< HEAD
	log                 *logp.Logger
	kubeClient          kubernetes.Interface
	cfg                 config.Config
	clusterNameProvider providers.ClusterNameProviderAPI
=======
	log        *logp.Logger
	kubeClient kubernetes.Interface
	cfg        *config.Config
>>>>>>> b372b8e8
}

type CommonData struct {
	clusterId   string
	nodeId      string
<<<<<<< HEAD
	clusterName string
=======
	versionInfo version.CloudbeatVersionInfo
>>>>>>> b372b8e8
}

type CommonDataInterface interface {
	GetData() CommonData
	GetResourceId(fetching.ResourceMetadata) string
<<<<<<< HEAD
	GetClusterName() string
=======
	GetVersionInfo() version.CloudbeatVersionInfo
>>>>>>> b372b8e8
}<|MERGE_RESOLUTION|>--- conflicted
+++ resolved
@@ -20,11 +20,8 @@
 import (
 	"github.com/elastic/cloudbeat/config"
 	"github.com/elastic/cloudbeat/resources/fetching"
-<<<<<<< HEAD
 	"github.com/elastic/cloudbeat/resources/providers"
-=======
 	"github.com/elastic/cloudbeat/version"
->>>>>>> b372b8e8
 	"github.com/elastic/elastic-agent-libs/logp"
 	"k8s.io/client-go/kubernetes"
 )
@@ -35,34 +32,22 @@
 }
 
 type CommonDataProvider struct {
-<<<<<<< HEAD
 	log                 *logp.Logger
 	kubeClient          kubernetes.Interface
-	cfg                 config.Config
+	cfg                 *config.Config
 	clusterNameProvider providers.ClusterNameProviderAPI
-=======
-	log        *logp.Logger
-	kubeClient kubernetes.Interface
-	cfg        *config.Config
->>>>>>> b372b8e8
 }
 
 type CommonData struct {
 	clusterId   string
 	nodeId      string
-<<<<<<< HEAD
+	versionInfo version.CloudbeatVersionInfo
 	clusterName string
-=======
-	versionInfo version.CloudbeatVersionInfo
->>>>>>> b372b8e8
 }
 
 type CommonDataInterface interface {
 	GetData() CommonData
 	GetResourceId(fetching.ResourceMetadata) string
-<<<<<<< HEAD
 	GetClusterName() string
-=======
 	GetVersionInfo() version.CloudbeatVersionInfo
->>>>>>> b372b8e8
 }