--- conflicted
+++ resolved
@@ -31,17 +31,11 @@
 	metav1 "k8s.io/apimachinery/pkg/apis/meta/v1"
 )
 
-<<<<<<< HEAD
 const ( 
 	hostNamePath = "/etc/"
 	hostNameFile = "hostname"
 	namespace = "kube-system"
 )
-=======
-const hostNamePath = "/etc/"
-const hostNameFile = "hostname"
-const namespace = "kube-system"
->>>>>>> 59a65f6e
 
 func NewCommonDataProvider(cfg config.Config) (CommonDataProvider, error) {
 	KubeClient, err := providers.KubernetesProvider{}.GetClient(cfg.KubeConfig, kubernetes.KubeClientOptions{})
@@ -56,8 +50,8 @@
 	}, nil
 }
 
-// TODO: Support environments besides K8S
-func (c CommonDataProvider) fetchCommonData(ctx context.Context) (CommonDataInterface, error) {
+// Note: As of today Kubernetes is the only environment supported by CommonDataProvider
+func (c CommonDataProvider) FetchCommonData(ctx context.Context) (CommonDataInterface, error) {
 	cm := CommonData{}
 	ClusterId, err := c.getClusterId(ctx)
 	if err != nil {
@@ -104,4 +98,12 @@
 		return "", err
 	}
 	return strings.TrimSpace(string(hName)), nil
+}
+
+func (cd CommonData) GetResourceId(rid string) string {
+	return cd.clusterId + cd.nodeId + rid
+}
+
+func (cd CommonData) GetData() CommonData {
+	return cd
 }