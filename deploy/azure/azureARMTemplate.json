--- conflicted
+++ resolved
@@ -45,7 +45,6 @@
     },
     "resources": [
         {
-<<<<<<< HEAD
             "type": "Microsoft.Resources/resourceGroups",
             "apiVersion": "2022-09-01",
             "name": "[parameters('ResourceGroupName')]",
@@ -57,40 +56,14 @@
             "name": "role-assignment-deployment",
             "location": "[deployment().location]",
             "subscriptionId": "[subscription().subscriptionId]",
-=======
-            "type": "Microsoft.Compute/virtualMachines",
-            "apiVersion": "2021-04-01",
-            "name": "cloudbeatVM",
-            "location": "[resourceGroup().location]",
-            "dependsOn": [
-                "[resourceId('Microsoft.Network/networkInterfaces', 'cloudbeatNic')]",
-                "[resourceId('Microsoft.Resources/deploymentScripts', 'cloudbeatGenerateKeypair')]"
-            ],
->>>>>>> 7ab95f3c
             "properties": {
                 "expressionEvaluationOptions": {
                     "scope": "inner"
                 },
-<<<<<<< HEAD
                 "mode": "Incremental",
                 "parameters": {
                     "ResourceGroupName": {
                         "value": "[parameters('ResourceGroupName')]"
-=======
-                "osProfile": {
-                    "computerName": "cloudbeatVM",
-                    "adminUsername": "cloudbeat",
-                    "linuxConfiguration": {
-                        "disablePasswordAuthentication": true,
-                        "ssh": {
-                            "publicKeys": [
-                                {
-                                    "path": "/home/cloudbeat/.ssh/authorized_keys",
-                                    "keyData": "[reference('cloudbeatGenerateKeypair').outputs.public_key]"
-                                }
-                            ]
-                        }
->>>>>>> 7ab95f3c
                     }
                 },
                 "template": {
@@ -129,7 +102,6 @@
                 "expressionEvaluationOptions": {
                     "scope": "inner"
                 },
-<<<<<<< HEAD
                 "mode": "Incremental",
                 "template": {
                     "$schema": "https://schema.management.azure.com/schemas/2019-04-01/deploymentTemplate.json#",
@@ -141,7 +113,8 @@
                             "name": "cloudbeatVM",
                             "location": "[resourceGroup().location]",
                             "dependsOn": [
-                                "[resourceId('Microsoft.Network/networkInterfaces', 'cloudbeatNic')]"
+                                "cloudbeatNic",
+                                "cloudbeatGenerateKeypair"
                             ],
                             "properties": {
                                 "hardwareProfile": {
@@ -164,9 +137,16 @@
                                 "osProfile": {
                                     "computerName": "cloudbeatVM",
                                     "adminUsername": "cloudbeat",
-                                    "adminPassword": "[guid('')]",
                                     "linuxConfiguration": {
-                                        "disablePasswordAuthentication": false
+                                        "disablePasswordAuthentication": true,
+                                        "ssh": {
+                                            "publicKeys": [
+                                                {
+                                                    "path": "/home/cloudbeat/.ssh/authorized_keys",
+                                                    "keyData": "[reference('cloudbeatGenerateKeypair').outputs.public_key]"
+                                                }
+                                            ]
+                                        }
                                     }
                                 },
                                 "networkProfile": {
@@ -176,34 +156,6 @@
                                         }
                                     ]
                                 }
-=======
-                "subnets": [
-                    {
-                        "name": "cloudbeatSubnet",
-                        "properties": {
-                            "addressPrefix": "10.0.0.0/24"
-                        }
-                    }
-                ]
-            }
-        },
-        {
-            "type": "Microsoft.Network/networkInterfaces",
-            "apiVersion": "2021-04-01",
-            "name": "cloudbeatNic",
-            "location": "[resourceGroup().location]",
-            "dependsOn": [
-                "[resourceId('Microsoft.Network/virtualNetworks', 'cloudbeatVNet')]",
-                "[resourceId('Microsoft.Network/publicIPAddresses', 'cloudbeatPublicIP')]"
-            ],
-            "properties": {
-                "ipConfigurations": [
-                    {
-                        "name": "ipconfig1",
-                        "properties": {
-                            "subnet": {
-                                "id": "[variables('subnetRef')]"
->>>>>>> 7ab95f3c
                             },
                             "identity": {
                                 "type": "SystemAssigned"
@@ -234,7 +186,7 @@
                             "name": "cloudbeatNic",
                             "location": "[resourceGroup().location]",
                             "dependsOn": [
-                                "[resourceId('Microsoft.Network/virtualNetworks', 'cloudbeatVNet')]"
+                                "cloudbeatVNet"
                             ],
                             "properties": {
                                 "ipConfigurations": [
@@ -255,7 +207,7 @@
                             "name": "cloudbeatVM/EnableMSIExtension",
                             "location": "[resourceGroup().location]",
                             "dependsOn": [
-                                "[resourceId('Microsoft.Compute/virtualMachines', 'cloudbeatVM')]"
+                                "cloudbeatVM"
                             ],
                             "properties": {
                                 "publisher": "Microsoft.ManagedIdentity",
@@ -265,6 +217,20 @@
                                 "settings": {
                                     "port": 50342
                                 }
+                            }
+                        },
+                        {
+                            "type": "Microsoft.Resources/deploymentScripts",
+                            "apiVersion": "2020-10-01",
+                            "name": "cloudbeatGenerateKeypair",
+                            "location": "[resourceGroup().location]",
+                            "kind": "AzureCLI",
+                            "properties": {
+                                "azCliVersion": "2.51.0",
+                                "cleanupPreference": "Always",
+                                "retentionInterval": "P1D",
+                                "scriptContent": "#/bin/bash -e\nyes | ssh-keygen -f sshkey -N ''\necho \"{\\\"public_key\\\":\\\"$(cat sshkey.pub)\\\"}\" > $AZ_SCRIPTS_OUTPUT_PATH",
+                                "timeout": "PT30M"
                             }
                         }
                     ]
@@ -335,30 +301,7 @@
                         }
                     ]
                 }
-<<<<<<< HEAD
             },
-=======
-            }
-        },
-        {
-            "type": "Microsoft.Resources/deploymentScripts",
-            "apiVersion": "2020-10-01",
-            "name": "cloudbeatGenerateKeypair",
-            "location": "[resourceGroup().location]",
-            "kind": "AzureCLI",
-            "properties": {
-                "azCliVersion": "2.51.0",
-                "cleanupPreference": "Always",
-                "retentionInterval": "P1D",
-                "scriptContent": "#/bin/bash -e\nyes | ssh-keygen -f sshkey -N ''\necho \"{\\\"public_key\\\":\\\"$(cat sshkey.pub)\\\"}\" > $AZ_SCRIPTS_OUTPUT_PATH",
-                "timeout": "PT30M"
-            }
-        },
-        {
-            "type": "Microsoft.Authorization/roleAssignments",
-            "apiVersion": "2022-04-01",
-            "name": "[guid(resourceGroup().id, deployment().name)]",
->>>>>>> 7ab95f3c
             "dependsOn": [
                 "cloudbeat-vm-deployment",
                 "role-assignment-deployment"
