--- conflicted
+++ resolved
@@ -6,21 +6,13 @@
 output "elasticsearch_username" {
   value       = module.ec_deployment.elasticsearch_username
   description = "The Elasticsearch username"
-<<<<<<< HEAD
-  sensitive   = true
-=======
   sensitive = true
->>>>>>> 43bbe1d4
 }
 
 output "elasticsearch_password" {
   value       = module.ec_deployment.elasticsearch_password
   description = "The Elasticsearch password"
-<<<<<<< HEAD
-  sensitive   = true
-=======
   sensitive = true
->>>>>>> 43bbe1d4
 }
 
 output "kibana_url" {
