# Cloud Deployment

<<<<<<< HEAD
**Motivation**
=======
**Motivation**  
>>>>>>> ec517ec6
Provide an easy and deterministic way to set up latest cloud environment, so it can be monitored and used properly.

This guide deploys both an Elastic cloud environment, and an AWS EKS cluster. To only deploy specific resources, check out the examples section.

**Prerequisite**
<<<<<<< HEAD
Follow the [prerequisites](/README.md#prerequisites) chapter of our main README.
=======
* [Terraform](https://developer.hashicorp.com/terraform/downloads)
* the AWS CLI, [installed](https://docs.aws.amazon.com/cli/latest/userguide/getting-started-install.html) and [configured](https://docs.aws.amazon.com/cli/latest/userguide/cli-chap-configure.html)
* [AWS IAM Authenticator](https://docs.aws.amazon.com/eks/latest/userguide/install-aws-iam-authenticator.html)
* the [Kubernetes CLI](https://kubernetes.io/docs/tasks/tools/install-kubectl/), also known as `kubectl`
>>>>>>> ec517ec6


**How To**
Create environment
1. Create an [API token](https://cloud.elastic.co/deployment-features/keys) from your cloud console account.

<<<<<<< HEAD
    1.1 use the token `export TF_VAR_ec_api_key={TOKEN}`

2. run `cd deploy/cloud`
3. run `terraform init`
4. To create the Elastic cloud environment from the latest version (the latest version is varying in cloud/regions combinations) and an EKS cluster run:
```bash
terraform apply --auto-approve -target "module.ec_deployment" -target "null_resource.rules" -target "null_resource.store_local_dashboard" -target "module.eks"
```
5. To create an agent policy and get deployment yaml
```bash
terraform apply --auto-approve -target "module.api"
```
6. Run the following command to retrieve the access credentials for your EKS cluster and configure kubectl.
```bash
aws eks --region $(terraform output -raw eks_region) update-kubeconfig \
    --name $(terraform output -raw eks_cluster_name)
```

To connect to the environment use the console ui or see the details how to connect to the environment, use `terraform output -json`
=======
    1.1 use the token `export EC_API_KEY={TOKEN}`

2. run `cd deploy/cloud`
3. run `terraform init`
2. to create the environment from the latest version (the latest version is varying in cloud/regions combinations).
   ```bash
   cd deploy/cloud
   terraform init
   terraform apply --auto-approve
3. Run the following command to retrieve the access credentials for your EKS cluster and configure kubectl.
   ```bash
   aws eks --region $(terraform output -raw eks_region) update-kubeconfig \
       --name $(terraform output -raw eks_cluster_name)
>>>>>>> ec517ec6

To connect to the environment use the console UI or see the details how to connect to the environment, using:
```bash
terraform output -json
**Delete environment:**
```bash
terraform destroy --auto-approve

**Next Steps**
* [Setup](https://github.com/elastic/security-team/blob/main/docs/cloud-security-posture-team/onboarding/deploy-agent-cloudbeat-on-eks.mdx) EKS cluster
* Setup Self-Managed cluster
* Enable rules add slack webhook to connector

# Examples

## Specific version
To create an environment with specific version use

`terraform apply --auto-approve -var="stack_version=8.5.1"`
When working with non production versions it is required to also update the deployment regions.
For example, to deploy `8.6.0-SNAPSHOT` use

`terraform apply --auto-approve -var="stack_version=8.6.0-SNAPSHOT" -var="ess_region=gcp-us-west2"`

## Named environment
To give your environment a different prefix in the name use

`terraform apply --auto-approve -var="deployment_name_prefix=elastic-deployment"`

## Deploy specific resources
To deploy specific resources use the `-target` flag.

### Deploy only Elastic Cloud with no EKS cluster or Dashboard

`terraform apply --auto-approve -target "module.ec_deployment"`

### Deploy only Dashboard on an existing Elastic Cloud deployment

`terraform apply --auto-approve -target "null_resource.rules" -target "null_resource.store_local_dashboard"`

### Deploy only EKS cluster

`terraform apply --auto-approve -target "module.eks"`<|MERGE_RESOLUTION|>--- conflicted
+++ resolved
@@ -1,71 +1,46 @@
 # Cloud Deployment
 
-<<<<<<< HEAD
 **Motivation**
-=======
-**Motivation**  
->>>>>>> ec517ec6
 Provide an easy and deterministic way to set up latest cloud environment, so it can be monitored and used properly.
 
 This guide deploys both an Elastic cloud environment, and an AWS EKS cluster. To only deploy specific resources, check out the examples section.
 
 **Prerequisite**
-<<<<<<< HEAD
 Follow the [prerequisites](/README.md#prerequisites) chapter of our main README.
-=======
-* [Terraform](https://developer.hashicorp.com/terraform/downloads)
-* the AWS CLI, [installed](https://docs.aws.amazon.com/cli/latest/userguide/getting-started-install.html) and [configured](https://docs.aws.amazon.com/cli/latest/userguide/cli-chap-configure.html)
-* [AWS IAM Authenticator](https://docs.aws.amazon.com/eks/latest/userguide/install-aws-iam-authenticator.html)
-* the [Kubernetes CLI](https://kubernetes.io/docs/tasks/tools/install-kubectl/), also known as `kubectl`
->>>>>>> ec517ec6
 
 
 **How To**
 Create environment
 1. Create an [API token](https://cloud.elastic.co/deployment-features/keys) from your cloud console account.
 
-<<<<<<< HEAD
     1.1 use the token `export TF_VAR_ec_api_key={TOKEN}`
 
 2. run `cd deploy/cloud`
 3. run `terraform init`
-4. To create the Elastic cloud environment from the latest version (the latest version is varying in cloud/regions combinations) and an EKS cluster run:
-```bash
-terraform apply --auto-approve -target "module.ec_deployment" -target "null_resource.rules" -target "null_resource.store_local_dashboard" -target "module.eks"
-```
-5. To create an agent policy and get deployment yaml
-```bash
-terraform apply --auto-approve -target "module.api"
-```
-6. Run the following command to retrieve the access credentials for your EKS cluster and configure kubectl.
-```bash
-aws eks --region $(terraform output -raw eks_region) update-kubeconfig \
-    --name $(terraform output -raw eks_cluster_name)
-```
-
-To connect to the environment use the console ui or see the details how to connect to the environment, use `terraform output -json`
-=======
-    1.1 use the token `export EC_API_KEY={TOKEN}`
-
-2. run `cd deploy/cloud`
-3. run `terraform init`
-2. to create the environment from the latest version (the latest version is varying in cloud/regions combinations).
+4. To create an EKS cluster and the Elastic cloud environment from the latest version (the latest version is varying in cloud/regions combinations) run:
    ```bash
    cd deploy/cloud
    terraform init
-   terraform apply --auto-approve
-3. Run the following command to retrieve the access credentials for your EKS cluster and configure kubectl.
+   terraform apply --auto-approve -target "module.ec_deployment" -target "null_resource.rules" -target "null_resource.store_local_dashboard" -target "module.eks"
+   ```
+5. To create an agent policy and get deployment yaml, run:
+   ```bash
+   terraform apply --auto-approve -target "module.api"
+   ```
+6. Run the following command to retrieve the access credentials for your EKS cluster and configure kubectl.
    ```bash
    aws eks --region $(terraform output -raw eks_region) update-kubeconfig \
        --name $(terraform output -raw eks_cluster_name)
->>>>>>> ec517ec6
+   ```
+To connect to the environment use the console UI or see the details how to connect to the environment, using:
+   ```bash
+   terraform output -json
+   ```
 
-To connect to the environment use the console UI or see the details how to connect to the environment, using:
-```bash
-terraform output -json
 **Delete environment:**
 ```bash
 terraform destroy --auto-approve
+```
 
 **Next Steps**
 * [Setup](https://github.com/elastic/security-team/blob/main/docs/cloud-security-posture-team/onboarding/deploy-agent-cloudbeat-on-eks.mdx) EKS cluster
