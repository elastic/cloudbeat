variable "aws_ami" {
  description = "AWS AMI to be used as a base for the instance"
  type        = string
  default     = "ami-0a5b3305c37e58e04"
}

variable "aws_ec2_instance_type" {
  description = "AWS instance type to be used"
  type        = string
  default     = "c5.4xlarge"
}

variable "yml" {
  description = "Kubernetes vanilla yaml to be applied"
  type        = string
<<<<<<< HEAD
  default     = ""
}

variable "deploy_agent" {
  description = "Deploy agent flag"
  type = bool
  default = true # Supporting original behaviour when agent is deployed by default
=======
}

variable "deployment_name" {
  description = "EC2 instance name"
  type        = string
>>>>>>> 8e3aa3e4
}<|MERGE_RESOLUTION|>--- conflicted
+++ resolved
@@ -13,19 +13,16 @@
 variable "yml" {
   description = "Kubernetes vanilla yaml to be applied"
   type        = string
-<<<<<<< HEAD
   default     = ""
+}
+
+variable "deployment_name" {
+  description = "EC2 instance name"
+  type        = string
 }
 
 variable "deploy_agent" {
   description = "Deploy agent flag"
   type = bool
   default = true # Supporting original behaviour when agent is deployed by default
-=======
-}
-
-variable "deployment_name" {
-  description = "EC2 instance name"
-  type        = string
->>>>>>> 8e3aa3e4
 }