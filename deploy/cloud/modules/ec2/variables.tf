variable "aws_ami" {
  description = "AWS AMI to be used as a base for the instance"
  type        = string
  default     = "ami-0a5b3305c37e58e04"
}

variable "aws_ec2_instance_type" {
  description = "AWS instance type to be used"
  type        = string
  default     = "c5.4xlarge"
}

variable "yml" {
  description = "Kubernetes vanilla yaml to be applied"
  type        = string
  default     = ""
}

variable "deployment_name" {
  description = "EC2 instance name"
  type        = string
}

<<<<<<< HEAD
variable "deploy_agent" {
  description = "Deploy agent flag"
  type        = bool
  default     = true # Supporting original behaviour when agent is deployed by default
}

variable "deploy_k8s" {
  description = "Deploy kubernetes flag"
  type        = bool
  default     = true
}

variable "specific_tags" {
  description = "Specific tags for this deployment"
  type        = map(string)
  default     = {}
=======
variable "cspm_aws_docker_cmd" {
  default     = ""
  description = "Optional. Docker command to enroll CSPM AWS agent"
  type        = string
>>>>>>> 94d49e47
}<|MERGE_RESOLUTION|>--- conflicted
+++ resolved
@@ -21,7 +21,6 @@
   type        = string
 }
 
-<<<<<<< HEAD
 variable "deploy_agent" {
   description = "Deploy agent flag"
   type        = bool
@@ -38,10 +37,9 @@
   description = "Specific tags for this deployment"
   type        = map(string)
   default     = {}
-=======
+  
 variable "cspm_aws_docker_cmd" {
   default     = ""
   description = "Optional. Docker command to enroll CSPM AWS agent"
   type        = string
->>>>>>> 94d49e47
 }