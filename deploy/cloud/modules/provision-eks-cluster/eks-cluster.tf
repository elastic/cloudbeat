--- conflicted
+++ resolved
@@ -10,11 +10,8 @@
 
   enable_irsa                 = true
   create_cloudwatch_log_group = false
-<<<<<<< HEAD
-=======
 
   tags = var.tags
->>>>>>> 4c35de41
 
   eks_managed_node_group_defaults = {
     ami_type = "AL2_x86_64"
