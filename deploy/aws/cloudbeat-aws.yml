--- conflicted
+++ resolved
@@ -13,18 +13,6 @@
     - name: aws-s3
   evaluator:
     decision_logs: false
-<<<<<<< HEAD
-  runtime_cfg:
-    activated_rules:
-      cis_aws:
-        - cis_1_8
-        - cis_1_9
-        - cis_1_10
-        - cis_1_11
-        - cis_1_13
-        - cis_2_1_1
-=======
->>>>>>> 56ce4a62
 # =================================== Kibana ===================================
 setup.kibana:
   # Kibana Host
