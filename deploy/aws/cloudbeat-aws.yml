cloudbeat:
  config:
    v1:
      benchmark: cis_aws
      aws:
        credentials:
          access_key_id: ${AWS_ACCESS_KEY_ID:""}
          secret_access_key: ${AWS_SECRET_ACCESS_KEY:""}
  type: cloudbeat/cis_aws
  # Defines how often an event is sent to the output
  period: 30s
  fetchers:
    - name: aws-iam
    - name: aws-s3
    - name: aws-ec2-network
    - name: aws-trail
<<<<<<< HEAD
    - name: aws-rds
=======
    - name: aws-monitoring
>>>>>>> 617ddaea
  evaluator:
    decision_logs: false
# =================================== Kibana ===================================
setup.kibana:
  # Kibana Host
  host: "http://host.docker.internal:5601"
# =============================== Elastic Cloud ================================

# These settings simplify using Cloudbeat with the Elastic Cloud (https://cloud.elastic.co/).

# The cloud.id setting overwrites the `output.elasticsearch.hosts` and
# `setup.kibana.host` options.
# You can find the `cloud.id` in the Elastic Cloud web UI.
#cloud.id:

# The cloud.auth setting overwrites the `output.elasticsearch.username` and
# `output.elasticsearch.password` settings. The format is `<user>:<pass>`.
#cloud.auth:

# ---------------------------- Elasticsearch Output ----------------------------
output.elasticsearch:
  # Array of hosts to connect to.
  hosts: ${ES_HOST}

  # Protocol - either `http` (default) or `https`.
  #  protocol: "https"

  # Authentication credentials - either API key or username/password.
  #api_key: "id:api_key"
  username: ${ES_USERNAME}
  password: ${ES_PASSWORD}

  # Enable to allow sending output to older ES versions
  allow_older_versions: true

# ================================= Processors =================================
processors:
  - add_host_metadata: ~
  - add_cloud_metadata: ~
  - add_docker_metadata: ~

# Sets log level. The default log level is info.
# Available log levels are: error, warning, info, debug
logging.level: debug
# Enable debug output for selected components. To enable all selectors use ["*"]
# Other available selectors are "beat", "publisher", "service"
# Multiple selectors can be chained.
#logging.selectors: ["publisher"]

# Send all logging output to stderr. The default is false.
#logging.to_stderr: false<|MERGE_RESOLUTION|>--- conflicted
+++ resolved
@@ -14,11 +14,8 @@
     - name: aws-s3
     - name: aws-ec2-network
     - name: aws-trail
-<<<<<<< HEAD
+    - name: aws-monitoring
     - name: aws-rds
-=======
-    - name: aws-monitoring
->>>>>>> 617ddaea
   evaluator:
     decision_logs: false
 # =================================== Kibana ===================================
