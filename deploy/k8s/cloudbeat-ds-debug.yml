--- conflicted
+++ resolved
@@ -47,17 +47,11 @@
                 fieldRef:
                   fieldPath: spec.nodeName
             - name: POD_NAME
-<<<<<<< HEAD
-              value: cloudbeat-leader
-                # fieldRef:
-                #   fieldPath: metadata.name
-            - name: SSL_CERT_DIR
-              value: /etc/ssl/certs:/etc/ssl/elastic-package
-=======
               valueFrom:
                 fieldRef:
                   fieldPath: metadata.name
->>>>>>> 6f3041db
+            - name: SSL_CERT_DIR
+              value: /etc/ssl/certs:/etc/ssl/elastic-package
           securityContext:
             runAsUser: 0
             # If using Red Hat OpenShift uncomment this:
