--- conflicted
+++ resolved
@@ -12,7 +12,6 @@
       streams:
         - access_key_id: ${AWS_ACCESS_KEY_ID:no_access_key_was_set}
           secret_access_key: ${AWS_SECRET_ACCESS_KEY:no_secret_was_set}
-<<<<<<< HEAD
           # Defines how often an event is sent to the output
           period: 30s
           fetchers:
@@ -43,59 +42,8 @@
                 "/hostfs/var/lib/etcd",
                 "/hostfs/etc/kubernetes/pki"
               ]
-=======
-      # Defines how often an event is sent to the output
-      period: 30s
-      fetchers:
-        # Vanilla K8s Fetchers configuration
-        vanilla:
-          - name: kube-api
-          - name: process
-            directory: "/hostfs"
-            processes:
-              etcd:
-              kube-apiserver:
-              kube-controller:
-              kube-scheduler:
-              kubelet:
-                config-file-arguments:
-                  - config
-          - name: file-system
-            patterns: [
-              "/hostfs/etc/kubernetes/scheduler.conf",
-              "/hostfs/etc/kubernetes/controller-manager.conf",
-              "/hostfs/etc/kubernetes/admin.conf",
-              "/hostfs/etc/kubernetes/kubelet.conf",
-              "/hostfs/etc/kubernetes/manifests/etcd.yaml",
-              "/hostfs/etc/kubernetes/manifests/kube-apiserver.yaml",
-              "/hostfs/etc/kubernetes/manifests/kube-controller-manager.yaml",
-              "/hostfs/etc/kubernetes/manifests/kube-scheduler.yaml",
-              "/hostfs/etc/systemd/system/kubelet.service.d/10-kubeadm.conf",
-              "/hostfs/etc/kubernetes/pki/*",
-              "/hostfs/var/lib/kubelet/config.yaml",
-              "/hostfs/var/lib/etcd",
-              "/hostfs/etc/kubernetes/pki"
-            ]
-        # EKS Fetchers configuration
-        eks:
-          - name: kube-api
-          - name: process
-            directory: "/hostfs"
-            processes:
-              kubelet:
-                config-file-arguments:
-                  - config
-          - name: aws-ecr
-          - name: aws-elb
-          - name: file-system
-            patterns: [
-              "/hostfs/etc/kubernetes/kubelet/kubelet-config.json",
-              "/hostfs/var/lib/kubelet/kubeconfig",
-            ]
-      evaluator:
-        decision_logs: false
-
->>>>>>> 2091aff1
+          evaluator:
+            decision_logs: false
     # =================================== Kibana ===================================
     setup.kibana:
 
