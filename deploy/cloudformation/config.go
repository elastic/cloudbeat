--- conflicted
+++ resolved
@@ -22,14 +22,8 @@
 
 import (
 	"fmt"
-<<<<<<< HEAD
-=======
-	"reflect"
-	"strings"
 
-	"github.com/spf13/viper"
 	"golang.org/x/exp/slices"
->>>>>>> e171e1f1
 )
 
 type config struct {
@@ -54,60 +48,6 @@
 	KeyName  string `mapstructure:"KEY_NAME"`
 }
 
-<<<<<<< HEAD
-=======
-func parseConfig() (*config, error) {
-	// Read in configuration from on of the files: config.json, config.yml or config.env
-	viper.AddConfigPath("./")
-	err := viper.ReadInConfig()
-	if err != nil {
-		return nil, fmt.Errorf("failed to read configuration: %v", err)
-	}
-
-	var cfg config
-	err = bindEnvs(cfg)
-	if err != nil {
-		return nil, fmt.Errorf("failed to bind environment variables: %v", err)
-	}
-
-	err = viper.Unmarshal(&cfg)
-	if err != nil {
-		return nil, fmt.Errorf("failed to unmarshal configuration file: %v", err)
-	}
-
-	err = validateConfig(&cfg)
-	if err != nil {
-		return nil, err
-	}
-
-	return &cfg, nil
-}
-
-func bindEnvs(iface interface{}, parts ...string) error {
-	ifv := reflect.ValueOf(iface)
-	ift := reflect.TypeOf(iface)
-	for i := 0; i < ift.NumField(); i++ {
-		v := ifv.Field(i)
-		t := ift.Field(i)
-		tv, ok := t.Tag.Lookup("mapstructure")
-		if !ok {
-			continue
-		}
-		var err error
-		switch v.Kind() {
-		case reflect.Struct:
-			err = bindEnvs(v.Interface(), append(parts, tv)...)
-		default:
-			err = viper.BindEnv(strings.Join(append(parts, tv), "."))
-		}
-		if err != nil {
-			return err
-		}
-	}
-	return nil
-}
-
->>>>>>> e171e1f1
 func validateConfig(cfg *config) error {
 	if cfg.StackName == "" {
 		return fmt.Errorf("missing required flag: STACK_NAME")
