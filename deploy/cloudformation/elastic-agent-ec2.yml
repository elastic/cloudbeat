--- conflicted
+++ resolved
@@ -78,14 +78,13 @@
             Resource: "*"
           - Effect: Allow
             Action:
-<<<<<<< HEAD
             - kms:Decrypt
             Resource:
             - !Sub 'arn:aws:kms:${AWS::Region}:${AWS::AccountId}:alias/aws/ebs'
-=======
+          - Effect: Allow
+            Action:
               - iam:ListAccountAliases
             Resource: "*"
->>>>>>> 7975e042
 
   # Instance profile to attach to EC2 instance
   ElasticAgentInstanceProfile:
