// Licensed to Elasticsearch B.V. under one or more contributor
// license agreements. See the NOTICE file distributed with
// this work for additional information regarding copyright
// ownership. Elasticsearch B.V. licenses this file to you under
// the Apache License, Version 2.0 (the "License"); you may
// not use this file except in compliance with the License.
// You may obtain a copy of the License at
//
//     http://www.apache.org/licenses/LICENSE-2.0
//
// Unless required by applicable law or agreed to in writing,
// software distributed under the License is distributed on an
// "AS IS" BASIS, WITHOUT WARRANTIES OR CONDITIONS OF ANY
// KIND, either express or implied.  See the License for the
// specific language governing permissions and limitations
// under the License.

// Config is put into a different package to prevent cyclic imports in case
// it is needed in several locations

package dev

import (
	"encoding/base64"
	"encoding/json"
	"fmt"
	"net/http"
	"strings"
	"time"

	"github.com/awslabs/goformation/v7/cloudformation"
	"github.com/awslabs/goformation/v7/cloudformation/ec2"
)

type ArtifactURLType string

var artifactUrlBase = map[ArtifactURLType]string{
	SnapshotArtifact: "https://snapshots.elastic.co/%s-%s/downloads/beats/elastic-agent/",
	StagingArtifact:  "https://staging.elastic.co/%s-%s/downloads/beats/elastic-agent/",
}

const (
	SnapshotArtifact ArtifactURLType = "snapshot"
	StagingArtifact  ArtifactURLType = "staging"

	prodUrlBase string = "https://artifacts.elastic.co/downloads/beats/elastic-agent/"

	latestSnapshotApi string = "https://artifacts-api.elastic.co/v1/search/%s-SNAPSHOT/elastic-agent/"
	latestSnapshotKey string = "elastic-agent-%s-SNAPSHOT-linux-arm64.tar.gz"
)

type ArtifactUrlDevMod struct {
	UrlType ArtifactURLType
	Latest  bool
	Version string
	Sha     string
}

func (m *ArtifactUrlDevMod) Modify(template *cloudformation.Template) error {
	err := m.validate()
	if err != nil {
		return err
	}

	ec2Instance, err := template.GetEC2InstanceWithName("ElasticAgentEc2Instance")
	if err != nil {
		return err
	}

	replaceUrl, err := m.resolveArtifactUrl()
	if err != nil {
		return err
	}

	err = m.recursiveReplaceArtifactUrl(ec2Instance.UserData, replaceUrl)
	if err != nil {
		return err
	}

	return nil
}

func (m *ArtifactUrlDevMod) validate() error {
	if m.Latest && m.Sha != "" {
		return fmt.Errorf("Cannot specify both latest and sha")
	}

	if !m.Latest && m.Sha == "" {
		return fmt.Errorf("Must specify either latest or sha")
	}

	if m.Sha == "" && m.UrlType == StagingArtifact {
		return fmt.Errorf("Must specify sha when using staging artifact")
	}

	return nil
}
func (m *ArtifactUrlDevMod) resolveArtifactUrl() (string, error) {
	if m.Sha != "" {
		baseUrl, ok := artifactUrlBase[m.UrlType]
		if !ok {
			return "", fmt.Errorf("Could not recognize base Url for artifact: %s", m.UrlType)
		}

		return fmt.Sprintf(baseUrl, m.Version, m.Sha), nil
	}

	return m.getLatestSnapshotArtifact()
}

func (m *ArtifactUrlDevMod) getLatestSnapshotArtifact() (string, error) {
	url := fmt.Sprintf(latestSnapshotApi, m.Version)
	key := fmt.Sprintf(latestSnapshotKey, m.Version)
	artifacts := map[string]interface{}{}
	err := getJson(url, &artifacts)
	if err != nil {
		return "", err
	}

	packages, ok := artifacts["packages"].(map[string]interface{})
	if !ok {
		return "", fmt.Errorf("could not find packages field")
	}

	arm64Section, ok := packages[key].(map[string]interface{})
	if !ok {
		return "", fmt.Errorf("could not find arm64 section")
	}

	arm64Url, ok := arm64Section["url"].(string)
	if !ok {
<<<<<<< HEAD
		return "", fmt.Errorf("Could not find arm64 URL")
=======
		return "", fmt.Errorf("could not find arm64 link")
>>>>>>> 8445c8ed
	}
	return strings.TrimSuffix(arm64Url, key), nil
}

func getJson(url string, target interface{}) error {
	client := &http.Client{Timeout: 10 * time.Second}
	r, err := client.Get(url)
	if err != nil {
		return err
	}
	defer r.Body.Close()

	return json.NewDecoder(r.Body).Decode(target)
}

func (m *ArtifactUrlDevMod) recursiveReplaceArtifactUrl(encoded *string, replaceUrl string) error {
	if strings.Contains(*encoded, prodUrlBase) {
		*encoded = strings.ReplaceAll(*encoded, prodUrlBase, replaceUrl)
		return nil
	}

	decoded, err := base64.StdEncoding.DecodeString(*encoded)
	if err != nil {
		return fmt.Errorf("could not decode user data: %v", err)
	}

	decodedObj := map[string]string{}
	err = json.Unmarshal(decoded, &decodedObj)
	if err != nil {
		return fmt.Errorf("could not unmarshal user data: %v", err)
	}

	for k, v := range decodedObj {
		err = m.recursiveReplaceArtifactUrl(&v, replaceUrl)
		decodedObj[k] = v
		if err != nil {
			return err
		}
	}

	decoded, err = json.Marshal(decodedObj)
	if err != nil {
		return err
	}

	*encoded = base64.StdEncoding.EncodeToString(decoded)
	return nil
}

type SecurityGroupDevMod struct{}

func (m *SecurityGroupDevMod) Modify(template *cloudformation.Template) error {
	securityGroups, err := template.GetEC2SecurityGroupWithName("ElasticAgentSecurityGroup")
	if err != nil {
		return err
	}
	securityGroups.GroupDescription = "Allow SSH from anywhere"
	securityGroups.SecurityGroupIngress = []ec2.SecurityGroup_Ingress{
		{
			IpProtocol: "tcp",
			FromPort:   cloudformation.Int(22),
			ToPort:     cloudformation.Int(22),
			CidrIp:     cloudformation.String("0.0.0.0/0"),
		},
	}
	return nil
}

type Ec2KeyDevMod struct{}

func (m Ec2KeyDevMod) Modify(template *cloudformation.Template) error {
	template.Parameters["KeyName"] = cloudformation.Parameter{
		Type:        "AWS::EC2::KeyPair::KeyName",
		Description: cloudformation.String("SSH Keypair to login to the instance"),
	}

	ec2Instance, err := template.GetEC2InstanceWithName("ElasticAgentEc2Instance")
	if err != nil {
		return err
	}

	ec2Instance.KeyName = cloudformation.RefPtr("KeyName")
	return nil
}<|MERGE_RESOLUTION|>--- conflicted
+++ resolved
@@ -129,11 +129,7 @@
 
 	arm64Url, ok := arm64Section["url"].(string)
 	if !ok {
-<<<<<<< HEAD
-		return "", fmt.Errorf("Could not find arm64 URL")
-=======
-		return "", fmt.Errorf("could not find arm64 link")
->>>>>>> 8445c8ed
+		return "", fmt.Errorf("could not find arm64 URL")
 	}
 	return strings.TrimSuffix(arm64Url, key), nil
 }
