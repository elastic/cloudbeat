terraform {
  required_providers {
    aws = {
      source  = "hashicorp/aws"
      version = "~> 4.15.0"
    }

<<<<<<< HEAD
    google = {
      source  = "hashicorp/google"
      version = ">= 5.0.0"
    }
=======
    azurerm = {
      source  = "hashicorp/azurerm"
      version = ">= 3.11, < 4.0"
    }

>>>>>>> 94df9015
    ec = {
      source  = "elastic/ec"
      version = ">=0.9.0"
    }

    restapi = {
      source  = "mastercard/restapi"
      version = "~> 1.18.0"
    }

    random = {
      source  = "hashicorp/random"
      version = "~> 3.5.1"
    }

  }

  required_version = ">= 1.3, <2.0.0"
}<|MERGE_RESOLUTION|>--- conflicted
+++ resolved
@@ -5,18 +5,16 @@
       version = "~> 4.15.0"
     }
 
-<<<<<<< HEAD
     google = {
       source  = "hashicorp/google"
       version = ">= 5.0.0"
     }
-=======
+    
     azurerm = {
       source  = "hashicorp/azurerm"
       version = ">= 3.11, < 4.0"
     }
 
->>>>>>> 94df9015
     ec = {
       source  = "elastic/ec"
       version = ">=0.9.0"
