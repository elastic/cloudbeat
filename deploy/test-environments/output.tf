# Global output
# ============================================================
output "deployment_name" {
  value       = var.deployment_name
  description = "Terraform deployment name"
}

# EC2 output
# ============================================================
output "ec2_kspm_ssh_cmd" {
  value     = module.aws_ec2_for_kspm.cloudbeat_ssh_cmd
  sensitive = true
}

output "ec2_kspm_public_ip" {
  value     = module.aws_ec2_for_kspm.aws_instance_cloudbeat_public_ip
  sensitive = true
}

output "ec2_kspm_key" {
  value     = module.aws_ec2_for_kspm.ec2_ssh_key
  sensitive = true
}

output "ec2_cspm_ssh_cmd" {
  value     = module.aws_ec2_for_cspm.cloudbeat_ssh_cmd
  sensitive = true
}

output "ec2_cspm_public_ip" {
  value     = module.aws_ec2_for_cspm.aws_instance_cloudbeat_public_ip
  sensitive = true
}

output "ec2_cspm_key" {
  value     = module.aws_ec2_for_cspm.ec2_ssh_key
  sensitive = true
}

output "ec2_cloudtrail_ssh_cmd" {
  value     = var.cdr_infra ? module.aws_ec2_for_cloudtrail[0].cloudbeat_ssh_cmd : null
  sensitive = true
}

output "ec2_cloudtrail_public_ip" {
  value     = var.cdr_infra ? module.aws_ec2_for_cloudtrail[0].aws_instance_cloudbeat_public_ip : null
  sensitive = true
}

output "ec2_cloudtrail_key" {
  value     = var.cdr_infra ? module.aws_ec2_for_cloudtrail[0].ec2_ssh_key : null
  sensitive = true
}

<<<<<<< HEAD
output "gcp_audit_logs_ssh_cmd" {
  value = var.cdr_infra ? module.gcp_audit_logs[0].gcp_vm_ssh_cmd : null
  #  sensitive = true
}

output "gcp_audit_logs_public_ip" {
  value = var.cdr_infra ? module.gcp_audit_logs[0].gcp_vm_puglic_ip : null
  # sensitive = true
}

output "gcp_audit_logs_key" {
  value = var.cdr_infra ? module.gcp_audit_logs[0].gcp_vm_ssh_key : null
  # sensitive = true
}
=======
output "az_vm_activity_logs_ssh_cmd" {
  value     = var.cdr_infra ? module.azure_vm_activity_logs[0].azure_vm_ssh_cmd : null
  sensitive = true
}

output "az_vm_activity_logs_public_ip" {
  value     = var.cdr_infra ? module.azure_vm_activity_logs[0].azure_vm_public_ip : null
  sensitive = true
}

output "az_vm_activity_logs_key" {
  value     = var.cdr_infra ? module.azure_vm_activity_logs[0].azure_vm_ssh_key : null
  sensitive = true
}

>>>>>>> 94df9015
# =============================================================

# Elastic Cloud output
# =============================================================
output "elasticsearch_url" {
  value       = var.serverless_mode ? module.ec_project[0].elasticsearch_url : module.ec_deployment[0].elasticsearch_url
  description = "The secure Elasticsearch URL"
}

output "elasticsearch_username" {
  value       = var.serverless_mode ? module.ec_project[0].elasticsearch_username : module.ec_deployment[0].elasticsearch_username
  description = "The Elasticsearch username"
  sensitive   = true
}

output "elasticsearch_password" {
  value       = var.serverless_mode ? module.ec_project[0].elasticsearch_password : module.ec_deployment[0].elasticsearch_password
  description = "The Elasticsearch password"
  sensitive   = true
}

output "kibana_url" {
  value       = var.serverless_mode ? module.ec_project[0].kibana_url : module.ec_deployment[0].kibana_url
  description = "The secure Kibana URL"
}

# =============================================================<|MERGE_RESOLUTION|>--- conflicted
+++ resolved
@@ -52,7 +52,6 @@
   sensitive = true
 }
 
-<<<<<<< HEAD
 output "gcp_audit_logs_ssh_cmd" {
   value = var.cdr_infra ? module.gcp_audit_logs[0].gcp_vm_ssh_cmd : null
   #  sensitive = true
@@ -67,7 +66,7 @@
   value = var.cdr_infra ? module.gcp_audit_logs[0].gcp_vm_ssh_key : null
   # sensitive = true
 }
-=======
+
 output "az_vm_activity_logs_ssh_cmd" {
   value     = var.cdr_infra ? module.azure_vm_activity_logs[0].azure_vm_ssh_cmd : null
   sensitive = true
@@ -82,8 +81,6 @@
   value     = var.cdr_infra ? module.azure_vm_activity_logs[0].azure_vm_ssh_key : null
   sensitive = true
 }
-
->>>>>>> 94df9015
 # =============================================================
 
 # Elastic Cloud output
