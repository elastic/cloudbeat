#!/usr/bin/env python
"""
This script installs CSPM AWS integration

The following steps are performed:
1. Create an agent policy.
2. Create a CSPM AWS integration.
3. Create a CSPM bash script to be deployed on a host.
"""

from pathlib import Path
from typing import Dict, Tuple
from munch import Munch
import configuration_fleet as cnfg
from api.agent_policy_api import create_agent_policy
from api.package_policy_api import create_cspm_integration
from api.common_api import (
    get_enrollment_token,
    get_fleet_server_host,
<<<<<<< HEAD
    get_artifact_server,
=======
    get_build_info,
    get_cloud_security_posture_version,
    update_package_version,
>>>>>>> dd5fd2d5
)
from loguru import logger
from utils import (
    read_json,
    save_state,
    render_template,
)

CSPM_AGENT_POLICY = "../../../cloud/data/agent_policy_cspm_aws.json"
CSPM_PACKAGE_POLICY = "../../../cloud/data/package_policy_cspm_aws.json"

cspm_agent_policy_data = Path(__file__).parent / CSPM_AGENT_POLICY
cspm_pkg_policy_data = Path(__file__).parent / CSPM_PACKAGE_POLICY
cspm_template = Path(__file__).parent / "data/cspm-linux.j2"


def load_data() -> Tuple[Dict, Dict]:
    """Loads data.

    Returns:
        Tuple[Dict, Dict]: A tuple containing the loaded agent and package policies.
    """
    logger.info("Loading agent and package policies")
    agent_policy = read_json(json_path=cspm_agent_policy_data)
    package_policy = read_json(json_path=cspm_pkg_policy_data)
    return agent_policy, package_policy


if __name__ == "__main__":
    # pylint: disable=duplicate-code
    package_version = get_cloud_security_posture_version(cfg=cnfg.elk_config)
    logger.info(f"Package version: {package_version}")
    update_package_version(cfg=cnfg.elk_config, package_version=package_version)

    logger.info("Starting installation of CSPM AWS integration.")
    agent_data, package_data = load_data()

    logger.info("Create agent policy")
    agent_policy_id = create_agent_policy(cfg=cnfg.elk_config, json_policy=agent_data)

    aws_config = cnfg.aws_config
    cspm_data = {
        "access_key_id": aws_config.access_key_id,
        "secret_access_key": aws_config.secret_access_key,
        "aws.credentials.type": "direct_access_keys",
    }

    logger.info("Create CSPM integration")
    package_policy_id = create_cspm_integration(
        cfg=cnfg.elk_config,
        pkg_policy=package_data,
        agent_policy_id=agent_policy_id,
        cspm_data=cspm_data,
    )

    save_state(
        cnfg.state_data_file,
        [
            {
                "pkg_policy_id": package_policy_id,
                "agnt_policy_id": agent_policy_id,
            },
        ],
    )
    manifest_params = Munch()
    manifest_params.enrollment_token = get_enrollment_token(
        cfg=cnfg.elk_config,
        policy_id=agent_policy_id,
    )

    manifest_params.fleet_url = get_fleet_server_host(cfg=cnfg.elk_config)
    manifest_params.file_path = Path(__file__).parent / "cspm.sh"
    manifest_params.agent_version = cnfg.elk_config.stack_version
    manifest_params.artifacts_url = get_artifact_server(cnfg.elk_config.stack_version)

    # Render the template and get the replaced content
    rendered_content = render_template(cspm_template, manifest_params.toDict())

    logger.info("Creating CSPM linux manifest")
    # Write the rendered content to a file
    with open(Path(__file__).parent / "cspm-linux.sh", "w", encoding="utf-8") as cspm_file:
        cspm_file.write(rendered_content)

    logger.info("Installation of CSPM integration is done")<|MERGE_RESOLUTION|>--- conflicted
+++ resolved
@@ -17,13 +17,9 @@
 from api.common_api import (
     get_enrollment_token,
     get_fleet_server_host,
-<<<<<<< HEAD
     get_artifact_server,
-=======
-    get_build_info,
     get_cloud_security_posture_version,
     update_package_version,
->>>>>>> dd5fd2d5
 )
 from loguru import logger
 from utils import (
