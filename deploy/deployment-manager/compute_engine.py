--- conflicted
+++ resolved
@@ -12,12 +12,8 @@
     fleet_url = context.properties["fleetUrl"]
     agent_version = context.properties["elasticAgentVersion"]
     artifact_server = context.properties["elasticArtifactServer"]
-<<<<<<< HEAD
     scope = context.properties["scope"]
     parent_id = context.properties["parentId"]
-    role_prefix = deployment_name.replace("-", "_")
-=======
->>>>>>> 8c427fc0
 
     roles = ["roles/cloudasset.viewer", "roles/browser"]
     network_name = f"{deployment_name}-network"
@@ -126,40 +122,6 @@
         },
     }
 
-<<<<<<< HEAD
-    custom_role = {
-        "name": custom_role_name,
-        "type": f"gcp-types/iam-v1:{scope}.roles",
-        "properties": {
-            "roleId": role_id,
-            "parent": f"{scope}/{parent_id}",
-            "role": {
-                "title": "Elastic CSPM role",
-                "description": "Elastic CSPM role for GCP",
-                "includedPermissions": [
-                    "cloudasset.assets.listResource",
-                    "cloudasset.assets.listIamPolicy",
-                    "resourcemanager.projects.get",
-                ],
-            },
-        },
-    }
-
-    iam_role_binding = {
-        "name": f"{deployment_name}-iam-binding",
-        "type": f"gcp-types/cloudresourcemanager-v1:virtual.{scope}.iamMemberBinding",
-        "properties": {
-            "resource": parent_id,
-            "role": f"{scope}/{parent_id}/roles/{role_id}",
-            "member": f"serviceAccount:$(ref.{sa_name}.email)",
-        },
-        "metadata": {
-            "dependsOn": [sa_name, custom_role_name],
-        },
-    }
-
-=======
->>>>>>> 8c427fc0
     network = {
         "name": network_name,
         "type": "compute.v1.network",
@@ -176,9 +138,9 @@
         bindings.append(
             {
                 "name": f"{deployment_name}-iam-binding-{role}",
-                "type": "gcp-types/cloudresourcemanager-v1:virtual.projects.iamMemberBinding",
+                "type": f"gcp-types/cloudresourcemanager-v1:virtual.{scope}.iamMemberBinding",
                 "properties": {
-                    "resource": context.env["project"],
+                    "resource": parent_id,
                     "role": role,
                     "member": f"serviceAccount:$(ref.{sa_name}.email)",
                 },
