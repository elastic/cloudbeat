--- conflicted
+++ resolved
@@ -56,12 +56,8 @@
 
 	users, err := i.provider.GetUsers(ctx)
 	if err != nil {
-<<<<<<< HEAD
 		i.logger.Errorf(ctx, "Could not list users: %v", err)
-=======
 		awslib.ReportMissingPermission(i.statusHandler, err)
-		i.logger.Errorf("Could not list users: %v", err)
->>>>>>> 5571de2b
 		if len(users) == 0 {
 			return
 		}
