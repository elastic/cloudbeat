// Licensed to Elasticsearch B.V. under one or more contributor
// license agreements. See the NOTICE file distributed with
// this work for additional information regarding copyright
// ownership. Elasticsearch B.V. licenses this file to you under
// the Apache License, Version 2.0 (the "License"); you may
// not use this file except in compliance with the License.
// You may obtain a copy of the License at
//
//     http://www.apache.org/licenses/LICENSE-2.0
//
// Unless required by applicable law or agreed to in writing,
// software distributed under the License is distributed on an
// "AS IS" BASIS, WITHOUT WARRANTIES OR CONDITIONS OF ANY
// KIND, either express or implied.  See the License for the
// specific language governing permissions and limitations
// under the License.

package awsfetcher

import (
	"context"

	"github.com/elastic/cloudbeat/internal/dataprovider/providers/cloud"
	"github.com/elastic/cloudbeat/internal/infra/clog"
	"github.com/elastic/cloudbeat/internal/inventory"
	"github.com/elastic/cloudbeat/internal/resources/providers/awslib"
	"github.com/elastic/cloudbeat/internal/statushandler"
)

type elbFetcher struct {
	logger        *clog.Logger
	v1            v1Provider
	v2            v2Provider
	AccountId     string
	AccountName   string
	statusHandler statushandler.StatusHandlerAPI
}

type v1Provider interface {
	DescribeAllLoadBalancers(context.Context) ([]awslib.AwsResource, error)
}
type v2Provider interface {
	DescribeLoadBalancers(context.Context) ([]awslib.AwsResource, error)
}

func newElbFetcher(logger *clog.Logger, identity *cloud.Identity, v1Provider v1Provider, v2Provider v2Provider, statusHandler statushandler.StatusHandlerAPI) inventory.AssetFetcher {
	return &elbFetcher{
		logger:        logger,
		v1:            v1Provider,
		v2:            v2Provider,
		AccountId:     identity.Account,
		AccountName:   identity.AccountAlias,
		statusHandler: statusHandler,
	}
}

type elbDescribeFunc func(context.Context) ([]awslib.AwsResource, error)

func (f *elbFetcher) Fetch(ctx context.Context, assetChannel chan<- inventory.AssetEvent) {
	resourcesToFetch := []struct {
		name           string
		function       elbDescribeFunc
		classification inventory.AssetClassification
	}{
		{"Elastic Load Balancers v1", f.v1.DescribeAllLoadBalancers, inventory.AssetClassificationAwsElbV1},
		{"Elastic Load Balancers v2", f.v2.DescribeLoadBalancers, inventory.AssetClassificationAwsElbV2},
	}
	for _, r := range resourcesToFetch {
		f.fetch(ctx, r.name, r.function, r.classification, assetChannel)
	}
}

func (f *elbFetcher) fetch(ctx context.Context, resourceName string, function elbDescribeFunc, classification inventory.AssetClassification, assetChannel chan<- inventory.AssetEvent) {
	f.logger.Infof("Fetching %s", resourceName)
	defer f.logger.Infof("Fetching %s - Finished", resourceName)

	awsResources, err := function(ctx)
	if err != nil {
<<<<<<< HEAD
		f.logger.Errorf(ctx, "Could not fetch %s: %v", resourceName, err)
=======
		awslib.ReportMissingPermission(f.statusHandler, err)
		f.logger.Errorf("Could not fetch %s: %v", resourceName, err)
>>>>>>> 5571de2b
		return
	}

	for _, item := range awsResources {
		assetChannel <- inventory.NewAssetEvent(
			classification,
			item.GetResourceArn(),
			item.GetResourceName(),
			inventory.WithRawAsset(item),
			inventory.WithCloud(inventory.Cloud{
				Provider:    inventory.AwsCloudProvider,
				Region:      item.GetRegion(),
				AccountID:   f.AccountId,
				AccountName: f.AccountName,
				ServiceName: "AWS Networking",
			}),
		)
	}
}<|MERGE_RESOLUTION|>--- conflicted
+++ resolved
@@ -76,12 +76,8 @@
 
 	awsResources, err := function(ctx)
 	if err != nil {
-<<<<<<< HEAD
 		f.logger.Errorf(ctx, "Could not fetch %s: %v", resourceName, err)
-=======
 		awslib.ReportMissingPermission(f.statusHandler, err)
-		f.logger.Errorf("Could not fetch %s: %v", resourceName, err)
->>>>>>> 5571de2b
 		return
 	}
 
