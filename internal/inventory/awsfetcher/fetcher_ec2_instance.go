--- conflicted
+++ resolved
@@ -57,12 +57,8 @@
 
 	instances, err := e.provider.DescribeInstances(ctx)
 	if err != nil {
-<<<<<<< HEAD
 		e.logger.Errorf(ctx, "Could not list ec2 instances: %v", err)
-=======
-		e.logger.Errorf("Could not list ec2 instances: %v", err)
 		awslib.ReportMissingPermission(e.statusHandler, err)
->>>>>>> 5571de2b
 		return
 	}
 
