--- conflicted
+++ resolved
@@ -55,12 +55,8 @@
 
 	awsResources, err := s.provider.ListTopicsWithSubscriptions(ctx)
 	if err != nil {
-<<<<<<< HEAD
 		s.logger.Errorf(ctx, "Could not fetch SNS Topics: %v", err)
-=======
-		s.logger.Errorf("Could not fetch SNS Topics: %v", err)
 		awslib.ReportMissingPermission(s.statusHandler, err)
->>>>>>> 5571de2b
 		return
 	}
 
