// Licensed to Elasticsearch B.V. under one or more contributor
// license agreements. See the NOTICE file distributed with
// this work for additional information regarding copyright
// ownership. Elasticsearch B.V. licenses this file to you under
// the Apache License, Version 2.0 (the "License"); you may
// not use this file except in compliance with the License.
// You may obtain a copy of the License at
//
//     http://www.apache.org/licenses/LICENSE-2.0
//
// Unless required by applicable law or agreed to in writing,
// software distributed under the License is distributed on an
// "AS IS" BASIS, WITHOUT WARRANTIES OR CONDITIONS OF ANY
// KIND, either express or implied.  See the License for the
// specific language governing permissions and limitations
// under the License.

package azurefetcher

import (
	"context"

	"github.com/elastic/cloudbeat/internal/infra/clog"
	"github.com/elastic/cloudbeat/internal/inventory"
	azurelib "github.com/elastic/cloudbeat/internal/resources/providers/azurelib/inventory"
)

type accountFetcher struct {
<<<<<<< HEAD
	logger   *logp.Logger
	tenantID string
=======
	logger   *clog.Logger
>>>>>>> 7fc29482
	provider accountProvider
}

type (
	accountProviderFunc func(context.Context) ([]azurelib.AzureAsset, error)
	accountProvider     interface {
		ListTenants(ctx context.Context) ([]azurelib.AzureAsset, error)
		ListSubscriptions(ctx context.Context) ([]azurelib.AzureAsset, error)
	}
)

<<<<<<< HEAD
func newAccountFetcher(logger *logp.Logger, tenantID string, provider accountProvider) inventory.AssetFetcher {
=======
func newAccountFetcher(logger *clog.Logger, provider accountProvider) inventory.AssetFetcher {
>>>>>>> 7fc29482
	return &accountFetcher{
		logger:   logger,
		tenantID: tenantID,
		provider: provider,
	}
}

func (f *accountFetcher) Fetch(ctx context.Context, assetChan chan<- inventory.AssetEvent) {
	resourcesToFetch := []struct {
		name           string
		function       accountProviderFunc
		classification inventory.AssetClassification
	}{
		{"Tenants", f.provider.ListTenants, inventory.AssetClassificationAzureTenant},
		{"Subscriptions", f.provider.ListSubscriptions, inventory.AssetClassificationAzureSubscription},
	}
	for _, r := range resourcesToFetch {
		f.fetch(ctx, r.name, r.function, r.classification, assetChan)
	}
}

func (f *accountFetcher) fetch(ctx context.Context, resourceName string, function accountProviderFunc, classification inventory.AssetClassification, assetChan chan<- inventory.AssetEvent) {
	f.logger.Infof("Fetching %s", resourceName)
	defer f.logger.Infof("Fetching %s - Finished", resourceName)

	azureAssets, err := function(ctx)
	if err != nil {
		f.logger.Errorf("Could not fetch %s: %v", resourceName, err)
		return
	}

	for _, item := range azureAssets {
		assetChan <- inventory.NewAssetEvent(
			classification,
			item.Id,
			item.DisplayName,
			inventory.WithRawAsset(item),
			inventory.WithCloud(inventory.Cloud{
				Provider:    inventory.AzureCloudProvider,
				AccountID:   item.TenantId,
				ServiceName: "Azure",
			}),
			inventory.WithLabelsFromAny(item.Tags),
		)
	}
}<|MERGE_RESOLUTION|>--- conflicted
+++ resolved
@@ -26,12 +26,8 @@
 )
 
 type accountFetcher struct {
-<<<<<<< HEAD
-	logger   *logp.Logger
+	logger   *clog.Logger
 	tenantID string
-=======
-	logger   *clog.Logger
->>>>>>> 7fc29482
 	provider accountProvider
 }
 
@@ -43,11 +39,7 @@
 	}
 )
 
-<<<<<<< HEAD
-func newAccountFetcher(logger *logp.Logger, tenantID string, provider accountProvider) inventory.AssetFetcher {
-=======
-func newAccountFetcher(logger *clog.Logger, provider accountProvider) inventory.AssetFetcher {
->>>>>>> 7fc29482
+func newAccountFetcher(logger *clog.Logger, tenantID string, provider accountProvider) inventory.AssetFetcher {
 	return &accountFetcher{
 		logger:   logger,
 		tenantID: tenantID,
