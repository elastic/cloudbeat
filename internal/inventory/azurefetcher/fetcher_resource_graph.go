--- conflicted
+++ resolved
@@ -26,12 +26,8 @@
 )
 
 type resourceGraphFetcher struct {
-<<<<<<< HEAD
-	logger   *logp.Logger
+	logger   *clog.Logger
 	tenantID string
-=======
-	logger   *clog.Logger
->>>>>>> 7fc29482
 	provider resourceGraphProvider
 }
 
@@ -41,11 +37,7 @@
 	}
 )
 
-<<<<<<< HEAD
-func newResourceGraphFetcher(logger *logp.Logger, tenantID string, provider resourceGraphProvider) inventory.AssetFetcher {
-=======
-func newResourceGraphFetcher(logger *clog.Logger, provider resourceGraphProvider) inventory.AssetFetcher {
->>>>>>> 7fc29482
+func newResourceGraphFetcher(logger *clog.Logger, tenantID string, provider resourceGraphProvider) inventory.AssetFetcher {
 	return &resourceGraphFetcher{
 		logger:   logger,
 		tenantID: tenantID,
