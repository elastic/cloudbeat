--- conflicted
+++ resolved
@@ -29,12 +29,8 @@
 )
 
 type activedirectoryFetcher struct {
-<<<<<<< HEAD
-	logger   *logp.Logger
+	logger   *clog.Logger
 	tenantID string
-=======
-	logger   *clog.Logger
->>>>>>> 7fc29482
 	provider activedirectoryProvider
 }
 
@@ -47,11 +43,7 @@
 	}
 )
 
-<<<<<<< HEAD
-func newActiveDirectoryFetcher(logger *logp.Logger, tenantID string, provider activedirectoryProvider) inventory.AssetFetcher {
-=======
-func newActiveDirectoryFetcher(logger *clog.Logger, provider activedirectoryProvider) inventory.AssetFetcher {
->>>>>>> 7fc29482
+func newActiveDirectoryFetcher(logger *clog.Logger, tenantID string, provider activedirectoryProvider) inventory.AssetFetcher {
 	return &activedirectoryFetcher{
 		logger:   logger,
 		tenantID: tenantID,
