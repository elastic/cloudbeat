// Licensed to Elasticsearch B.V. under one or more contributor
// license agreements. See the NOTICE file distributed with
// this work for additional information regarding copyright
// ownership. Elasticsearch B.V. licenses this file to you under
// the Apache License, Version 2.0 (the "License"); you may
// not use this file except in compliance with the License.
// You may obtain a copy of the License at
//
//     http://www.apache.org/licenses/LICENSE-2.0
//
// Unless required by applicable law or agreed to in writing,
// software distributed under the License is distributed on an
// "AS IS" BASIS, WITHOUT WARRANTIES OR CONDITIONS OF ANY
// KIND, either express or implied.  See the License for the
// specific language governing permissions and limitations
// under the License.

package assetinventory

import (
	"context"
	"fmt"

	awssdk "github.com/aws/aws-sdk-go-v2/aws"
	"github.com/aws/aws-sdk-go-v2/credentials/stscreds"
	"github.com/aws/aws-sdk-go-v2/service/sts"

	"github.com/elastic/cloudbeat/internal/config"
	"github.com/elastic/cloudbeat/internal/inventory"
	"github.com/elastic/cloudbeat/internal/inventory/awsfetcher"
	"github.com/elastic/cloudbeat/internal/resources/providers/awslib"
	"github.com/elastic/cloudbeat/internal/statushandler"
)

const (
	rootRole   = "cloudbeat-asset-inventory-root"
	memberRole = "cloudbeat-asset-inventory-securityaudit"
)

func (s *strategy) getInitialAWSConfig(ctx context.Context, cfg *config.Config) (*awssdk.Config, error) {
	if cfg.CloudConfig.Aws.CloudConnectors {
		return awslib.InitializeAWSConfigCloudConnectors(ctx, cfg.CloudConfig.Aws)
	}

	return awslib.InitializeAWSConfig(cfg.CloudConfig.Aws.Cred)
}

func (s *strategy) initAwsFetchers(ctx context.Context, statusHandler statushandler.StatusHandlerAPI) ([]inventory.AssetFetcher, error) {
	awsConfig, err := s.getInitialAWSConfig(ctx, s.cfg)
	if err != nil {
		return nil, err
	}

	idProvider := awslib.IdentityProvider{Logger: s.logger}
	awsIdentity, err := idProvider.GetIdentity(ctx, *awsConfig)
	if err != nil {
		return nil, err
	}

	// Early exit if we're scanning the entire account.
	if s.cfg.CloudConfig.Aws.AccountType == config.SingleAccount {
		return awsfetcher.New(ctx, s.logger, awsIdentity, *awsConfig, statusHandler), nil
	}

	// Assume audit roles per selected account and generate fetchers for them
	rootRoleConfig := assumeRole(
		sts.NewFromConfig(*awsConfig),
		*awsConfig,
		fmtIAMRole(awsIdentity.Account, rootRole),
	)
	accountProvider := &awslib.AccountProvider{}
	accountIdentities, err := accountProvider.ListAccounts(ctx, s.logger, rootRoleConfig)
	if err != nil {
		return nil, err
	}
	var fetchers []inventory.AssetFetcher
	stsClient := sts.NewFromConfig(rootRoleConfig)
	for _, identity := range accountIdentities {
		assumedRoleConfig := assumeRole(
			stsClient,
			rootRoleConfig,
			fmtIAMRole(identity.Account, memberRole),
		)
		if ok := awslib.CredentialsValid(ctx, assumedRoleConfig, s.logger); !ok {
			// role does not exist, skip identity/account
			s.logger.Infof("Skipping identity on purpose %+v", identity)
			continue
		}
		accountFetchers := awsfetcher.New(ctx, s.logger, &identity, assumedRoleConfig, statusHandler)
		fetchers = append(fetchers, accountFetchers...)
	}

	return fetchers, nil
}

<<<<<<< HEAD
func tryListingBuckets(ctx context.Context, log *clog.Logger, roleConfig awssdk.Config) bool {
	s3Client := s3.NewFromConfig(roleConfig)
	_, err := s3Client.ListBuckets(ctx, &s3.ListBucketsInput{MaxBuckets: pointers.Ref(int32(1))})
	if err == nil {
		return true
	}
	if !strings.Contains(err.Error(), "not authorized to perform: sts:AssumeRole") {
		log.Errorf(ctx, "Expected a 403 autorization error, but got: %v", err)
	}
	return false
}

=======
>>>>>>> 5571de2b
func assumeRole(client stscreds.AssumeRoleAPIClient, cfg awssdk.Config, arn string) awssdk.Config {
	cfg.Credentials = awssdk.NewCredentialsCache(stscreds.NewAssumeRoleProvider(client, arn))
	return cfg
}

func fmtIAMRole(account string, role string) string {
	return fmt.Sprintf("arn:aws:iam::%s:role/%s", account, role)
}<|MERGE_RESOLUTION|>--- conflicted
+++ resolved
@@ -93,21 +93,6 @@
 	return fetchers, nil
 }
 
-<<<<<<< HEAD
-func tryListingBuckets(ctx context.Context, log *clog.Logger, roleConfig awssdk.Config) bool {
-	s3Client := s3.NewFromConfig(roleConfig)
-	_, err := s3Client.ListBuckets(ctx, &s3.ListBucketsInput{MaxBuckets: pointers.Ref(int32(1))})
-	if err == nil {
-		return true
-	}
-	if !strings.Contains(err.Error(), "not authorized to perform: sts:AssumeRole") {
-		log.Errorf(ctx, "Expected a 403 autorization error, but got: %v", err)
-	}
-	return false
-}
-
-=======
->>>>>>> 5571de2b
 func assumeRole(client stscreds.AssumeRoleAPIClient, cfg awssdk.Config, arn string) awssdk.Config {
 	cfg.Credentials = awssdk.NewCredentialsCache(stscreds.NewAssumeRoleProvider(client, arn))
 	return cfg
