// Licensed to Elasticsearch B.V. under one or more contributor
// license agreements. See the NOTICE file distributed with
// this work for additional information regarding copyright
// ownership. Elasticsearch B.V. licenses this file to you under
// the Apache License, Version 2.0 (the "License"); you may
// not use this file except in compliance with the License.
// You may obtain a copy of the License at
//
//     http://www.apache.org/licenses/LICENSE-2.0
//
// Unless required by applicable law or agreed to in writing,
// software distributed under the License is distributed on an
// "AS IS" BASIS, WITHOUT WARRANTIES OR CONDITIONS OF ANY
// KIND, either express or implied.  See the License for the
// specific language governing permissions and limitations
// under the License.

package fetchers

import (
	"context"
	"fmt"

	"github.com/elastic/cloudbeat/internal/dataprovider/providers/cloud"
	"github.com/elastic/cloudbeat/internal/infra/clog"
	"github.com/elastic/cloudbeat/internal/resources/fetching"
	"github.com/elastic/cloudbeat/internal/resources/fetching/cycle"
	"github.com/elastic/cloudbeat/internal/resources/providers/awslib"
	"github.com/elastic/cloudbeat/internal/resources/providers/awslib/iam"
	"github.com/elastic/cloudbeat/internal/statushandler"
)

type IAMFetcher struct {
	log           *clog.Logger
	iamProvider   iam.AccessManagement
	resourceCh    chan fetching.ResourceInfo
	cloudIdentity *cloud.Identity
	statusHandler statushandler.StatusHandlerAPI
}

type IAMFetcherConfig struct {
	fetching.AwsBaseFetcherConfig `config:",inline"`
}

type IAMResource struct {
	awslib.AwsResource
	identity *cloud.Identity
}

func NewIAMFetcher(log *clog.Logger, provider iam.AccessManagement, ch chan fetching.ResourceInfo, identity *cloud.Identity, statusHandler statushandler.StatusHandlerAPI) *IAMFetcher {
	return &IAMFetcher{
		log:           log,
		iamProvider:   provider,
		resourceCh:    ch,
		cloudIdentity: identity,
		statusHandler: statusHandler,
	}
}

// Fetch collects IAM resources, such as password-policy and IAM users.
// The resources are enriched by the provider and being send to evaluation.
func (f IAMFetcher) Fetch(ctx context.Context, cycleMetadata cycle.Metadata) error {
	f.log.Debug("Starting IAMFetcher.Fetch")
	iamResources := make([]awslib.AwsResource, 0)

	pwdPolicy, err := f.iamProvider.GetPasswordPolicy(ctx)
	if err != nil {
<<<<<<< HEAD
		f.log.Errorf(ctx, "Unable to fetch PasswordPolicy, error: %v", err)
=======
		f.log.Errorf("Unable to fetch PasswordPolicy, error: %v", err)
		awslib.ReportMissingPermission(f.statusHandler, err)
>>>>>>> 5571de2b
	} else {
		iamResources = append(iamResources, pwdPolicy)
	}

	users, err := f.iamProvider.GetUsers(ctx)
	if err != nil {
<<<<<<< HEAD
		f.log.Errorf(ctx, "Unable to fetch IAM users, error: %v", err)
=======
		f.log.Errorf("Unable to fetch IAM users, error: %v", err)
		awslib.ReportMissingPermission(f.statusHandler, err)
>>>>>>> 5571de2b
	} else {
		iamResources = append(iamResources, users...)
	}

	policies, err := f.iamProvider.GetPolicies(ctx)
	if err != nil {
<<<<<<< HEAD
		f.log.Errorf(ctx, "Unable to fetch IAM policies, error: %v", err)
=======
		f.log.Errorf("Unable to fetch IAM policies, error: %v", err)
		awslib.ReportMissingPermission(f.statusHandler, err)
>>>>>>> 5571de2b
	} else {
		iamResources = append(iamResources, policies...)
	}

	serverCertificates, err := f.iamProvider.ListServerCertificates(ctx)
	if err != nil {
<<<<<<< HEAD
		f.log.Errorf(ctx, "Unable to fetch IAM server certificates, error: %v", err)
=======
		f.log.Errorf("Unable to fetch IAM server certificates, error: %v", err)
		awslib.ReportMissingPermission(f.statusHandler, err)
>>>>>>> 5571de2b
	} else {
		iamResources = append(iamResources, serverCertificates)
	}

	accessAnalyzers, err := f.iamProvider.GetAccessAnalyzers(ctx)
	if err != nil {
<<<<<<< HEAD
		f.log.Errorf(ctx, "Unable to fetch access access analyzers, error: %v", err)
=======
		f.log.Errorf("Unable to fetch access access analyzers, error: %v", err)
		awslib.ReportMissingPermission(f.statusHandler, err)
>>>>>>> 5571de2b
	} else {
		iamResources = append(iamResources, accessAnalyzers)
	}

	for _, iamResource := range iamResources {
		f.resourceCh <- fetching.ResourceInfo{
			Resource: IAMResource{
				AwsResource: iamResource,
				identity:    f.cloudIdentity,
			},
			CycleMetadata: cycleMetadata,
		}
	}

	return nil
}

func (f IAMFetcher) Stop() {}

func (r IAMResource) GetData() any {
	return r.AwsResource
}

func (r IAMResource) GetIds() []string {
	return []string{r.GetResourceArn(), r.identity.Account}
}

func (r IAMResource) GetMetadata() (fetching.ResourceMetadata, error) {
	identifier := r.GetResourceArn()
	if identifier == "" {
		identifier = fmt.Sprintf("%s-%s", r.identity.Account, r.GetResourceName())
	}

	return fetching.ResourceMetadata{
		ID:      identifier,
		Type:    fetching.CloudIdentity,
		SubType: r.GetResourceType(),
		Name:    r.GetResourceName(),
		Region:  r.GetRegion(),
	}, nil
}

func (r IAMResource) GetElasticCommonData() (map[string]any, error) {
	m := map[string]any{
		"cloud.service.name": "IAM",
	}

	switch r.AwsResource.GetResourceType() {
	case fetching.IAMUserType:
		{
			m["user.id"] = r.GetResourceArn()
			m["user.name"] = r.GetResourceName()
		}
	case fetching.PolicyType:
		{
			m["user.effective.id"] = r.GetResourceArn()
			m["user.effective.name"] = r.GetResourceName()
		}
	default:
	}

	return m, nil
}<|MERGE_RESOLUTION|>--- conflicted
+++ resolved
@@ -65,60 +65,40 @@
 
 	pwdPolicy, err := f.iamProvider.GetPasswordPolicy(ctx)
 	if err != nil {
-<<<<<<< HEAD
 		f.log.Errorf(ctx, "Unable to fetch PasswordPolicy, error: %v", err)
-=======
-		f.log.Errorf("Unable to fetch PasswordPolicy, error: %v", err)
 		awslib.ReportMissingPermission(f.statusHandler, err)
->>>>>>> 5571de2b
 	} else {
 		iamResources = append(iamResources, pwdPolicy)
 	}
 
 	users, err := f.iamProvider.GetUsers(ctx)
 	if err != nil {
-<<<<<<< HEAD
 		f.log.Errorf(ctx, "Unable to fetch IAM users, error: %v", err)
-=======
-		f.log.Errorf("Unable to fetch IAM users, error: %v", err)
 		awslib.ReportMissingPermission(f.statusHandler, err)
->>>>>>> 5571de2b
 	} else {
 		iamResources = append(iamResources, users...)
 	}
 
 	policies, err := f.iamProvider.GetPolicies(ctx)
 	if err != nil {
-<<<<<<< HEAD
 		f.log.Errorf(ctx, "Unable to fetch IAM policies, error: %v", err)
-=======
-		f.log.Errorf("Unable to fetch IAM policies, error: %v", err)
 		awslib.ReportMissingPermission(f.statusHandler, err)
->>>>>>> 5571de2b
 	} else {
 		iamResources = append(iamResources, policies...)
 	}
 
 	serverCertificates, err := f.iamProvider.ListServerCertificates(ctx)
 	if err != nil {
-<<<<<<< HEAD
 		f.log.Errorf(ctx, "Unable to fetch IAM server certificates, error: %v", err)
-=======
-		f.log.Errorf("Unable to fetch IAM server certificates, error: %v", err)
 		awslib.ReportMissingPermission(f.statusHandler, err)
->>>>>>> 5571de2b
 	} else {
 		iamResources = append(iamResources, serverCertificates)
 	}
 
 	accessAnalyzers, err := f.iamProvider.GetAccessAnalyzers(ctx)
 	if err != nil {
-<<<<<<< HEAD
 		f.log.Errorf(ctx, "Unable to fetch access access analyzers, error: %v", err)
-=======
-		f.log.Errorf("Unable to fetch access access analyzers, error: %v", err)
 		awslib.ReportMissingPermission(f.statusHandler, err)
->>>>>>> 5571de2b
 	} else {
 		iamResources = append(iamResources, accessAnalyzers)
 	}
