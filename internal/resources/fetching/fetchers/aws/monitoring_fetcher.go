--- conflicted
+++ resolved
@@ -64,12 +64,8 @@
 	m.log.Debug("Starting MonitoringFetcher.Fetch")
 	out, err := m.provider.AggregateResources(ctx)
 	if err != nil {
-<<<<<<< HEAD
 		m.log.Errorf(ctx, "failed to aggregate monitoring resources: %v", err)
-=======
-		m.log.Errorf("failed to aggregate monitoring resources: %v", err)
 		awslib.ReportMissingPermission(m.statusHandler, err)
->>>>>>> 5571de2b
 	}
 	if out != nil {
 		m.resourceCh <- fetching.ResourceInfo{
@@ -79,12 +75,8 @@
 	}
 	hubs, err := m.securityhub.Describe(ctx)
 	if err != nil {
-<<<<<<< HEAD
 		m.log.Errorf(ctx, "failed to describe security hub: %v", err)
-=======
-		m.log.Errorf("failed to describe security hub: %v", err)
 		awslib.ReportMissingPermission(m.statusHandler, err)
->>>>>>> 5571de2b
 		return nil
 	}
 
