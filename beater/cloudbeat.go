// Licensed to Elasticsearch B.V. under one or more contributor
// license agreements. See the NOTICE file distributed with
// this work for additional information regarding copyright
// ownership. Elasticsearch B.V. licenses this file to you under
// the Apache License, Version 2.0 (the "License"); you may
// not use this file except in compliance with the License.
// You may obtain a copy of the License at
//
//     http://www.apache.org/licenses/LICENSE-2.0
//
// Unless required by applicable law or agreed to in writing,
// software distributed under the License is distributed on an
// "AS IS" BASIS, WITHOUT WARRANTIES OR CONDITIONS OF ANY
// KIND, either express or implied.  See the License for the
// specific language governing permissions and limitations
// under the License.

package beater

import (
	"context"
	"fmt"
	"github.com/elastic/cloudbeat/pipeline"
	"time"

	"github.com/elastic/cloudbeat/config"
	"github.com/elastic/cloudbeat/evaluator"
	_ "github.com/elastic/cloudbeat/processor" // Add cloudbeat default processors.
	"github.com/elastic/cloudbeat/resources/manager"
	"github.com/elastic/cloudbeat/transformer"

	"github.com/elastic/beats/v7/libbeat/beat"
	"github.com/elastic/beats/v7/libbeat/common"
	"github.com/elastic/beats/v7/libbeat/logp"
	"github.com/elastic/beats/v7/libbeat/processors"
	csppolicies "github.com/elastic/csp-security-policies/bundle"
)

const (
<<<<<<< HEAD
	reconfigureWaitTimeout = 5 * time.Minute
	flushInterval          = 10 * time.Second
	eventsThreshold        = 75
=======
	reconfigureWaitTimeout = 10 * time.Minute
>>>>>>> dd98361d
)

// cloudbeat configuration.
type cloudbeat struct {
	ctx    context.Context
	cancel context.CancelFunc

	config        config.Config
	configUpdates <-chan *common.Config
	client        beat.Client
	data          *manager.Data
	evaluator     evaluator.Evaluator
	transformer   transformer.Transformer
	log           *logp.Logger
}

// New creates an instance of cloudbeat.
func New(b *beat.Beat, cfg *common.Config) (beat.Beater, error) {
	log := logp.NewLogger("cloudbeat")

	ctx, cancel := context.WithCancel(context.Background())

	c, err := config.New(cfg)
	if err != nil {
		cancel()
		return nil, fmt.Errorf("error reading config file: %w", err)
	}

	log.Info("Config initiated.")

	fetchersRegistry, err := InitRegistry(log, c)
	if err != nil {
		cancel()
		return nil, err
	}

	data, err := manager.NewData(log, c.Period, time.Minute, fetchersRegistry)
	if err != nil {
		cancel()
		return nil, err
	}

	eval, err := evaluator.NewOpaEvaluator(ctx, log)
	if err != nil {
		cancel()
		return nil, err
	}

	// namespace will be passed as param from fleet on https://github.com/elastic/security-team/issues/2383 and it's user configurable
	resultsIndex := config.Datastream("", config.ResultsDatastreamIndexPrefix)
	if err != nil {
		cancel()
		return nil, err
	}

	cdp, err := transformer.NewCommonDataProvider(log, c)
	if err != nil {
		cancel()
		return nil, err
	}

	commonData, err := cdp.FetchCommonData(ctx)
	if err != nil {
		cancel()
		return nil, err
	}

	t := transformer.NewTransformer(ctx, log, commonData, resultsIndex)

	bt := &cloudbeat{
		ctx:           ctx,
		cancel:        cancel,
		config:        c,
		configUpdates: config.Updates(ctx, log),
		evaluator:     eval,
		data:          data,
		transformer:   t,
		log:           log,
	}
	return bt, nil
}

// Run starts cloudbeat.
func (bt *cloudbeat) Run(b *beat.Beat) error {
	bt.log.Info("cloudbeat is running! Hit CTRL-C to stop it.")

	// Configure the beats Manager to start after all the reloadable hooks are initialized
	// and shutdown when the function returns.
	if err := b.Manager.Start(); err != nil {
		return err
	}
	defer b.Manager.Stop()

	// Wait for Fleet-side reconfiguration only if cloudbeat is running in Agent-managed mode.
	if b.Manager.Enabled() {
		bt.log.Infof("Waiting for initial reconfiguration from Fleet server...")
		update, err := bt.reconfigureWait(reconfigureWaitTimeout)
		if err != nil {
			bt.log.Errorf("Failed while waiting for initial reconfiguraiton from Fleet server: %v", err)
			return err
		}

		if err := bt.configUpdate(update); err != nil {
			return fmt.Errorf("failed to update with initial reconfiguration from Fleet server: %w", err)
		}
	}

	if err := bt.data.Run(bt.ctx); err != nil {
		return err
	}

	procs, err := bt.configureProcessors(bt.config.Processors)
	if err != nil {
		return err
	}

	// Connect publisher (with beat's processors)
	if bt.client, err = b.Publisher.ConnectWith(beat.ClientConfig{
		Processing: beat.ProcessingConfig{
			Processor: procs,
		},
	}); err != nil {
		return err
	}

	// Creating the data pipeline
	resourceCh := bt.data.Output()
	findingsCh := pipeline.Step(bt.ctx, resourceCh, bt.evaluator.Eval)
	eventsCh := pipeline.Step(bt.ctx, findingsCh, bt.transformer.CreateBeatEvents)

	var eventsToSend []beat.Event
	for {
		select {
		case <-bt.ctx.Done():
			return nil

		case update := <-bt.configUpdates:
			if err := bt.configUpdate(update); err != nil {
				bt.log.Errorf("Failed to update cloudbeat config: %v", err)
			}

		// Flush events to ES after a pre-defined interval, meant to clean residuals after a cycle is finished.
		case <-time.Tick(flushInterval):
			if len(eventsToSend) == 0 {
				continue
			}

			logp.L().Infof("Flushing %d cloudbeat events to elasticsearch", len(eventsToSend))
			bt.client.PublishAll(eventsToSend)
			eventsToSend = nil

		// Flush events to ES when reaching a certain threshold
		case events := <-eventsCh:
			eventsToSend = append(eventsToSend, events...)
			if len(eventsToSend) < eventsThreshold {
				continue
			}

			logp.L().Infof("Publish %d cloudbeat events to elasticsearch", len(eventsToSend))
			bt.client.PublishAll(eventsToSend)
			eventsToSend = nil
		}
	}
}

// reconfigureWait will wait for and consume incoming reconfuration from the Fleet server, and keep
// discarding them until the incoming config contains the necessary information to start cloudbeat
// properly, thereafter returning the valid config.
func (bt *cloudbeat) reconfigureWait(timeout time.Duration) (*common.Config, error) {
	start := time.Now()
	timer := time.After(timeout)

	for {
		select {
		case <-bt.ctx.Done():
			return nil, fmt.Errorf("cancelled via context")

		case <-timer:
			return nil, fmt.Errorf("timed out waiting for reconfiguration after %s", time.Since(start))

		case update, ok := <-bt.configUpdates:
			if !ok {
				return nil, fmt.Errorf("reconfiguration channel is closed")
			}

			c, err := config.New(update)
			if err != nil {
				bt.log.Errorf("Could not parse reconfiguration %v, skipping with error: %v", update.FlattenedKeys(), err)
				continue
			}

			if len(c.Streams) == 0 {
				bt.log.Warnf("No streams received in reconfiguration %v", update.FlattenedKeys())
				continue
			}

			if c.Streams[0].DataYaml == nil {
				bt.log.Warnf("data_yaml not present in reconfiguration %v", update.FlattenedKeys())
				continue
			}

			bt.log.Infof("Received valid reconfiguration after waiting for %s", time.Since(start))
			return update, nil
		}
	}
}

// configUpdate applies incoming reconfiguration from the Fleet server to the cloudbeat config,
// and updates the hosted bundle with the new values.
func (bt *cloudbeat) configUpdate(update *common.Config) error {
	if err := bt.config.Update(bt.log, update); err != nil {
		return err
	}

	policies, err := csppolicies.CISKubernetes()
	if err != nil {
		return fmt.Errorf("could not load CIS Kubernetes policies: %w", err)
	}

	if len(bt.config.Streams) == 0 {
		bt.log.Infof("Did not receive any input stream from incoming config, skipping.")
		return nil
	}

	y, err := bt.config.DataYaml()
	if err != nil {
		return fmt.Errorf("could not marshal to YAML: %w", err)
	}

	if err := csppolicies.HostBundleWithDataYaml("bundle.tar.gz", policies, y); err != nil {
		return fmt.Errorf("could not update bundle with dataYaml: %w", err)
	}

	bt.log.Infof("Bundle updated with dataYaml: %s", y)
	return nil
}

func InitRegistry(log *logp.Logger, c config.Config) (manager.FetchersRegistry, error) {
	registry := manager.NewFetcherRegistry(log)

	if err := manager.Factories.RegisterFetchers(log, registry, c); err != nil {
		return nil, err
	}

	return registry, nil
}

// Stop stops cloudbeat.
func (bt *cloudbeat) Stop() {
	bt.cancel()
	bt.data.Stop()
	bt.evaluator.Stop(bt.ctx)

	bt.client.Close()
}

// configureProcessors configure processors to be used by the beat
func (bt *cloudbeat) configureProcessors(processorsList processors.PluginConfig) (procs *processors.Processors, err error) {
	return processors.New(processorsList)
}<|MERGE_RESOLUTION|>--- conflicted
+++ resolved
@@ -37,13 +37,9 @@
 )
 
 const (
-<<<<<<< HEAD
-	reconfigureWaitTimeout = 5 * time.Minute
+	reconfigureWaitTimeout = 10 * time.Minute
 	flushInterval          = 10 * time.Second
 	eventsThreshold        = 75
-=======
-	reconfigureWaitTimeout = 10 * time.Minute
->>>>>>> dd98361d
 )
 
 // cloudbeat configuration.
