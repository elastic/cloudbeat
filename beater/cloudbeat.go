--- conflicted
+++ resolved
@@ -3,11 +3,6 @@
 import (
 	"context"
 	"fmt"
-<<<<<<< HEAD
-	"github.com/elastic/cloudbeat/evaluator"
-	"os"
-=======
->>>>>>> cf2d3808
 	"time"
 
 	"github.com/elastic/cloudbeat/evaluator"
@@ -140,39 +135,6 @@
 	if err != nil {
 		return nil, err
 	}
-<<<<<<< HEAD
-
-	leaseProvider := conditions.NewLeaderLeaseProvider(ctx, client)
-	condition := conditions.NewLeaseFetcherCondition(leaseProvider)
-
-	if err = registry.Register(fetchers.KubeAPIType, kubef, condition); err != nil {
-		return nil, err
-	}
-
-	procCfg := fetchers.ProcessFetcherConfig{
-		Fs:                os.DirFS(processesDir),
-		RequiredProcesses: c.Processes,
-	}
-
-	procf, err := fetchers.NewProcessesFetcher(procCfg)
-	if err != nil {
-		return nil, err
-	}
-	if err = registry.Register(fetchers.ProcessType, procf); err != nil {
-		return nil, err
-	}
-
-	fileCfg := fetchers.FileFetcherConfig{
-		Patterns: c.Files,
-	}
-	filef := fetchers.NewFileFetcher(fileCfg)
-
-	if err = registry.Register(fetchers.FileSystemType, filef); err != nil {
-		return nil, err
-	}
-
-=======
->>>>>>> cf2d3808
 	return registry, nil
 }
 
