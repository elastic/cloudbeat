--- conflicted
+++ resolved
@@ -26,10 +26,6 @@
         - automation
         - backport-skip
         - dependency
-<<<<<<< HEAD
-        - backport-skip
-=======
->>>>>>> 7ffa27b7 (Improve 8.x Dependency Updates (#2691))
         - go
       description: |-
         ### What
