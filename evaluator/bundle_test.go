--- conflicted
+++ resolved
@@ -32,7 +32,6 @@
 type BundleTestSuite struct {
 	suite.Suite
 
-<<<<<<< HEAD
 	log *logp.Logger
 }
 
@@ -48,12 +47,8 @@
 }
 
 func (s *BundleTestSuite) TestCreateServer() {
-	_, err := StartServer(config.DefaultConfig)
+	_, err := StartServer(context.Background(), config.DefaultConfig)
 	s.NoError(err)
-=======
-	_, err := StartServer(context.Background())
-	assert.NoError(err)
->>>>>>> 7c08810d
 
 	var tests = []struct {
 		path               string
@@ -160,7 +155,7 @@
 
 	time.Sleep(time.Second * 2)
 	for _, test := range tests {
-		server, err := StartServer(test.cfg)
+		server, err := StartServer(context.Background(), test.cfg)
 		s.NoError(err)
 
 		target := ServerAddress + test.path
