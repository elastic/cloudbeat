// Licensed to Elasticsearch B.V. under one or more contributor
// license agreements. See the NOTICE file distributed with
// this work for additional information regarding copyright
// ownership. Elasticsearch B.V. licenses this file to you under
// the Apache License, Version 2.0 (the "License"); you may
// not use this file except in compliance with the License.
// You may obtain a copy of the License at
//
//     http://www.apache.org/licenses/LICENSE-2.0
//
// Unless required by applicable law or agreed to in writing,
// software distributed under the License is distributed on an
// "AS IS" BASIS, WITHOUT WARRANTIES OR CONDITIONS OF ANY
// KIND, either express or implied.  See the License for the
// specific language governing permissions and limitations
// under the License.

package evaluator

import (
	"bytes"
	"context"
	"fmt"
	"os"
	"time"

	"github.com/elastic/cloudbeat/config"
	"github.com/elastic/cloudbeat/resources/fetching"

	"github.com/elastic/elastic-agent-libs/logp"

	"github.com/mitchellh/mapstructure"
	"github.com/open-policy-agent/opa/logging"
	"github.com/open-policy-agent/opa/sdk"
	"github.com/sirupsen/logrus"
)

var now = func() time.Time { return time.Now().UTC() }

type OpaEvaluator struct {
	log            *logp.Logger
	opa            *sdk.OPA
	activatedRules *config.Benchmarks
}

type OpaInput struct {
	fetching.Result
	ActivatedRules *config.Benchmarks `json:"activated_rules,omitempty"`
}

var opaConfig = `{
	"bundles": {
		"CSP": {
			"resource": "file:///bundles/bundle.tar.gz"
		}
	},
	"decision_logs": {
		"console": %t
	}
}`

func NewOpaEvaluator(ctx context.Context, log *logp.Logger, cfg config.Config) (Evaluator, error) {

	// provide the OPA configuration which specifies
<<<<<<< HEAD
	// fetching policy bundle and logging decisions locally to the console
	config := []byte(fmt.Sprintf(opaConfig, cfg.Evaluator.DecisionLogs))
=======
	// fetching policy bundles from the mock bundleServer
	// and logging decisions locally to the console
	opaCfg := []byte(fmt.Sprintf(opaConfig, ServerAddress, cfg.Evaluator.DecisionLogs))
>>>>>>> aefc0e2d

	// create an instance of the OPA object
	opaLogger := newEvaluatorLogger()
	opaDecisionLogger := newDecisionLogger()
	opa, err := sdk.New(ctx, sdk.Options{
		Config:        bytes.NewReader(opaCfg),
		Logger:        opaLogger,
		ConsoleLogger: opaDecisionLogger,
	})

	if err != nil {
		return nil, fmt.Errorf("fail to init opa: %s", err.Error())
	}

	var rules *config.Benchmarks
	if cfg.RuntimeCfg != nil {
		rules = cfg.RuntimeCfg.ActivatedRules
	} else {
		log.Warn("no runtime config supplied")
	}

	return &OpaEvaluator{
		log:            log,
		opa:            opa,
		activatedRules: rules,
	}, nil
}

func (o *OpaEvaluator) Eval(ctx context.Context, resourceInfo fetching.ResourceInfo) (EventData, error) {
	resMetadata, err := resourceInfo.GetMetadata()
	if err != nil {
		return EventData{}, fmt.Errorf("failed to get resource metadata: %v", err)
	}

	fetcherResult := fetching.Result{
		Type:     resMetadata.Type,
		SubType:  resMetadata.SubType,
		Resource: resourceInfo.GetData(),
	}

	result, err := o.decision(ctx, OpaInput{
		Result:         fetcherResult,
		ActivatedRules: o.activatedRules,
	})

	if err != nil {
		return EventData{}, fmt.Errorf("error running the policy: %v", err)
	}

	o.log.Debugf("Eval decision for input: %v -- %v", fetcherResult, result)
	ruleResults, err := o.decode(result)
	if err != nil {
		return EventData{}, fmt.Errorf("error decoding findings: %v", err)
	}

	o.log.Debugf("Created %d findings for input: %v", len(ruleResults.Findings), fetcherResult)
	return EventData{ruleResults, resourceInfo}, nil
}

func (o *OpaEvaluator) Stop(ctx context.Context) {
	o.opa.Stop(ctx)
}

func (o *OpaEvaluator) decision(ctx context.Context, input OpaInput) (interface{}, error) {
	// get the named policy decision for the specified input
	result, err := o.opa.Decision(ctx, sdk.DecisionOptions{
		Path:  "main",
		Input: input,
	})
	if err != nil {
		return nil, err
	}

	return result.Result, nil
}

func (o *OpaEvaluator) decode(result interface{}) (RuleResult, error) {
	var opaResult RuleResult
	decoder, err := mapstructure.NewDecoder(&mapstructure.DecoderConfig{Result: &opaResult})
	if err != nil {
		return RuleResult{}, err
	}

	err = decoder.Decode(result)
	opaResult.Metadata.CreatedAt = now()
	return opaResult, err
}

func newOpaLogger(name string) logging.Logger {
	opaLogger := logging.New()
	opaLogger.SetOutput(os.Stdout)
	opaLogger.SetFormatter(&logrus.JSONFormatter{
		FieldMap: logrus.FieldMap{
			logrus.FieldKeyTime:  "@timestamp",
			logrus.FieldKeyLevel: "log.level",
			logrus.FieldKeyMsg:   "message",
			logrus.FieldKeyFile:  "log.origin",
		},
	})
	return opaLogger.WithFields(map[string]interface{}{
		"log.logger":   name,
		"service.name": "cloudbeat",
	})
}

func newEvaluatorLogger() logging.Logger {
	return newOpaLogger("opa_logger")
}

func newDecisionLogger() logging.Logger {
	logger := newOpaLogger("opa_decision_logger")
	logger.SetLevel(logging.Debug)
	return logger
}<|MERGE_RESOLUTION|>--- conflicted
+++ resolved
@@ -62,14 +62,8 @@
 func NewOpaEvaluator(ctx context.Context, log *logp.Logger, cfg config.Config) (Evaluator, error) {
 
 	// provide the OPA configuration which specifies
-<<<<<<< HEAD
 	// fetching policy bundle and logging decisions locally to the console
-	config := []byte(fmt.Sprintf(opaConfig, cfg.Evaluator.DecisionLogs))
-=======
-	// fetching policy bundles from the mock bundleServer
-	// and logging decisions locally to the console
-	opaCfg := []byte(fmt.Sprintf(opaConfig, ServerAddress, cfg.Evaluator.DecisionLogs))
->>>>>>> aefc0e2d
+	opaCfg := []byte(fmt.Sprintf(opaConfig, cfg.Evaluator.DecisionLogs))
 
 	// create an instance of the OPA object
 	opaLogger := newEvaluatorLogger()
