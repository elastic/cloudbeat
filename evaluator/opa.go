--- conflicted
+++ resolved
@@ -53,13 +53,8 @@
 	},
 }`
 
-<<<<<<< HEAD
 func NewOpaEvaluator(ctx context.Context, log *logp.Logger, cfg config.Config) (Evaluator, error) {
-	server, err := StartServer(cfg)
-=======
-func NewOpaEvaluator(ctx context.Context, log *logp.Logger) (Evaluator, error) {
-	server, err := StartServer(ctx)
->>>>>>> 7c08810d
+	server, err := StartServer(ctx, cfg)
 	if err != nil {
 		return nil, err
 	}
