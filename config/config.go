--- conflicted
+++ resolved
@@ -21,12 +21,11 @@
 package config
 
 import (
-	"github.com/elastic/beats/v7/x-pack/libbeat/common/aws"
-	"github.com/elastic/elastic-agent-libs/logp"
 	"time"
 
 	"github.com/elastic/beats/v7/libbeat/processors"
 	"github.com/elastic/elastic-agent-libs/config"
+	"github.com/elastic/elastic-agent-libs/logp"
 	"gopkg.in/yaml.v3"
 )
 
@@ -39,23 +38,16 @@
 )
 
 type Config struct {
-	Fetchers   []*config.C             `config:"fetchers"`
 	KubeConfig string                  `config:"kube_config"`
 	Period     time.Duration           `config:"period"`
 	Processors processors.PluginConfig `config:"processors"`
-<<<<<<< HEAD
-	Streams    []Stream                `config:"streams"`
-	Type       string                  `config:"type"`
-=======
 	Fetchers   []*config.C             `config:"fetchers"`
 	Streams    []Stream                `config:"streams"`
 	Type       string                  `config:"type" yaml:"type" json:"type"`
->>>>>>> 6d531949
 }
 
 type Stream struct {
-	AWSConfig aws.ConfigAWS `config:",inline"`
-	DataYaml  *DataYaml     `config:"data_yaml" yaml:"data_yaml" json:"data_yaml"`
+	DataYaml *DataYaml `config:"data_yaml" yaml:"data_yaml" json:"data_yaml"`
 }
 
 type DataYaml struct {
