// Licensed to Elasticsearch B.V. under one or more contributor
// license agreements. See the NOTICE file distributed with
// this work for additional information regarding copyright
// ownership. Elasticsearch B.V. licenses this file to you under
// the Apache License, Version 2.0 (the "License"); you may
// not use this file except in compliance with the License.
// You may obtain a copy of the License at
//
//     http://www.apache.org/licenses/LICENSE-2.0
//
// Unless required by applicable law or agreed to in writing,
// software distributed under the License is distributed on an
// "AS IS" BASIS, WITHOUT WARRANTIES OR CONDITIONS OF ANY
// KIND, either express or implied.  See the License for the
// specific language governing permissions and limitations
// under the License.

// Config is put into a different package to prevent cyclic imports in case
// it is needed in several locations

package config

import (
	"context"
	"fmt"
	"github.com/elastic/beats/v7/libbeat/processors"
	"time"

	awssdk "github.com/aws/aws-sdk-go-v2/aws"
	"github.com/elastic/beats/v7/x-pack/libbeat/common/aws"
	"github.com/elastic/elastic-agent-libs/config"
<<<<<<< HEAD
=======

	awssdk "github.com/aws/aws-sdk-go-v2/aws"
>>>>>>> 2091aff1
)

const DefaultNamespace = "default"

const ResultsDatastreamIndexPrefix = "logs-cloud_security_posture.findings"

const (
	InputTypeVanillaK8s = "cloudbeat/cis_k8s"
	InputTypeEks        = "cloudbeat/cis_eks"
)

type Fetcher struct {
	Name string `config:"name"` // Name of the fetcher
}

type AgentInput struct {
	Streams []Stream `config:"streams"`
	Type    string   `config:"type"`
}

type Stream struct {
	AWSConfig  aws.ConfigAWS           `config:",inline"`
	RuntimeCfg *RuntimeConfig          `config:"runtime_cfg"`
	Fetchers   []*config.C             `config:"fetchers"`
	KubeConfig string                  `config:"kube_config"`
	Period     time.Duration           `config:"period"`
	Processors processors.PluginConfig `config:"processors"`
<<<<<<< HEAD
=======
	Streams    []Stream                `config:"streams"`
	Evaluator  EvaluatorConfig         `config:"evaluator"`
	Type       string                  `config:"type"`
>>>>>>> 2091aff1
}

type Config struct {
	Stream
	Type string `config:"type"`
}

type RuntimeConfig struct {
	ActivatedRules *Benchmarks `config:"activated_rules" yaml:"activated_rules" json:"activated_rules"`
}

type EvaluatorConfig struct {
	DecisionLogs bool `config:"decision_logs"`
}

type Benchmarks struct {
	CisK8s []string `config:"cis_k8s,omitempty" yaml:"cis_k8s,omitempty" json:"cis_k8s,omitempty"`
	CisEks []string `config:"cis_eks,omitempty" yaml:"cis_eks,omitempty" json:"cis_eks,omitempty"`
}

var DefaultConfig = AgentInput{
	Streams: []Stream{{
		Period: 4 * time.Hour,
	}},
}

func New(cfg *config.C) (Config, error) {
	c := DefaultConfig

	if err := cfg.Unpack(&c); err != nil {
<<<<<<< HEAD
		return Config{}, err
	}
	if c.Streams == nil || len(c.Streams) == 0 {
		return Config{}, fmt.Errorf("could not find streams config")
=======
		return c, err
	}

	return c, nil
}

// GetActivatedRules returns the activated rules from the config.
func (c *Config) GetActivatedRules() (*Benchmarks, error) {
	cfgStream := c.Streams
	if len(cfgStream) == 0 || cfgStream[0].RuntimeCfg == nil {
		return nil, fmt.Errorf("could not find runtime cfg")
>>>>>>> 2091aff1
	}

	return Config{
		Stream: c.Streams[0],
		Type:   c.Type,
	}, nil
}

// Datastream function to generate the datastream value
func Datastream(namespace string, indexPrefix string) string {
	if namespace == "" {
		namespace = DefaultNamespace
	}
	return indexPrefix + "-" + namespace
}

type AwsConfigProvider interface {
	InitializeAWSConfig(ctx context.Context, cfg aws.ConfigAWS) (awssdk.Config, error)
}<|MERGE_RESOLUTION|>--- conflicted
+++ resolved
@@ -23,17 +23,13 @@
 import (
 	"context"
 	"fmt"
-	"github.com/elastic/beats/v7/libbeat/processors"
 	"time"
 
-	awssdk "github.com/aws/aws-sdk-go-v2/aws"
+	"github.com/elastic/beats/v7/libbeat/processors"
 	"github.com/elastic/beats/v7/x-pack/libbeat/common/aws"
 	"github.com/elastic/elastic-agent-libs/config"
-<<<<<<< HEAD
-=======
 
 	awssdk "github.com/aws/aws-sdk-go-v2/aws"
->>>>>>> 2091aff1
 )
 
 const DefaultNamespace = "default"
@@ -60,13 +56,8 @@
 	Fetchers   []*config.C             `config:"fetchers"`
 	KubeConfig string                  `config:"kube_config"`
 	Period     time.Duration           `config:"period"`
+	Evaluator  EvaluatorConfig         `config:"evaluator"`
 	Processors processors.PluginConfig `config:"processors"`
-<<<<<<< HEAD
-=======
-	Streams    []Stream                `config:"streams"`
-	Evaluator  EvaluatorConfig         `config:"evaluator"`
-	Type       string                  `config:"type"`
->>>>>>> 2091aff1
 }
 
 type Config struct {
@@ -97,24 +88,10 @@
 	c := DefaultConfig
 
 	if err := cfg.Unpack(&c); err != nil {
-<<<<<<< HEAD
 		return Config{}, err
 	}
 	if c.Streams == nil || len(c.Streams) == 0 {
 		return Config{}, fmt.Errorf("could not find streams config")
-=======
-		return c, err
-	}
-
-	return c, nil
-}
-
-// GetActivatedRules returns the activated rules from the config.
-func (c *Config) GetActivatedRules() (*Benchmarks, error) {
-	cfgStream := c.Streams
-	if len(cfgStream) == 0 || cfgStream[0].RuntimeCfg == nil {
-		return nil, fmt.Errorf("could not find runtime cfg")
->>>>>>> 2091aff1
 	}
 
 	return Config{
