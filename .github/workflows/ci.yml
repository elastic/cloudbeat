name: Tests

on:
  # Temporary disabled, will be solved by https://github.com/elastic/security-team/issues/9129
  # pull_request_target:
  #   branches:
  #     - main
  #     - "[0-9]+.[0-9]+"
  #   types: [opened, synchronize, reopened]
  push:
    branches:
      - main
      - "[0-9]+.[0-9]+"
      - "8.x"
  workflow_dispatch:

concurrency:
  group: ${{ github.workflow }}-${{ github.head_ref || github.run_id }}
  cancel-in-progress: true

jobs:
  init-hermit:
    name: Init Hermit Tools
    runs-on: ubuntu-22.04
    timeout-minutes: 60
    steps:
      - name: Check out the repo
        uses: actions/checkout@11bd71901bbe5b1630ceea73d27597364c9af683 # v4
      - name: Hermit Environment
        uses: ./.github/actions/hermit
        with:
          init-tools: 'true'

  check-asset-inventory-supported-version:
    needs: [ init-hermit ]
    name: Check Asset Inventory supported version
    runs-on: ubuntu-22.04
    outputs:
      asset_inventory_supported: ${{ steps.check-asset-inventory-supported-version.outputs.asset_inventory_supported }}
    steps:
      - name: Check out the repo
        uses: actions/checkout@11bd71901bbe5b1630ceea73d27597364c9af683 # v4

      - name: Hermit Environment
        uses: ./.github/actions/hermit

      - name: Check Asset Inventory supported version
        id: check-asset-inventory-supported-version
        env:
          STACK_VERSION: ${{ env.ELK_VERSION }}
        run: |
          MIN_VERSION="8.16.0"
          if [[ "$(echo -e "$MIN_VERSION\n$STACK_VERSION" | sort -V | head -n 1)" == "$MIN_VERSION" ]]; then
            echo "Stack version meets the requirement: $STACK_VERSION >= $MIN_VERSION."
            echo "asset_inventory_supported=true" >> $GITHUB_OUTPUT
          else
            echo "Stack version is below the requirement: $STACK_VERSION < $MIN_VERSION."
            echo "asset_inventory_supported=false" >> $GITHUB_OUTPUT
          fi

  ci-azure:
    needs: [ init-hermit ]
    name: CIS Azure CI
    runs-on: ubuntu-22.04
    timeout-minutes: 60
    permissions:
      contents: "read"
      id-token: "write"
    steps:
      - name: Check out the repo
        uses: actions/checkout@11bd71901bbe5b1630ceea73d27597364c9af683 # v4

      - name: Hermit Environment
        uses: ./.github/actions/hermit

      - name: Run Azure integration tests
        uses: ./.github/actions/azure-ci
        with:
          elk-version: ${{ env.ELK_VERSION }}
          azure-client-id: ${{ fromJSON(secrets.AZURE_CREDENTIALS).clientId }}
          azure-tenant-id: ${{ fromJSON(secrets.AZURE_CREDENTIALS).tenantId }}
          azure-client-secret: ${{ fromJSON(secrets.AZURE_CREDENTIALS).clientSecret }}

  ci-azure-asset-inventory:
    needs: [ init-hermit, check-asset-inventory-supported-version ]
    name: Azure Asset Inventory CI
    runs-on: ubuntu-22.04
    if: needs.check-asset-inventory-supported-version.outputs.asset_inventory_supported == 'true'
    timeout-minutes: 60
    permissions:
      contents: "read"
      id-token: "write"
    steps:
      - name: Check out the repo
        uses: actions/checkout@11bd71901bbe5b1630ceea73d27597364c9af683 # v4

      - name: Hermit Environment
        uses: ./.github/actions/hermit

      - name: Run Azure integration tests
        uses: ./.github/actions/azure-asset-inventory-ci
        with:
          elk-version: ${{ env.ELK_VERSION }}
          azure-client-id: ${{ fromJSON(secrets.AZURE_CREDENTIALS).clientId }}
          azure-tenant-id: ${{ fromJSON(secrets.AZURE_CREDENTIALS).tenantId }}
          azure-client-secret: ${{ fromJSON(secrets.AZURE_CREDENTIALS).clientSecret }}

  ci-aws:
    needs: [ init-hermit ]
    name: CIS AWS CI
    runs-on: ubuntu-22.04
    timeout-minutes: 60
    permissions:
      contents: "read"
      id-token: "write"
    steps:
      - name: Check out the repo
        uses: actions/checkout@11bd71901bbe5b1630ceea73d27597364c9af683 # v4

      - name: Hermit Environment
        uses: ./.github/actions/hermit

      - name: Run AWS integration tests
        uses: ./.github/actions/aws-ci
        with:
          elk-version: ${{ env.ELK_VERSION }}
          aws-access-key-id: ${{ secrets.AWS_ACCESS_KEY_ID_TEST_ACC }}
          aws-secret-access-key: ${{ secrets.AWS_SECRET_ACCESS_KEY_TEST_ACC }}
          aws-account-type: single-account

  ci-aws-asset-inventory:
    needs: [ init-hermit, check-asset-inventory-supported-version ]
    name: AWS Asset Inventory CI
    runs-on: ubuntu-22.04
    if: needs.check-asset-inventory-supported-version.outputs.asset_inventory_supported == 'true'
    timeout-minutes: 60
    permissions:
      contents: "read"
      id-token: "write"
    steps:
      - name: Check out the repo
        uses: actions/checkout@11bd71901bbe5b1630ceea73d27597364c9af683 # v4

      - name: Hermit Environment
        uses: ./.github/actions/hermit

      - name: Run AWS Asset Inventory integration tests
        uses: ./.github/actions/aws-asset-inventory-ci
        with:
          elk-version: ${{ env.ELK_VERSION }}
          aws-access-key-id: ${{ secrets.AWS_ACCESS_KEY_ID_TEST_ACC }}
          aws-secret-access-key: ${{ secrets.AWS_SECRET_ACCESS_KEY_TEST_ACC }}

  ci-gcp:
    needs: [ init-hermit ]
    name: CIS GCP CI
    runs-on: ubuntu-22.04
    timeout-minutes: 60
    permissions:
      contents: 'read'
      id-token: 'write'
    steps:
      - name: Check out the repo
        uses: actions/checkout@11bd71901bbe5b1630ceea73d27597364c9af683 # v4

      - name: Hermit Environment
        uses: ./.github/actions/hermit

      - name: Run GCP integration tests
        uses: ./.github/actions/gcp-ci
        with:
          elk-version: ${{ env.ELK_VERSION }}
          workload-identity-provider: ${{ secrets.GCP_WORKLOAD_IDENTITY_PROVIDER }}
          service-account: ${{ secrets.GCP_SERVICE_ACCOUNT }}
          gcp-project-id: 'elastic-security-test'
          gcp-account-type: 'single-account'

  ci-gcp-asset-inventory:
    needs: [ init-hermit, check-asset-inventory-supported-version ]
    name: GCP Asset Inventory CI
    runs-on: ubuntu-22.04
    if: needs.check-asset-inventory-supported-version.outputs.asset_inventory_supported == 'true'
    timeout-minutes: 60
    permissions:
      contents: "read"
      id-token: "write"
    steps:
      - name: Check out the repo
        uses: actions/checkout@11bd71901bbe5b1630ceea73d27597364c9af683 # v4

      - name: Hermit Environment
        uses: ./.github/actions/hermit

      - name: Run GCP Asset Inventory integration tests
        uses: ./.github/actions/gcp-asset-inventory-ci
        with:
          elk-version: ${{ env.ELK_VERSION }}
          credentials-json: ${{ secrets.GCP_ASSETS_INVENTORY_CREDENTIALS_JSON }}
          project-id: "elastic-security-test"


  ci-cnvm:
    needs: [ init-hermit ]
    name: CNVM CI
    runs-on: ubuntu-22.04
    timeout-minutes: 30
    steps:
      - name: Free Disk Space (Ubuntu)
<<<<<<< HEAD
        uses: jlumbroso/free-disk-space@54081f138730dfa15788a46383842cd2f914a1be  # v1.3.1
=======
        uses: jlumbroso/free-disk-space@54081f138730dfa15788a46383842cd2f914a1be # main
>>>>>>> 45a70b81
        with:
          tool-cache: false
          android: true
          dotnet: true
          haskell: true
          large-packages: false
          docker-images: true
          swap-storage: true

      - name: Check out the repo
        uses: actions/checkout@11bd71901bbe5b1630ceea73d27597364c9af683 # v4

      - name: Hermit Environment
        uses: ./.github/actions/hermit

      - name: Run CNVM integration tests
        uses: ./.github/actions/cnvm-ci
        with:
          elk-version: ${{ env.ELK_VERSION }}
          aws-access-key-id: ${{ secrets.AWS_ACCESS_KEY_ID }}
          aws-secret-access-key: ${{ secrets.AWS_SECRET_ACCESS_KEY }}
          aws-region: 'us-east-2'

  docker-images:
    needs: [ init-hermit ]
    name: Build docker images
    # Since we build the cloudbeat in the worker's OS and as non static,
    # we need to keep the OS version same as elastic-agent docker image base.
    # docker run --interactive --tty --rm --entrypoint bash docker.elastic.co/elastic-agent/elastic-agent-complete:8.14.0-SNAPSHOT -c 'cat /etc/os-release'
    runs-on: ubuntu-22.04
    timeout-minutes: 40
    steps:
      - name: Free Disk Space (Ubuntu)
<<<<<<< HEAD
        uses: jlumbroso/free-disk-space@54081f138730dfa15788a46383842cd2f914a1be  # v1.3.1
=======
        uses: jlumbroso/free-disk-space@54081f138730dfa15788a46383842cd2f914a1be # main
>>>>>>> 45a70b81
        with:
          tool-cache: false
          android: true
          dotnet: true
          haskell: true
          large-packages: false
          docker-images: true
          swap-storage: true

      - name: Check out the repo
        uses: actions/checkout@11bd71901bbe5b1630ceea73d27597364c9af683 # v4

      - name: Hermit Environment
        uses: ./.github/actions/hermit

      - name: Build docker images
        uses: ./.github/actions/docker-images
        with:
          build-docker-images: 'true'

  ci-k8s:
    needs: [ init-hermit, docker-images ]
    name: ${{ matrix.test-target }}-${{ matrix.kind-config }}
    runs-on: ubuntu-22.04
    timeout-minutes: 120
    strategy:
      fail-fast: false
      matrix:
        include:
          - test-target: pre_merge
            kind-config: kind-multi
            values-file: tests/test_environments/values/ci.yml
          - test-target: pre_merge_agent
            kind-config: kind-multi
            values-file: tests/test_environments/values/ci-sa-agent.yml
          - test-target: k8s_file_system_rules
            kind-config: kind-test-files
            values-file: tests/test_environments/values/ci-test-k8s-files.yml
          # - test-target: k8s_object_psp_rules
          #   kind-config: kind-multi
          #   values-file: tests/test_environments/values/ci-test-k8s-objects.yml
          - test-target: k8s_process_rules
            kind-config: kind-test-proc-conf1
            values-file: tests/test_environments/values/ci-test-k8s-proc-conf1.yml
          - test-target: k8s_process_rules
            kind-config: kind-test-proc-conf2
            values-file: tests/test_environments/values/ci-test-k8s-proc-conf2.yml
    steps:
      - name: Free Disk Space (Ubuntu)
<<<<<<< HEAD
        uses: jlumbroso/free-disk-space@54081f138730dfa15788a46383842cd2f914a1be  # v1.3.1
=======
        uses: jlumbroso/free-disk-space@54081f138730dfa15788a46383842cd2f914a1be # main
>>>>>>> 45a70b81
        with:
          tool-cache: false
          android: true
          dotnet: true
          haskell: true
          large-packages: false
          docker-images: true
          swap-storage: true

      - name: Check out the repo
        uses: actions/checkout@11bd71901bbe5b1630ceea73d27597364c9af683 # v4

      - name: Hermit Environment
        uses: ./.github/actions/hermit

      - name: Get docker images
        uses: ./.github/actions/docker-images
        with:
          build-docker-images: 'false'
          docker-images-folder: '/tmp/.docker-images'

      - name: Run k8s integration tests
        uses: ./.github/actions/k8s-ci
        with:
          kind-config: ${{ matrix.kind-config }}
          test-target: ${{ matrix.test-target }}
          values-file: ${{ matrix.values-file }}
          docker-images-folder: '/tmp/.docker-images'

  upload-allure-results:
    needs:
      - ci-azure
      - ci-azure-asset-inventory
      - ci-aws
      - ci-aws-asset-inventory
      - ci-gcp
      - ci-gcp-asset-inventory
      - ci-cnvm
      - ci-k8s
    name: Upload integration tests results
    runs-on: ubuntu-22.04
    timeout-minutes: 60
    permissions:
      pull-requests: write
    if: ${{ always() }}
    env:
      AWS_REGION: "eu-west-1"
      ALLURE_S3_BUCKET: "s3://csp-allure-reports/allure_reports/cloudbeat/ci"
      S3_BUCKET_ALLURE_REPORT_AP: "http://csp-allure-reports.s3.amazonaws.com/allure_reports/cloudbeat/ci"
    steps:
      - name: Check out the repo
        uses: actions/checkout@11bd71901bbe5b1630ceea73d27597364c9af683 # v4

      - uses: actions/download-artifact@cc203385981b70ca67e1cc392babf9cc229d5806 # v4
        if: ${{ always() }}
        with:
          pattern: allure-results-ci-*
          path: tests/allure/results/
          merge-multiple: true

      - name: log
        if: ${{ always() }}
        shell: bash
        run: |
          ls -lahR tests/allure/results/ || true

      - name: Publish allure report
        if: ${{ always() }}
<<<<<<< HEAD
        uses: andrcuns/allure-publish-action@87c4707902ad7187c6e674c08f296353a16176a1  # v2.9.0
=======
        uses: andrcuns/allure-publish-action@87c4707902ad7187c6e674c08f296353a16176a1 # v2.9.0
>>>>>>> 45a70b81
        env:
          GITHUB_AUTH_TOKEN: ${{ secrets.GITHUB_TOKEN }}
          AWS_REGION: ${{ env.AWS_REGION }}
          AWS_ACCESS_KEY_ID: ${{ secrets.AWS_ACCESS_KEY_ID }}
          AWS_SECRET_ACCESS_KEY: ${{ secrets.AWS_SECRET_ACCESS_KEY }}
        with:
          storageType: s3
          resultsGlob: "tests/allure/results"
          updatePr: actions
          collapseSummary: false
          summary: suites
          summaryTableType: markdown
          copyLatest: true
          bucket: csp-allure-reports
          prefix: allure_reports/cloudbeat/ci/${{ github.event.number }}
          ignoreMissingResults: true
          debug: false

      - name: Allure Summary
        if: ${{ success() && github.event_name != 'push' }}
        env:
          GH_TOKEN: ${{ secrets.GITHUB_TOKEN }}
          GITHUB_TOKEN: ${{ secrets.GITHUB_TOKEN }}
        run: |
          curl --fail --show-error --location '${{ env.S3_BUCKET_ALLURE_REPORT_AP }}/${{ github.event.number }}/history/history-trend.json' --output ./history-trend.json
          allure_result=./history-trend.json
          allure_url=${{ env.S3_BUCKET_ALLURE_REPORT_AP }}/${{ github.event.number }}/index.html

          ./.ci/scripts/allure-report-summary.sh "$allure_result" "$allure_url"
          allure_summary=$(./.ci/scripts/allure-report-summary.sh "$allure_result" "$allure_url")

          # saving result into env variable (with multiline handling)
          echo "ALLURE_SUMMARY<<EOF" >> $GITHUB_ENV
          echo "$allure_summary" >> $GITHUB_ENV
          echo "EOF" >> $GITHUB_ENV

      - name: Comment test success result
<<<<<<< HEAD
        uses: marocchino/sticky-pull-request-comment@52423e01640425a022ef5fd42c6fb5f633a02728  # v2.9.1
=======
        uses: marocchino/sticky-pull-request-comment@52423e01640425a022ef5fd42c6fb5f633a02728 # v2
>>>>>>> 45a70b81
        if: ${{ success() && github.event_name != 'push' }}
        with:
          header: CI Test Results
          number: ${{ github.event.number }}
          GITHUB_TOKEN: ${{ secrets.GITHUB_TOKEN }}
          message: |
            ${{ env.ALLURE_SUMMARY }}

      - if: ${{ success() }}
        name: Cleanup docker image artifacts
<<<<<<< HEAD
        uses: geekyeggo/delete-artifact@f275313e70c08f6120db482d7a6b98377786765b  # v5.1.0
=======
        uses: geekyeggo/delete-artifact@f275313e70c08f6120db482d7a6b98377786765b # v5
>>>>>>> 45a70b81
        with:
          name: docker-images
          failOnError: false<|MERGE_RESOLUTION|>--- conflicted
+++ resolved
@@ -206,11 +206,7 @@
     timeout-minutes: 30
     steps:
       - name: Free Disk Space (Ubuntu)
-<<<<<<< HEAD
         uses: jlumbroso/free-disk-space@54081f138730dfa15788a46383842cd2f914a1be  # v1.3.1
-=======
-        uses: jlumbroso/free-disk-space@54081f138730dfa15788a46383842cd2f914a1be # main
->>>>>>> 45a70b81
         with:
           tool-cache: false
           android: true
@@ -244,11 +240,7 @@
     timeout-minutes: 40
     steps:
       - name: Free Disk Space (Ubuntu)
-<<<<<<< HEAD
         uses: jlumbroso/free-disk-space@54081f138730dfa15788a46383842cd2f914a1be  # v1.3.1
-=======
-        uses: jlumbroso/free-disk-space@54081f138730dfa15788a46383842cd2f914a1be # main
->>>>>>> 45a70b81
         with:
           tool-cache: false
           android: true
@@ -298,11 +290,7 @@
             values-file: tests/test_environments/values/ci-test-k8s-proc-conf2.yml
     steps:
       - name: Free Disk Space (Ubuntu)
-<<<<<<< HEAD
         uses: jlumbroso/free-disk-space@54081f138730dfa15788a46383842cd2f914a1be  # v1.3.1
-=======
-        uses: jlumbroso/free-disk-space@54081f138730dfa15788a46383842cd2f914a1be # main
->>>>>>> 45a70b81
         with:
           tool-cache: false
           android: true
@@ -371,11 +359,7 @@
 
       - name: Publish allure report
         if: ${{ always() }}
-<<<<<<< HEAD
         uses: andrcuns/allure-publish-action@87c4707902ad7187c6e674c08f296353a16176a1  # v2.9.0
-=======
-        uses: andrcuns/allure-publish-action@87c4707902ad7187c6e674c08f296353a16176a1 # v2.9.0
->>>>>>> 45a70b81
         env:
           GITHUB_AUTH_TOKEN: ${{ secrets.GITHUB_TOKEN }}
           AWS_REGION: ${{ env.AWS_REGION }}
@@ -413,11 +397,7 @@
           echo "EOF" >> $GITHUB_ENV
 
       - name: Comment test success result
-<<<<<<< HEAD
         uses: marocchino/sticky-pull-request-comment@52423e01640425a022ef5fd42c6fb5f633a02728  # v2.9.1
-=======
-        uses: marocchino/sticky-pull-request-comment@52423e01640425a022ef5fd42c6fb5f633a02728 # v2
->>>>>>> 45a70b81
         if: ${{ success() && github.event_name != 'push' }}
         with:
           header: CI Test Results
@@ -428,11 +408,7 @@
 
       - if: ${{ success() }}
         name: Cleanup docker image artifacts
-<<<<<<< HEAD
         uses: geekyeggo/delete-artifact@f275313e70c08f6120db482d7a6b98377786765b  # v5.1.0
-=======
-        uses: geekyeggo/delete-artifact@f275313e70c08f6120db482d7a6b98377786765b # v5
->>>>>>> 45a70b81
         with:
           name: docker-images
           failOnError: false