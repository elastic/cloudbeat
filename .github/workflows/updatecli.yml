---
name: Update Dependencies with Updatecli

# TESTING
# This workflow depends on elastic/apm-pipeline-library/.github/actions/updatecli, which is tricky to test
#
# TEST LOCALLY (with act):
# 1. Logging to github with `gh auth`
#
# 2. Configure the job you want to run by replacing the step `elastic/apm-pipeline-library/.github/actions/updatecli` by
#       ```
#      - name: Install Updatecli in the runner
#        uses: updatecli/updatecli-action@v2
#      - name: Run Updatecli in apply mode
#        run: "updatecli apply --debug --config .ci/updatecli/updatecli.d/update-beats.yml --values .ci/updatecli/values.yml"
#        env:
#          GITHUB_TOKEN: "${{ secrets.MY_GITHUB_TOKEN }}"
#          GIT_USER: foo
#       ```
#
# 3. Pass the secret `MY_GITHUB_TOKEN` in the act command. e.g:
#       ```
#       act --container-architecture linux/amd64 \
#       -s MY_GITHUB_TOKEN="$(gh auth token)" \
#       --workflows ./.github/workflows/updatecli.yml \
#       schedule
#       ```
#
# TEST ON YOUR FORK:
# It doesn't work in forks because of lacking vault permissions

on:
  workflow_dispatch:
  schedule:
    # Run all jobs on the 1st of each month at 00:00 UTC.
    - cron: "0 0 1 * *"

permissions:
  contents: read

env:
  JOB_URL: "${{ github.server_url }}/${{ github.repository }}/actions/runs/${{ github.run_id }}"

jobs:
  updatecli:
    name: "[${{ matrix.git-branch }}] Update ${{ matrix.pipeline-name }} dependencies"
    runs-on: ubuntu-latest
    strategy:
      fail-fast: false
      matrix:
        pipeline-name: [beats, golang, hermit, mods]
        git-branch: [main]
    steps:
<<<<<<< HEAD
      - uses: actions/checkout@11bd71901bbe5b1630ceea73d27597364c9af683 # v4
      - name: Hermit Environment
        uses: ./.github/actions/hermit
        with:
          init-tools: "true"
          free-disk: "true"
=======
      # Disk cleanup
      - name: Free Disk Space (Ubuntu)
        uses: jlumbroso/free-disk-space@54081f138730dfa15788a46383842cd2f914a1be  # v1.3.1
        with:
          tool-cache: false
          android: true
          dotnet: true
          haskell: true
          large-packages: false
          docker-images: true
          swap-storage: true
      - uses: actions/checkout@34e114876b0b11c390a56381ad16ebd13914f8d5 # v4
      - name: Init Hermit
        run: ./bin/hermit env -r >> $GITHUB_ENV
>>>>>>> c37bfaf2
      - name: Install Updatecli in the runner
        uses: updatecli/updatecli-action@a327da0e796f543b8fa4706e5ed63014852ead0e # v2.91.0
      - name: Run Updatecli in Apply mode
        run: updatecli apply --config .ci/updatecli/updatecli.d/update-${{ matrix.pipeline-name }}.yml --values .ci/updatecli/values.yml
        env:
          GIT_BRANCH: ${{ matrix.git-branch }}
          GIT_USER: "Cloud Security Machine"
          GITHUB_TOKEN: ${{ secrets.CLOUDSEC_MACHINE_TOKEN }}

  active-branches:
    name: Build active branches matrix JSON
    runs-on: ubuntu-latest
    outputs:
      matrix: ${{ steps.mk.outputs.matrix }}
    steps:
      - name: Fetch active branches
        id: mk
        run: |
          MATRIX_JSON="$(curl -s https://artifacts.elastic.co/releases/TfEVhiaBGqR64ie0g0r0uUwNAbEQMu1Z/future-releases/stack.json | jq -Mc '[ .releases[] | select(.active_release == true) | .branch | select(. != "main" and . != "7.17") ]')"
          echo "matrix=$MATRIX_JSON" >> "$GITHUB_OUTPUT"

  updatecli-backport:
    name: "[${{ matrix.git-branch }}] Update ${{ matrix.pipeline-name }} dependencies - backport"
    runs-on: ubuntu-latest
    needs: active-branches
    strategy:
      fail-fast: false
      matrix:
        pipeline-name: [golang, beats]
        git-branch: ${{ fromJSON(needs.active-branches.outputs.matrix) }}
    steps:
<<<<<<< HEAD
      - uses: actions/checkout@11bd71901bbe5b1630ceea73d27597364c9af683 # v4
      - name: Hermit Environment
        uses: ./.github/actions/hermit
        with:
          init-tools: "true"
          free-disk: "true"
=======
      # Disk cleanup
      - name: Free Disk Space (Ubuntu)
        uses: jlumbroso/free-disk-space@54081f138730dfa15788a46383842cd2f914a1be  # v1.3.1
        with:
          tool-cache: false
          android: true
          dotnet: true
          haskell: true
          large-packages: false
          docker-images: true
          swap-storage: true
      - uses: actions/checkout@34e114876b0b11c390a56381ad16ebd13914f8d5 # v4
      - name: Init Hermit
        run: ./bin/hermit env -r >> $GITHUB_ENV
>>>>>>> c37bfaf2
      - name: Install Updatecli in the runner
        uses: updatecli/updatecli-action@a327da0e796f543b8fa4706e5ed63014852ead0e # v2.91.0
      - name: Run Updatecli in Apply mode
        run: updatecli apply --config .ci/updatecli/updatecli.d/update-${{ matrix.pipeline-name }}.yml --values .ci/updatecli/values.yml
        env:
          GIT_BRANCH: ${{ matrix.git-branch }}
          GIT_USER: "Cloud Security Machine"
          GITHUB_TOKEN: ${{ secrets.CLOUDSEC_MACHINE_TOKEN }}<|MERGE_RESOLUTION|>--- conflicted
+++ resolved
@@ -51,29 +51,12 @@
         pipeline-name: [beats, golang, hermit, mods]
         git-branch: [main]
     steps:
-<<<<<<< HEAD
-      - uses: actions/checkout@11bd71901bbe5b1630ceea73d27597364c9af683 # v4
+      - uses: actions/checkout@34e114876b0b11c390a56381ad16ebd13914f8d5 # v4
       - name: Hermit Environment
         uses: ./.github/actions/hermit
         with:
           init-tools: "true"
           free-disk: "true"
-=======
-      # Disk cleanup
-      - name: Free Disk Space (Ubuntu)
-        uses: jlumbroso/free-disk-space@54081f138730dfa15788a46383842cd2f914a1be  # v1.3.1
-        with:
-          tool-cache: false
-          android: true
-          dotnet: true
-          haskell: true
-          large-packages: false
-          docker-images: true
-          swap-storage: true
-      - uses: actions/checkout@34e114876b0b11c390a56381ad16ebd13914f8d5 # v4
-      - name: Init Hermit
-        run: ./bin/hermit env -r >> $GITHUB_ENV
->>>>>>> c37bfaf2
       - name: Install Updatecli in the runner
         uses: updatecli/updatecli-action@a327da0e796f543b8fa4706e5ed63014852ead0e # v2.91.0
       - name: Run Updatecli in Apply mode
@@ -105,29 +88,12 @@
         pipeline-name: [golang, beats]
         git-branch: ${{ fromJSON(needs.active-branches.outputs.matrix) }}
     steps:
-<<<<<<< HEAD
-      - uses: actions/checkout@11bd71901bbe5b1630ceea73d27597364c9af683 # v4
+      - uses: actions/checkout@34e114876b0b11c390a56381ad16ebd13914f8d5 # v4
       - name: Hermit Environment
         uses: ./.github/actions/hermit
         with:
           init-tools: "true"
           free-disk: "true"
-=======
-      # Disk cleanup
-      - name: Free Disk Space (Ubuntu)
-        uses: jlumbroso/free-disk-space@54081f138730dfa15788a46383842cd2f914a1be  # v1.3.1
-        with:
-          tool-cache: false
-          android: true
-          dotnet: true
-          haskell: true
-          large-packages: false
-          docker-images: true
-          swap-storage: true
-      - uses: actions/checkout@34e114876b0b11c390a56381ad16ebd13914f8d5 # v4
-      - name: Init Hermit
-        run: ./bin/hermit env -r >> $GITHUB_ENV
->>>>>>> c37bfaf2
       - name: Install Updatecli in the runner
         uses: updatecli/updatecli-action@a327da0e796f543b8fa4706e5ed63014852ead0e # v2.91.0
       - name: Run Updatecli in Apply mode
