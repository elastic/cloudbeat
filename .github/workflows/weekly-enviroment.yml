name: Weekly environment deployment

on:
  workflow_dispatch:
    inputs:
      environment:
        description: 'Environment to deploy'
        type: choice
        options:
          - weekly environment
      logLevel:
        description: 'Log level'
        required: true
        default: 'INFO'
        type: choice
        options:
          - TRACE
          - DEBUG
          - INFO
          - WARN
          - ERROR

env:
  WORKING_DIR: deploy/weekly-environment
  SCRIPTS_DIR: deploy/weekly-environment/scripts/benchmarks/kspm_vanilla
<<<<<<< HEAD
  AGENT_IMAGE: cisofir/elastic-agent:8.0.0-SNAPSHOT
  TF_VAR_ec_api_key: ${{ secrets.WEEKLY_ENVIRONMENT_KIBANA_API_KEY }}
=======
  TF_VAR_ec_api_key: ${{ secrets.WEEKLY_ENVIRONMENT_EC_API_KEY }}
>>>>>>> 0426cd74
  TF_VAR_environment: ${{ github.event.inputs.logLevel }}
  TF_LOG: ${{ github.event.inputs.logLevel }}
  TF_VAR: 8.6.1

jobs:
  terraform:
    name: Deploy KSPM/CSPM cloud environment
    runs-on: ubuntu-latest
    defaults:
      run:
        working-directory: ${{ env.WORKING_DIR }}
    steps:
      - name: Check out the repo
        uses: actions/checkout@v3

      - name: Setup Terraform
        uses: hashicorp/setup-terraform@v2
        with:
          terraform_version: 1.3.5
          terraform_wrapper: false

#      - name: Terraform fmt
#        id: fmt
#        run: terraform fmt -check
#        continue-on-error: true
#
#      - name: Terraform Init
#        id: init
#        run: terraform init -no-color
#
#      - name: Terraform Validate
#        id: validate
#        run: terraform validate -no-color
#
#      - name: Deploy Elastic Cloud
#        id: apply
#        run: terraform apply --auto-approve
#
#      - name: Set terraform output as env variable
#        id: kibana_url
#        run: |
#          echo "KIBANA_URL=$(terraform output kibana_url)" >> $GITHUB_ENV
#
#      - name: Set sensitive terraform output as env variable
#        id: set_sensitive_output
#        run: |
#          export ELASTICSEARCH_USERNAME=$(terraform output elasticsearch_username)
#          echo "::add-mask::$ELASTICSEARCH_USERNAME"
#          echo "ELASTICSEARCH_USERNAME=$ELASTICSEARCH_USERNAME" >> $GITHUB_ENV
#
#          export ELASTICSEARCH_PASSWORD=$(terraform output elasticsearch_password)
#          echo "::add-mask::$ELASTICSEARCH_PASSWORD"
#          echo "ELASTICSEARCH_PASSWORD=$ELASTICSEARCH_PASSWORD" >> $GITHUB_ENV
#
#      - name: Install KSPM vanilla integration
#        id: install_vanilla_integration
#        working-directory: ${{ env.SCRIPTS_DIR }}
#        run: |
#          ./install-kspm-vanilla-integration.sh ${{ env.KIBANA_URL }} ${{ env.ELASTICSEARCH_PASSWORD }}


      - name: cat manifest file
        id: cat_manifest_file_1
        working-directory: ${{ env.SCRIPTS_DIR }}
        run: |
          cat manifest.yaml

      - name : Replace the manifest file with the correct values
        id: replace_manifest_file
        working-directory: ${{ env.SCRIPTS_DIR }}
        run: |
          sed -i "s/^\( *image: *\).*/\1${{ env.IMAGE_NAME }}/" manifest.yaml


      - name: cat manifest file
        id: cat_manifest_file
        working-directory: ${{ env.SCRIPTS_DIR }}
        run: |
<<<<<<< HEAD
          cat manifest.yaml
=======
          echo -e "${{ secrets.WEEKLY_ENVIRONMENT_EC2_PRIVATE_KEY }}" > weekly-key.pem
          chmod 600 weekly-key.pem
          # Copy the manifest file to the EC2 instance
          scp -o StrictHostKeyChecking=no -v -i weekly-key.pem manifest.yaml "ubuntu@${{ secrets.WEEKLY_ENVIRONMENT_EC2_PUBLIC_IP }}:~/."
          # Apply the manifest file
          ssh -o StrictHostKeyChecking=no -v -i weekly-key.pem "ubuntu@${{ secrets.WEEKLY_ENVIRONMENT_EC2_PUBLIC_IP }}" "kubectl apply -f manifest.yaml"
>>>>>>> 0426cd74

#      - name: Deploy agent on EC2
#        id: deploy_agent_on_ec2
#        working-directory: ${{ env.SCRIPTS_DIR }}
#        run: |
#          echo -e "${{ secrets.WEEKLY_ENVIRONMENT_EC2_SECRET }}" > weekly-key.pem
#          chmod 600 weekly-key.pem
#          # Copy the manifest file to the EC2 instance
#          scp -o StrictHostKeyChecking=no -v -i weekly-key.pem manifest.yaml "ubuntu@${{ secrets.WEEKLY_ENVIRONMENT_EC2_PUBLIC_IP }}:~/."
#          # Apply the manifest file
#          ssh -o StrictHostKeyChecking=no -v -i weekly-key.pem "ubuntu@${{ secrets.WEEKLY_ENVIRONMENT_EC2_PUBLIC_IP }}" "kubectl apply -f manifest.yaml"
#
#      # Once https://github.com/slackapi/slack-github-action/issues/84 will be resolved we can push the payload to a different file
#      - name: Send custom JSON data to Slack workflow
#        id: slack
#        uses: slackapi/slack-github-action@v1.23.0
#        with:
#          payload: |
#            {
#              "text": "A new deployment job has been triggered",
#              "attachments": [
#                {
#                  "color": "#36a64f",
#                  "fields": [
#                    {
#                      "title": "Environment",
#                      "value": "${{ github.event.inputs.environment }}",
#                      "short": true
#                    },
#                    {
#                      "title": "Log level",
#                      "value": "${{ github.event.inputs.logLevel }}",
#                      "short": true
#                    },
#                    {
#                      "title": "Kibana URL",
#                      "value": ${{ env.KIBANA_URL }},
#                      "short": false
#                    },
#                    {
#                      "title": "ElasticSearch username",
#                      "value": ${{ env.ELASTICSEARCH_USERNAME }},
#                      "short": false
#                    },
#                    {
#                      "title": "ElasticSearch password",
#                      "value": ${{ env.ELASTICSEARCH_PASSWORD }},
#                      "short": false
#                    }
#                  ]
#                }
#              ]
#            }
#        env:
#          SLACK_WEBHOOK_URL: ${{ secrets.SLACK_WEBHOOK_URL }}
#          SLACK_WEBHOOK_TYPE: INCOMING_WEBHOOK<|MERGE_RESOLUTION|>--- conflicted
+++ resolved
@@ -23,12 +23,8 @@
 env:
   WORKING_DIR: deploy/weekly-environment
   SCRIPTS_DIR: deploy/weekly-environment/scripts/benchmarks/kspm_vanilla
-<<<<<<< HEAD
   AGENT_IMAGE: cisofir/elastic-agent:8.0.0-SNAPSHOT
-  TF_VAR_ec_api_key: ${{ secrets.WEEKLY_ENVIRONMENT_KIBANA_API_KEY }}
-=======
   TF_VAR_ec_api_key: ${{ secrets.WEEKLY_ENVIRONMENT_EC_API_KEY }}
->>>>>>> 0426cd74
   TF_VAR_environment: ${{ github.event.inputs.logLevel }}
   TF_LOG: ${{ github.event.inputs.logLevel }}
   TF_VAR: 8.6.1
@@ -42,7 +38,7 @@
         working-directory: ${{ env.WORKING_DIR }}
     steps:
       - name: Check out the repo
-        uses: actions/checkout@v3
+        uses: actions/checkout@v2
 
       - name: Setup Terraform
         uses: hashicorp/setup-terraform@v2
@@ -107,16 +103,7 @@
         id: cat_manifest_file
         working-directory: ${{ env.SCRIPTS_DIR }}
         run: |
-<<<<<<< HEAD
           cat manifest.yaml
-=======
-          echo -e "${{ secrets.WEEKLY_ENVIRONMENT_EC2_PRIVATE_KEY }}" > weekly-key.pem
-          chmod 600 weekly-key.pem
-          # Copy the manifest file to the EC2 instance
-          scp -o StrictHostKeyChecking=no -v -i weekly-key.pem manifest.yaml "ubuntu@${{ secrets.WEEKLY_ENVIRONMENT_EC2_PUBLIC_IP }}:~/."
-          # Apply the manifest file
-          ssh -o StrictHostKeyChecking=no -v -i weekly-key.pem "ubuntu@${{ secrets.WEEKLY_ENVIRONMENT_EC2_PUBLIC_IP }}" "kubectl apply -f manifest.yaml"
->>>>>>> 0426cd74
 
 #      - name: Deploy agent on EC2
 #        id: deploy_agent_on_ec2
