--- conflicted
+++ resolved
@@ -183,15 +183,6 @@
         run: |
           # Extract the stack version
           stack_version="${{ inputs.elk-stack-version }}"
-<<<<<<< HEAD
-          is_serverless_mode="${{ inputs.serverless_mode }}"
-          if [[ $is_serverless_mode == "true" ]]; then
-            # Stack version is not relevant for serverless deployments
-            # Therefore, we set it to the latest snapshot version
-            stack_version="${ELK_VERSION}"
-          fi
-=======
->>>>>>> f7281a40
 
           echo "TF_VAR_stack_version=$stack_version" >> $GITHUB_ENV
           echo "STACK_VERSION=$stack_version" >> $GITHUB_ENV
