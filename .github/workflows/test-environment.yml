name: Create Environment
run-name: Creating ${{ github.event.inputs.deployment_name }} by @${{ github.actor }}

on:
  # Ability to execute on demand
  workflow_dispatch:
    inputs:
      deployment_name:
        type: string
        description: |
          Name with letters, numbers, hyphens; start with a letter. Max 20 chars. e.g., 'my-env-123'
        required: true
      serverless_mode:
        description: "Deploy a serverless project instead of an ESS deployment"
        type: boolean
        required: true
        default: false
      elk-stack-version:
        required: true
        description: "Stack version: For released version use 8.x.y, for BC use version with hash 8.x.y-hash, for SNAPSHOT use 8.x.y-SNAPSHOT"
        default: "8.11.0"
        type: string
      ess-region:
        required: true
        description: "Elastic Cloud deployment region"
        default: "gcp-us-west2"
        type: string
      docker-image-override:
        required: false
        description: "Provide the full Docker image path to override the default image (e.g. for testing BC/SNAPSHOT)"
        type: string
      run-sanity-tests:
          description: "Run sanity tests after provision"
          default: false
          type: boolean
      cleanup-env:
        description: "Cleanup resources after provision"
        default: false
        type: boolean
      ec-api-key:
        type: string
        description: "**Optional** By default, the environment will be created in our Cloud Security Organization. If you want to use your own cloud account, enter your Elastic Cloud API key."
        required: false
  workflow_call:
    inputs:
      deployment_name:
        description: Name of the deployment to create
        type: string
        required: true
      serverless_mode:
        description: "Deploy a serverless project instead of an ESS deployment"
        type: boolean
        required: true
        default: false
      elk-stack-version:
        required: true
        description: "Stack version: For released version use 8.x.y, for BC use version with hash 8.x.y-hash, for SNAPSHOT use 8.x.y-SNAPSHOT"
        default: "8.10.0"
        type: string
      ess-region:
        required: true
        description: "Elastic Cloud deployment region"
        default: "gcp-us-west2"
        type: string
      docker-image-override:
        required: false
        description: "Provide the full Docker image path to override the default image (e.g. for testing BC/SNAPSHOT)"
        type: string
      run-sanity-tests:
        description: "Run sanity tests after provision"
        default: false
        type: boolean
      cleanup-env:
        description: "Cleanup resources after provision"
        default: false
        type: boolean
      ec-api-key:
        type: string
        description: "**Optional** By default, the environment will be created in our Cloud Security Organization. If you want to use your own cloud account, enter your Elastic Cloud API key."
        required: false
    outputs:
      s3-bucket:
        description: "Terraform state s3 bucket folder"
        value: ${{ jobs.Deploy.outputs.deploy-s3-bucket }}
      cnvm-stack-name:
        description: "AWS CNVM integration stack name"
        value: ${{ jobs.Deploy.outputs.aws-cnvm-stack-name }}

env:
  AWS_ACCESS_KEY_ID: ${{ secrets.AWS_ACCESS_KEY_ID }}
  AWS_SECRET_ACCESS_KEY: ${{ secrets.AWS_SECRET_ACCESS_KEY }}
  AWS_REGION: "eu-west-1"
  WORKING_DIR: deploy/test-environments
  INTEGRATIONS_SETUP_DIR: tests/integrations_setup
  AWS_DEFAULT_TAGS: "Key=division,Value=engineering Key=org,Value=security Key=team,Value=cloud-security-posture Key=project,Value=test-environments"
  GCP_DEFAULT_TAGS: "division=engineering,org=security,team=cloud-security-posture,project=test-environments"
  TF_VAR_ec_api_key: ${{ secrets.EC_API_KEY }}

jobs:
  Deploy:
    runs-on: ubuntu-20.04
    timeout-minutes: 120
    defaults:
      run:
        working-directory: ${{ env.WORKING_DIR }}
    env:
      TF_VAR_ess_region: ${{ inputs.ess-region }}
      DEPLOYMENT_NAME: ${{ inputs.deployment_name }}
      TF_VAR_serverless_mode: ${{ inputs.serverless_mode }}
      TEST_AGENTLESS: ${{ inputs.serverless_mode }}
      S3_BASE_BUCKET: "s3://tf-state-bucket-test-infra"
      S3_BUCKET_URL: "https://s3.console.aws.amazon.com/s3/buckets/tf-state-bucket-test-infra"
      DOCKER_IMAGE_OVERRIDE: ${{ inputs.docker-image-override }}
      CNVM_STACK_NAME: "${{ inputs.deployment_name }}-cnvm-sanity-test-stack"
    # Add "id-token" with the intended permissions.
    permissions:
      contents: 'read'
      id-token: 'write'
    outputs:
      deploy-s3-bucket: ${{ steps.upload-state.outputs.s3-bucket-folder }}
      aws-cnvm-stack-name: ${{ steps.upload-state.outputs.aws-cnvm-stack }}
    steps:
      - name: Check out the repo
        uses: actions/checkout@v4

      - name: Init Hermit
        run: ./bin/hermit env -r >> $GITHUB_ENV
        working-directory: ./

      - name: Check Deployment Name
        run: |
          deployment_name="${{ inputs.deployment_name }}"

          # Check length
          if [ ${#deployment_name} -gt 20 ]; then
            echo "error: Deployment name is too long (max 20 characters)"
            exit 1
          fi

          # Check pattern required for cloud deployment
          if ! [[ $deployment_name =~ ^[a-z][-a-z0-9]*$ ]]; then
            echo "error: Deployment name doesn't match the required pattern [a-z][-a-z0-9]*"
            exit 1
          fi

      - name: Mask Sensitive Data
        if: inputs.ec-api-key != ''
        run: |
          ec_api_key=$(jq -r '.inputs["ec-api-key"]' $GITHUB_EVENT_PATH)
          echo "::add-mask::$ec_api_key"
          echo "TF_VAR_ec_api_key=$ec_api_key" >> $GITHUB_ENV

      - name: Process Stack Version
        id: remove-commit-hash
        run: |
          # Extract the stack version
          stack_version="${{ inputs.elk-stack-version }}"

          echo "TF_VAR_stack_version=$stack_version" >> $GITHUB_ENV
          echo "STACK_VERSION=$stack_version" >> $GITHUB_ENV

          # Handle BC versions with commit hash (e.g. 8.11.0-1234567890)
          if [[ $stack_version =~ -[a-f0-9]+ ]]; then
            cleaned_version=$(echo $stack_version | awk -F"-" '{print $1}')

            # Versions with commit hash are not allowed for EC regular deployments and should be modified
            # EC module resource:
            # ec_deployment.deployment.version is required attribute and should be in format 8.x.y | 8.x.y-SNAPSHOT
            # Therefore, we need to modify the version in the env variable
            echo "TF_VAR_stack_version=$cleaned_version" >> $GITHUB_ENV

            # env variable STACK_VERSION is used in sanity tests for findings validation
            # findings are saved with version without commit hash
            # therefore, we need to modify the version in the env variable
            echo "STACK_VERSION=$cleaned_version" >> $GITHUB_ENV

            # TF_VAR_pin_version is used to override stack docker images
            # for BC versions with commit hash
            # This version will be used to override the docker images
            # elasticsearch.config.docker_image
            # kibana.config.docker_image
            # integrations_server.config.docker_image
            echo "TF_VAR_pin_version=$stack_version" >> $GITHUB_ENV
          fi

      - name: Init Enrollment Token
        run: |
          enrollment_token="init"
          echo "::add-mask::$enrollment_token"
          echo "ENROLLMENT_TOKEN=$enrollment_token" >> $GITHUB_ENV

      - name: Set up Python
        uses: actions/setup-python@v5
        with:
          python-version: '3.9'

      - name: Install Poetry
        run: |
          curl -sSL https://install.python-poetry.org | python3 -
          poetry --version

      - name: Install Fleet & Tests Dependencies
        id: fleet-and-tests-deps
        working-directory: ./tests
        run: |
          poetry install

      - name: Configure AWS credentials
        uses: aws-actions/configure-aws-credentials@v2
        with:
          aws-access-key-id: ${{ env.AWS_ACCESS_KEY_ID }}
          aws-secret-access-key: ${{ env.AWS_SECRET_ACCESS_KEY }}
          aws-region: ${{ env.AWS_REGION }}

      - name: Set TF_STATE_FOLDER
        run: |
          echo "TF_STATE_FOLDER=$(date +'%Y-%m-%d_%H-%M-%S')" >> $GITHUB_ENV

      - name: Terraform Init
        run: terraform init

      - name: Terraform Validate
        run: terraform validate

      - name: Provision Test Environment (EC + EC2 K8s + EC2 CSPM)
        id: apply
        if: success()
        run: |
          terraform apply --auto-approve \
            -var="deployment_name=${{ env.DEPLOYMENT_NAME }}" \
            -var="region=${{ env.AWS_REGION }}" \
            -var="project=${{ github.actor }}" \
            -var="owner=${{ github.actor }}"

      - name: Set Environment Output
        id: env-output
        run: |
          echo "KIBANA_URL=$(terraform output -raw kibana_url)" >> $GITHUB_ENV
          echo "ES_URL=$(terraform output -raw elasticsearch_url)" >> $GITHUB_ENV
          echo "ES_USER=$(terraform output -raw elasticsearch_username)" >> $GITHUB_ENV

          export ES_PASSWORD=$(terraform output -raw elasticsearch_password)
          echo "::add-mask::$ES_PASSWORD"
          echo "ES_PASSWORD=$ES_PASSWORD" >> $GITHUB_ENV

          export EC2_CSPM=$(terraform output -raw ec2_cspm_ssh_cmd)
          echo "::add-mask::$EC2_CSPM"
          echo "EC2_CSPM=$EC2_CSPM" >> $GITHUB_ENV

          export EC2_KSPM=$(terraform output -raw ec2_kspm_ssh_cmd)
          echo "::add-mask::$EC2_KSPM"
          echo "EC2_KSPM=$EC2_KSPM" >> $GITHUB_ENV

          export EC2_CSPM_KEY=$(terraform output -raw ec2_cspm_key)
          echo "::add-mask::$EC2_CSPM_KEY"
          echo "EC2_CSPM_KEY=$EC2_CSPM_KEY" >> $GITHUB_ENV

          export EC2_KSPM_KEY=$(terraform output -raw ec2_kspm_key)
          echo "::add-mask::$EC2_KSPM_KEY"
          echo "EC2_KSPM_KEY=$EC2_KSPM_KEY" >> $GITHUB_ENV

          export KSPM_PUBLIC_IP=$(terraform output -raw ec2_kspm_public_ip)
          echo "::add-mask::$KSPM_PUBLIC_IP"
          echo "KSPM_PUBLIC_IP=$KSPM_PUBLIC_IP" >> $GITHUB_ENV

          export CSPM_PUBLIC_IP=$(terraform output -raw ec2_cspm_public_ip)
          echo "::add-mask::$CSPM_PUBLIC_IP"
          echo "CSPM_PUBLIC_IP=$CSPM_PUBLIC_IP" >> $GITHUB_ENV

      - name: Upload tf state
        id: upload-state
        if: always()
        env:
          S3_BUCKET: "${{ env.S3_BASE_BUCKET }}/${{ env.DEPLOYMENT_NAME }}_${{ env.TF_STATE_FOLDER }}"
        run: |
          aws s3 cp "./terraform.tfstate" "${{ env.S3_BUCKET }}/terraform.tfstate"
          aws s3 cp "${{ env.EC2_CSPM_KEY }}" "${{ env.S3_BUCKET }}/cspm.pem"
          aws s3 cp "${{ env.EC2_KSPM_KEY }}" "${{ env.S3_BUCKET }}/kspm.pem"
          echo "s3-bucket-folder=${{ env.S3_BUCKET }}" >> $GITHUB_OUTPUT
          echo "aws-cnvm-stack=${{ env.CNVM_STACK_NAME }}" >> $GITHUB_OUTPUT

      - name: Summary
        if: success()
        run: |
          kibana_url=$(terraform output -raw kibana_url)
          summary="Kibana URL: $kibana_url"
          bucket_name="${{ env.S3_BASE_BUCKET }}"
          bucket_name="${bucket_name#s3://}"
          s3_bucket_link="[creds and keys](https://s3.console.aws.amazon.com/s3/buckets/$bucket_name)"
          summary=$(cat <<-EOF
          Kibana URL: [kibana]($kibana_url)
          Environment Details: $s3_bucket_link
          EOF
          )
          echo "$summary" >> $GITHUB_STEP_SUMMARY
          echo "$summary" # Print the summary to the workflow log

      - name: Install CNVM integration
        id: cnvm
        working-directory: ${{ env.INTEGRATIONS_SETUP_DIR }}
        run: |
          poetry run python ./install_cnvm_integration.py

      - name: Deploy CNVM agent
        env:
          STACK_NAME: "${{ env.CNVM_STACK_NAME}}"
        run: |
          unset ENROLLMENT_TOKEN
          just deploy-cloudformation

      - name: Install CSPM GCP integration
        id: cspm-gcp-integration
        working-directory: ${{ env.INTEGRATIONS_SETUP_DIR }}
        run: |
          poetry run python ./install_cspm_gcp_integration.py

      - id: google-auth
        name: Authenticate to Google Cloud
        uses: google-github-actions/auth@v2
        with:
          workload_identity_provider: ${{ secrets.GCP_WORKLOAD_IDENTITY_PROVIDER }}
          service_account: ${{ secrets.GCP_SERVICE_ACCOUNT }}

      - name: Deploy CSPM GCP agent
        id: cspm-gcp-agent
        working-directory: deploy/deployment-manager
        env:
          DEPLOYMENT_LABELS: ${{ env.GCP_DEFAULT_TAGS }}
        run: |
          . ./set_env.sh && ./deploy.sh

      - name: Install CSPM Azure integration
        id: cspm-azure-integration
        working-directory: ${{ env.INTEGRATIONS_SETUP_DIR }}
        run: |
          poetry run python ./install_cspm_azure_integration.py

      - id: azure-auth
        name: Azure login
        uses: azure/login@v1
        with:
          creds: ${{ secrets.AZURE_CREDENTIALS }}

      - name: Deploy CSPM Azure agent
        id: cspm-azure-agent
        working-directory: deploy/azure
        run: |
          if [[ "${{ env.STACK_VERSION }}" == *"8.11"* ]]; then
            az deployment sub create --location EastUS --template-file ARM-for-single-account.json --parameters @arm_parameters.json
          else
            az group create --location EastUS --name "${{ env.DEPLOYMENT_NAME }}"
            az deployment group create --resource-group "${{ env.DEPLOYMENT_NAME }}" --template-file ARM-for-single-account.json --parameters @arm_parameters.json
          fi

      - name: Install D4C integration
        id: kspm-d4c
        working-directory: ${{ env.INTEGRATIONS_SETUP_DIR }}
        run: |
          poetry run python ./install_d4c_integration.py

      - name: Install KSPM EKS integration
        id: kspm-eks
        working-directory: ${{ env.INTEGRATIONS_SETUP_DIR }}
        run: |
          poetry run python ./install_kspm_eks_integration.py

      - name: Deploy KSPM EKS agent
        env:
          S3_BUCKET: "${{ env.S3_BASE_BUCKET }}/${{ env.DEPLOYMENT_NAME }}_${{ env.TF_STATE_FOLDER }}"
        run: |
          aws eks --region ${{ env.AWS_REGION }} update-kubeconfig \
              --name $(terraform output -raw deployment_name) --alias eks-config
          echo 'KUBE_CONFIG_DATA=$(cat ~/.kube/config | base64)' >> $GITHUB_ENV
          aws s3 cp ~/.kube/config "${{ env.S3_BUCKET }}/kubeconfig"
          kubectl config use-context eks-config
          kubectl apply -f ../../${{ env.INTEGRATIONS_SETUP_DIR }}/kspm_d4c.yaml

      - name: Install KSPM Unmanaged integration
        id: kspm-unmanaged
        working-directory: ${{ env.INTEGRATIONS_SETUP_DIR }}
        run: |
          poetry run python ./install_kspm_unmanaged_integration.py

      - name: Deploy KSPM Unmanaged agent
        run: |
          chmod 600 ${{ env.EC2_KSPM_KEY }}
          # Copy the manifest file to the EC2 instance
          scp -o StrictHostKeyChecking=no -v -i ${{ env.EC2_KSPM_KEY }} ../../${{ env.INTEGRATIONS_SETUP_DIR }}/kspm_unmanaged.yaml "ubuntu@${{ env.KSPM_PUBLIC_IP }}:~/."
          # Apply the manifest file
          ssh -o StrictHostKeyChecking=no -v -i ${{ env.EC2_KSPM_KEY }} "ubuntu@${{ env.KSPM_PUBLIC_IP }}" "kubectl apply -f kspm_unmanaged.yaml"

      - name: Install CSPM integration
        id: cspm
        working-directory: ${{ env.INTEGRATIONS_SETUP_DIR }}
        run: |
          poetry run python ./install_cspm_integration.py

      - name: Deploy CSPM agent
        run: |
          chmod 600 ${{ env.EC2_CSPM_KEY }}
          # Copy the manifest file to the EC2 instance
          scp -o StrictHostKeyChecking=no -v -i ${{ env.EC2_CSPM_KEY }} ../../${{ env.INTEGRATIONS_SETUP_DIR }}/cspm-linux.sh "ubuntu@${{ env.CSPM_PUBLIC_IP }}:~/."
          # Apply the manifest file
          ssh -o StrictHostKeyChecking=no -v -i ${{ env.EC2_CSPM_KEY }} "ubuntu@${{ env.CSPM_PUBLIC_IP }}" "chmod +x cspm-linux.sh && ./cspm-linux.sh"

      - name: Upload Integrations data
        if: always()
        env:
          S3_BUCKET: "${{ env.S3_BASE_BUCKET }}/${{ env.DEPLOYMENT_NAME }}_${{ env.TF_STATE_FOLDER }}"
        working-directory: ${{ env.INTEGRATIONS_SETUP_DIR }}
        run: |
          aws s3 cp "./kspm_unmanaged.yaml" "${{ env.S3_BUCKET }}/kspm_unmanaged.yaml"
          aws s3 cp "./kspm_d4c.yaml" "${{ env.S3_BUCKET }}/kspm_d4c.yaml"
          aws s3 cp "./kspm_eks.yaml" "${{ env.S3_BUCKET }}/kspm_eks.yaml"
          aws s3 cp "./cspm-linux.sh" "${{ env.S3_BUCKET }}/cspm-linux.sh"
          aws s3 cp "./state_data.json" "${{ env.S3_BUCKET }}/state_data.json"

      - name: Install Agentless integrations
        id: agentless
        if: env.TEST_AGENTLESS == 'true'
<<<<<<< HEAD
        working-directory: ${{ env.INTEGRATIONS_SETUP_DIR }}
=======
        working-directory: ${{ env.WORKING_DIR }}/fleet_api
        env:
          AZURE_CREDENTIALS: ${{ secrets.AZURE_CREDENTIALS }}
>>>>>>> 301d31ca
        run: |
          poetry run python ./install_agentless_integrations.py

      - name: Wait for agents to enroll
        id: wait-for-agents
        working-directory: ${{ env.INTEGRATIONS_SETUP_DIR }}
        run: |
          poetry run python ./agents_enrolled.py

      - name: Run Sanity checks
        if: ${{ success() && inputs.run-sanity-tests == true }}
        working-directory: ./tests
        run: |
          poetry run pytest -m "sanity" --alluredir=./allure/results/ --clean-alluredir --maxfail=4

      - name: Cleanup Environment
        if: ${{ !cancelled() && inputs.cleanup-env == true }}
        run: |
          just delete-cloud-env ${{ env.DEPLOYMENT_NAME }} '' "false"

      - name: Create Slack Payload
        if: always()
        id: prepare-data
        working-directory: ./
        env:
          WORKFLOW: "${{ github.workflow }}"
          RUN_URL: "${{ github.server_url }}/${{ github.repository }}/actions/runs/${{ github.run_id }}"
          GITHUB_ACTOR: "${{ github.actor }}"
          ESS_TYPE: ${{ inputs.serverless_mode }}
          JOB_STATUS: "${{ job.status }}"
          S3_BUCKET: "${{ env.S3_BUCKET_URL }}?region=${{ env.AWS_REGION }}&prefix=${{ env.DEPLOYMENT_NAME }}_${{ env.TF_STATE_FOLDER }}/"
        run: |
          python3 ./.ci/scripts/prepare_slack_data.py

      - name: Send Slack Notification
        uses: ./.github/actions/slack-notification
        if: always()
        continue-on-error: true
        with:
          vault-url: ${{ secrets.VAULT_ADDR }}
          vault-role-id: ${{ secrets.CSP_VAULT_ROLE_ID }}
          vault-secret-id: ${{ secrets.CSP_VAULT_SECRET_ID }}
          slack-payload: ${{ steps.prepare-data.outputs.payload }}<|MERGE_RESOLUTION|>--- conflicted
+++ resolved
@@ -418,13 +418,9 @@
       - name: Install Agentless integrations
         id: agentless
         if: env.TEST_AGENTLESS == 'true'
-<<<<<<< HEAD
-        working-directory: ${{ env.INTEGRATIONS_SETUP_DIR }}
-=======
-        working-directory: ${{ env.WORKING_DIR }}/fleet_api
+        working-directory: ${{ env.INTEGRATIONS_SETUP_DIR }}
         env:
           AZURE_CREDENTIALS: ${{ secrets.AZURE_CREDENTIALS }}
->>>>>>> 301d31ca
         run: |
           poetry run python ./install_agentless_integrations.py
 
