--- conflicted
+++ resolved
@@ -362,14 +362,4 @@
       - name: Cleanup Environment
         if: inputs.cleanup-env == 'true'
         run: |
-<<<<<<< HEAD
-          just delete-cloud-env ${{ env.DEPLOYMENT_NAME }} '' "false"
-
-      - name: Tag CNVM Instance
-        if: inputs.cleanup-env == 'false'
-        env:
-          STACK_NAME: "${{ env.CNVM_STACK_NAME}}"
-        run: just create-cnvm-stack-tags ${{ env.AWS_REGION}} ${{ env.STACK_NAME }} '${{ env.AWS_DEFAULT_TAGS }} Key=owner,Value=${{ github.actor }}'
-=======
-          just delete-cloud-env ${{ env.DEPLOYMENT_NAME }} '' "false"
->>>>>>> 5378b450
+          just delete-cloud-env ${{ env.DEPLOYMENT_NAME }} '' "false"