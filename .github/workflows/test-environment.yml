--- conflicted
+++ resolved
@@ -514,12 +514,8 @@
           poetry run python ./install_aws_asset_inventory_integration.py
 
       - name: Deploy AWS Asset Inventory agent
-<<<<<<< HEAD
-        if: env.INFRA_TYPE != 'cis'
+        if: env.INFRA_TYPE != 'cis' && env.asset_inventory_supported == 'true'
         working-directory: ${{ env.WORKING_DIR }}/cis
-=======
-        if: env.asset_inventory_supported == 'true'
->>>>>>> 44b0fd0b
         run: |
           scriptname="aws-asset-inventory-linux.sh"
           src="../../../$INTEGRATIONS_SETUP_DIR/$scriptname"
@@ -533,20 +529,15 @@
           ASSET_INVENTORY_SUPPORTED: "${{ env.asset_inventory_supported }}"
         working-directory: ${{ env.INTEGRATIONS_SETUP_DIR }}
         run: |
-<<<<<<< HEAD
           if [[ $INFRA_TYPE != 'cdr' ]]; then
             aws s3 cp "./cspm-linux.sh" "$S3_BUCKET/cspm-linux.sh"
             aws s3 cp "./kspm_unmanaged.yaml" "$S3_BUCKET/kspm_unmanaged.yaml"
             aws s3 cp "./kspm_d4c.yaml" "$S3_BUCKET/kspm_d4c.yaml"
             aws s3 cp "./kspm_eks.yaml" "$S3_BUCKET/kspm_eks.yaml"
-=======
-          aws s3 cp "./kspm_unmanaged.yaml" "$S3_BUCKET/kspm_unmanaged.yaml"
-          aws s3 cp "./kspm_d4c.yaml" "$S3_BUCKET/kspm_d4c.yaml"
-          aws s3 cp "./kspm_eks.yaml" "$S3_BUCKET/kspm_eks.yaml"
-          aws s3 cp "./cspm-linux.sh" "$S3_BUCKET/cspm-linux.sh"
-          if [[ "${ASSET_INVENTORY_SUPPORTED}" == "true" ]]; then
-            aws s3 cp "./aws-asset-inventory-linux.sh" "$S3_BUCKET/aws-asset-inventory-linux.sh"
->>>>>>> 44b0fd0b
+          else
+            if [[ "${ASSET_INVENTORY_SUPPORTED}" == "true" ]]; then
+              aws s3 cp "./aws-asset-inventory-linux.sh" "$S3_BUCKET/aws-asset-inventory-linux.sh"
+            fi
           fi
           aws s3 cp "./state_data.json" "$S3_BUCKET/state_data.json"
 
