--- conflicted
+++ resolved
@@ -36,11 +36,7 @@
           do
             IFS=$'\t' read name url <<< "$artifact"
             gh api $url > "$name.zip"
-<<<<<<< HEAD
-            unzip -o "$name.zip" -d "../tests/allure/results" 
-=======
             unzip -o "$name.zip" -d "../tests/allure/results"
->>>>>>> 80497b54
           done
 
       - name: Get pr info
