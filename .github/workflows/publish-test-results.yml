name: Publish-Test-Results

on:
  workflow_run:
    workflows: ["K8s-CI"]
    types:
      - completed

jobs:
  publish_results:
    timeout-minutes: 15
    name: Publish Results
    runs-on: ubuntu-20.04
    if: github.event.workflow_run.conclusion != 'skipped'
    env:
      AWS_ACCESS_KEY_ID: ${{ secrets.AWS_ACCESS_KEY_ID }}
      AWS_SECRET_ACCESS_KEY: ${{ secrets.AWS_SECRET_ACCESS_KEY }}
    permissions:
      checks: write
      # needed unless run with comment_mode: off
      pull-requests: write
      # required by download step to access artifacts API
      actions: read
    steps:

      - name: Download and Extract Artifacts
        env:
          GH_TOKEN: ${{ secrets.GITHUB_TOKEN }}
        run: |
          mkdir -p tests/allure/results
          mkdir -p artifacts && cd artifacts

          artifacts_url=${{ github.event.workflow_run.artifacts_url }}

          gh api "$artifacts_url" -q '.artifacts[] | [.name, .archive_download_url] | @tsv' | while read artifact
          do
            IFS=$'\t' read name url <<< "$artifact"
            gh api $url > "$name.zip"
            unzip -o "$name.zip" -d "../tests/allure/results"
          done

      - name: Get pr info
        env:
          GH_TOKEN: ${{ secrets.GITHUB_TOKEN }}
        run: |
          PR_NUM=$(gh api -X GET search/issues -f q='elastic/cloudbeat is:open is:pr is:unmerged ${{ github.event.workflow_run.head_sha }}' | jq  '.items[0].number' )
          echo "PR_NUMBER=$PR_NUM"
          echo "PR_NUMBER=$PR_NUM" >> $GITHUB_ENV

      - name: Publish allure report
        if: always()
        uses: andrcuns/allure-publish-action@v2.3.0
        env:
          GITHUB_AUTH_TOKEN: ${{ secrets.GITHUB_TOKEN }}
          AWS_REGION: eu-west-1
        with:
          storageType: s3
          resultsGlob: "tests/allure/results"
          updatePr: actions
          collapseSummary: false
          summary: suites
          summaryTableType: markdown
          copyLatest: true
          bucket: csp-allure-reports
          prefix: allure_reports/cloudbeat/prs/${{ env.PR_NUMBER }}
          ignoreMissingResults: true

      - name: Configure AWS credentials
        uses: aws-actions/configure-aws-credentials@v2.1.0
        with:
          aws-access-key-id: ${{ secrets.AWS_ACCESS_KEY_ID }}
          aws-secret-access-key: ${{ secrets.AWS_SECRET_ACCESS_KEY }}
          aws-region: ${{ env.AWS_REGION }}

      - name: Copy allure report json from S3
        run: |
          aws s3 cp ${{ env.ALLURE_S3_BUCKET }}/${{ env.PR_NUMBER }}/history/history-trend.json .

      - name: Output to Job Summary
        env:
          GH_TOKEN: ${{ secrets.GITHUB_TOKEN }}
          GITHUB_TOKEN: ${{ secrets.GITHUB_TOKEN }}
        run: |
          allure_result=./history-trend.json
          allure_url=${{ env.S3_BUCKET_ALLURE_REPORT_AP }}/${{ env.PR_NUMBER }}/index.html

          ./.ci/scripts/allure-report-summary.sh "$allure_result" "$allure_url"
          allure_summary=$(./.ci/scripts/allure-report-summary.sh "$allure_result" "$allure_url")
          # posting result into job summary
          echo "$allure_summary" >> $GITHUB_STEP_SUMMARY

          # saving result into env variable (with multiline handling)
          echo "ALLURE_SUMMARY<<EOF" >> $GITHUB_ENV
          echo "$allure_summary" >> $GITHUB_ENV
          echo "EOF" >> $GITHUB_ENV


      - name: Comment test success result
        uses: marocchino/sticky-pull-request-comment@v2
        if: ${{ github.event.workflow_run.event == 'pull_request' }}
        with:
          header: Test Results
          number: ${{ env.PR_NUMBER }}
          GITHUB_TOKEN: ${{ secrets.GITHUB_TOKEN }}
          message: |
<<<<<<< HEAD
            ${{ env.ALLURE_SUMMARY }}
=======
            ## Cloudbeat CI :robot:
            Allure Report: http://csp-allure-reports.s3.amazonaws.com/allure_reports/cloudbeat/prs/${{ env.PR_NUMBER }}/index.html
>>>>>>> 7a38c313
<|MERGE_RESOLUTION|>--- conflicted
+++ resolved
@@ -103,9 +103,4 @@
           number: ${{ env.PR_NUMBER }}
           GITHUB_TOKEN: ${{ secrets.GITHUB_TOKEN }}
           message: |
-<<<<<<< HEAD
-            ${{ env.ALLURE_SUMMARY }}
-=======
-            ## Cloudbeat CI :robot:
-            Allure Report: http://csp-allure-reports.s3.amazonaws.com/allure_reports/cloudbeat/prs/${{ env.PR_NUMBER }}/index.html
->>>>>>> 7a38c313
+            ${{ env.ALLURE_SUMMARY }}