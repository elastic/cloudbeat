name: Publish-Test-Results

on:
  workflow_run:
    workflows: ["K8s-CI"]
    types:
      - completed

env:
  AWS_REGION: 'eu-west-1'
  ALLURE_S3_BUCKET: 's3://csp-allure-reports/allure_reports/cloudbeat/prs'
  S3_BUCKET_ALLURE_REPORT_AP: 'http://csp-allure-reports.s3.amazonaws.com/allure_reports/cloudbeat/prs'

jobs:
  publish_results:
    timeout-minutes: 15
    name: Publish Results
    runs-on: ubuntu-20.04
    if: github.event.workflow_run.conclusion != 'skipped'
    env:
      AWS_ACCESS_KEY_ID: ${{ secrets.AWS_ACCESS_KEY_ID }}
      AWS_SECRET_ACCESS_KEY: ${{ secrets.AWS_SECRET_ACCESS_KEY }}
    permissions:
      checks: write
      # needed unless run with comment_mode: off
      pull-requests: write
      # required by download step to access artifacts API
      actions: read
    steps:
      - name: Checkout
        uses: actions/checkout@v3

      - name: Download and Extract Artifacts
        env:
          GH_TOKEN: ${{ secrets.GITHUB_TOKEN }}
        run: |
          mkdir -p tests/allure/results
          mkdir -p artifacts && cd artifacts

          artifacts_url=${{ github.event.workflow_run.artifacts_url }}

          gh api "$artifacts_url" -q '.artifacts[] | [.name, .archive_download_url] | @tsv' | while read artifact
          do
            IFS=$'\t' read name url <<< "$artifact"
            gh api $url > "$name.zip"
            unzip -o "$name.zip" -d "../tests/allure/results"
          done

      - name: Get pr info
        env:
          GH_TOKEN: ${{ secrets.GITHUB_TOKEN }}
        run: |
          PR_NUM=$(gh api -X GET search/issues -f q='elastic/cloudbeat is:open is:pr is:unmerged ${{ github.event.workflow_run.head_sha }}' | jq  '.items[0].number' )
          echo "PR_NUMBER=$PR_NUM"
          echo "PR_NUMBER=$PR_NUM" >> $GITHUB_ENV

      - name: Publish allure report
        if: always()
        uses: andrcuns/allure-publish-action@v2.3.0
        env:
          GITHUB_AUTH_TOKEN: ${{ secrets.GITHUB_TOKEN }}
          AWS_REGION: eu-west-1
        with:
          storageType: s3
          resultsGlob: "tests/allure/results"
          bucket: csp-allure-reports
          prefix: allure_reports/cloudbeat/prs/${{ env.PR_NUMBER }}
          updatePr: description
          summary: behaviors
          copyLatest: true
          ignoreMissingResults: false
          summaryTableType: ascii
          collapseSummary: false

      - name: Configure AWS credentials
        uses: aws-actions/configure-aws-credentials@v1
        with:
          aws-access-key-id: ${{ secrets.AWS_ACCESS_KEY_ID }}
          aws-secret-access-key: ${{ secrets.AWS_SECRET_ACCESS_KEY }}
          aws-region: ${{ env.AWS_REGION }}

      - name: Copy allure report json from S3
        run: |
          aws s3 cp ${{ env.ALLURE_S3_BUCKET }}/${{ env.PR_NUMBER }}/history/history-trend.json .


      - name: Configure AWS credentials
        uses: aws-actions/configure-aws-credentials@v1
        with:
          aws-access-key-id: ${{ secrets.AWS_ACCESS_KEY_ID }}
          aws-secret-access-key: ${{ secrets.AWS_SECRET_ACCESS_KEY }}
          aws-region: ${{ env.AWS_REGION }}

      - name: Copy allure report json from S3
        run: |
          aws s3 cp ${{ env.ALLURE_S3_BUCKET }}/${{ env.PR_NUMBER }}/history/history-trend.json .

      - name: Output to Job Summary
<<<<<<< HEAD
        id: output-summary
=======
>>>>>>> aa7cca3c
        env:
          GH_TOKEN: ${{ secrets.GITHUB_TOKEN }}
          GITHUB_TOKEN: ${{ secrets.GITHUB_TOKEN }}
        run: |
          allure_result=./history-trend.json
          allure_url=${{ env.S3_BUCKET_ALLURE_REPORT_AP }}/${{ env.PR_NUMBER }}/index.html

          ./.ci/scripts/allure-report-summary.sh "$allure_result" "$allure_url"
          allure_summary=$(./.ci/scripts/allure-report-summary.sh "$allure_result" "$allure_url")
          echo "allure_summary<<EOF" >> $GITHUB_ENV
          echo "$allure_summary" >> $GITHUB_ENV
          echo "EOF" >> $GITHUB_ENV

<<<<<<< HEAD
          echo ${{ env.allure_summary }} >> $GITHUB_STEP_SUMMARY
=======
          echo ${{ allure_summary }} >> $GITHUB_STEP_SUMMARY
>>>>>>> aa7cca3c

      - name: Comment test success result
        uses: marocchino/sticky-pull-request-comment@v2
        if: ${{ github.event.workflow_run.event == 'pull_request' }}
        with:
          header: Test Results
          number: ${{ env.PR_NUMBER }}
          GITHUB_TOKEN: ${{ secrets.GITHUB_TOKEN }}
          message: |
            ${{ env.allure_summary }}<|MERGE_RESOLUTION|>--- conflicted
+++ resolved
@@ -5,11 +5,6 @@
     workflows: ["K8s-CI"]
     types:
       - completed
-
-env:
-  AWS_REGION: 'eu-west-1'
-  ALLURE_S3_BUCKET: 's3://csp-allure-reports/allure_reports/cloudbeat/prs'
-  S3_BUCKET_ALLURE_REPORT_AP: 'http://csp-allure-reports.s3.amazonaws.com/allure_reports/cloudbeat/prs'
 
 jobs:
   publish_results:
@@ -27,8 +22,6 @@
       # required by download step to access artifacts API
       actions: read
     steps:
-      - name: Checkout
-        uses: actions/checkout@v3
 
       - name: Download and Extract Artifacts
         env:
@@ -63,26 +56,14 @@
         with:
           storageType: s3
           resultsGlob: "tests/allure/results"
+          updatePr: actions
+          collapseSummary: false
+          summary: suites
+          summaryTableType: markdown
+          copyLatest: true
           bucket: csp-allure-reports
           prefix: allure_reports/cloudbeat/prs/${{ env.PR_NUMBER }}
-          updatePr: description
-          summary: behaviors
-          copyLatest: true
-          ignoreMissingResults: false
-          summaryTableType: ascii
-          collapseSummary: false
-
-      - name: Configure AWS credentials
-        uses: aws-actions/configure-aws-credentials@v1
-        with:
-          aws-access-key-id: ${{ secrets.AWS_ACCESS_KEY_ID }}
-          aws-secret-access-key: ${{ secrets.AWS_SECRET_ACCESS_KEY }}
-          aws-region: ${{ env.AWS_REGION }}
-
-      - name: Copy allure report json from S3
-        run: |
-          aws s3 cp ${{ env.ALLURE_S3_BUCKET }}/${{ env.PR_NUMBER }}/history/history-trend.json .
-
+          ignoreMissingResults: true
 
       - name: Configure AWS credentials
         uses: aws-actions/configure-aws-credentials@v1
@@ -96,10 +77,6 @@
           aws s3 cp ${{ env.ALLURE_S3_BUCKET }}/${{ env.PR_NUMBER }}/history/history-trend.json .
 
       - name: Output to Job Summary
-<<<<<<< HEAD
-        id: output-summary
-=======
->>>>>>> aa7cca3c
         env:
           GH_TOKEN: ${{ secrets.GITHUB_TOKEN }}
           GITHUB_TOKEN: ${{ secrets.GITHUB_TOKEN }}
@@ -113,11 +90,7 @@
           echo "$allure_summary" >> $GITHUB_ENV
           echo "EOF" >> $GITHUB_ENV
 
-<<<<<<< HEAD
-          echo ${{ env.allure_summary }} >> $GITHUB_STEP_SUMMARY
-=======
           echo ${{ allure_summary }} >> $GITHUB_STEP_SUMMARY
->>>>>>> aa7cca3c
 
       - name: Comment test success result
         uses: marocchino/sticky-pull-request-comment@v2
@@ -127,4 +100,5 @@
           number: ${{ env.PR_NUMBER }}
           GITHUB_TOKEN: ${{ secrets.GITHUB_TOKEN }}
           message: |
-            ${{ env.allure_summary }}+            ## Cloudbeat CI :robot:
+            Allure Report: http://csp-allure-reports.s3.amazonaws.com/allure_reports/cloudbeat/prs/${{ env.PR_NUMBER }}/index.html