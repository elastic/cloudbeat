--- conflicted
+++ resolved
@@ -22,7 +22,7 @@
     timeout-minutes: 10
     steps:
       - name: Check out the repo
-        uses: actions/checkout@v2
+        uses: actions/checkout@v3
 
       - name: Init Hermit
         run: ./bin/hermit env -r >> $GITHUB_ENV
@@ -130,155 +130,6 @@
           - test-target: pre_merge
             range: ''
             values_file: tests/deploy/values/ci.yml
-<<<<<<< HEAD
-          # - test-target: file_system_rules
-          #   range: '0..5'
-          #   values_file: tests/deploy/values/ci.yml
-          # - test-target: file_system_rules
-          #   range: '5..10'
-          #   values_file: tests/deploy/values/ci.yml
-          # - test-target: file_system_rules
-          #   range: '10..15'
-          #   values_file: tests/deploy/values/ci.yml
-          # - test-target: file_system_rules
-          #   range: '15..20'
-          #   values_file: tests/deploy/values/ci.yml
-          # - test-target: file_system_rules
-          #   range: '20..25'
-          #   values_file: tests/deploy/values/ci.yml
-          # - test-target: file_system_rules
-          #   range: '25..30'
-          #   values_file: tests/deploy/values/ci.yml
-          # - test-target: file_system_rules
-          #   range: '30..35'
-          #   values_file: tests/deploy/values/ci.yml
-          # - test-target: file_system_rules
-          #   range: '35..40'
-          #   values_file: tests/deploy/values/ci.yml
-          # - test-target: file_system_rules
-          #   range: '40..45'
-          #   values_file: tests/deploy/values/ci.yml
-          # - test-target: file_system_rules
-          #   range: '45..50'
-          #   values_file: tests/deploy/values/ci.yml
-          # - test-target: file_system_rules
-          #   range: '50..55'
-          #   values_file: tests/deploy/values/ci.yml
-          # - test-target: file_system_rules
-          #   range: '55..60'
-          #   values_file: tests/deploy/values/ci.yml
-          # - test-target: file_system_rules
-          #   range: '60..65'
-          #   values_file: tests/deploy/values/ci.yml
-          # - test-target: file_system_rules
-          #   range: '65..70'
-          #   values_file: tests/deploy/values/ci.yml
-          # - test-target: file_system_rules
-          #   range: '70..'
-          #   values_file: tests/deploy/values/ci.yml
-          # - test-target: k8s_object_rules
-          #   range: '0..6'
-          #   values_file: tests/deploy/values/ci.yml
-          # - test-target: k8s_object_rules
-          #   range: '6..12'
-          #   values_file: tests/deploy/values/ci.yml
-          # - test-target: k8s_object_rules
-          #   range: '12..18'
-          #   values_file: tests/deploy/values/ci.yml
-          # - test-target: k8s_object_rules
-          #   range: '18..'
-          #   values_file: tests/deploy/values/ci.yml
-          # - test-target: process_scheduler_rules
-          #   range: '0..3'
-          #   values_file: tests/deploy/values/ci.yml
-          # - test-target: process_scheduler_rules
-          #   range: '3..'
-          #   values_file: tests/deploy/values/ci.yml
-          # - test-target: process_api_server_rules
-          #   range: '0..5'
-          #   values_file: tests/deploy/values/ci.yml
-          # - test-target: process_api_server_rules
-          #   range: '5..10'
-          #   values_file: tests/deploy/values/ci.yml
-          # - test-target: process_api_server_rules
-          #   range: '10..15'
-          #   values_file: tests/deploy/values/ci.yml
-          # - test-target: process_api_server_rules
-          #   range: '15..20'
-          #   values_file: tests/deploy/values/ci.yml
-          # - test-target: process_api_server_rules
-          #   range: '20..24'
-          #   values_file: tests/deploy/values/ci.yml
-          # - test-target: process_api_server_rules
-          #   range: '24..28'
-          #   values_file: tests/deploy/values/ci.yml
-          # - test-target: process_api_server_rules
-          #   range: '28..32'
-          #   values_file: tests/deploy/values/ci.yml
-          # - test-target: process_api_server_rules
-          #   range: '32..36'
-          #   values_file: tests/deploy/values/ci.yml
-          # - test-target: process_api_server_rules
-          #   range: '36..40'
-          #   values_file: tests/deploy/values/ci.yml
-          # - test-target: process_api_server_rules
-          #   range: '40..44'
-          #   values_file: tests/deploy/values/ci.yml
-          # - test-target: process_api_server_rules
-          #   range: '44..48'
-          #   values_file: tests/deploy/values/ci.yml
-          # - test-target: process_api_server_rules
-          #   range: '48..52'
-          #   values_file: tests/deploy/values/ci.yml
-          # - test-target: process_api_server_rules
-          #   range: '52..56'
-          #   values_file: tests/deploy/values/ci.yml
-          # - test-target: process_api_server_rules
-          #   range: '56..'
-          #   values_file: tests/deploy/values/ci.yml
-          # - test-target: process_controller_manager_rules
-          #   range: '0..4'
-          #   values_file: tests/deploy/values/ci.yml
-          # - test-target: process_controller_manager_rules
-          #   range: '4..8'
-          #   values_file: tests/deploy/values/ci.yml
-          # - test-target: process_controller_manager_rules
-          #   range: '8..12'
-          #   values_file: tests/deploy/values/ci.yml
-          # - test-target: process_controller_manager_rules
-          #   range: '12..'
-          #   values_file: tests/deploy/values/ci.yml
-          # - test-target: process_etcd_rules
-          #   range: '0..4'
-          #   values_file: tests/deploy/values/ci.yml
-          # - test-target: process_etcd_rules
-          #   range: '4..8'
-          #   values_file: tests/deploy/values/ci.yml
-          # - test-target: process_etcd_rules
-          #   range: '8..12'
-          #   values_file: tests/deploy/values/ci.yml
-          # - test-target: process_etcd_rules
-          #   range: '12..'
-          #   values_file: tests/deploy/values/ci.yml
-          # - test-target: process_kubelet_rules
-          #   range: '0..4'
-          #   values_file: tests/deploy/values/ci.yml
-          # - test-target: process_kubelet_rules
-          #   range: '4..8'
-          #   values_file: tests/deploy/values/ci.yml
-          # - test-target: process_kubelet_rules
-          #   range: '8..12'
-          #   values_file: tests/deploy/values/ci.yml
-          # - test-target: process_kubelet_rules
-          #   range: '12..16'
-          #   values_file: tests/deploy/values/ci.yml
-          # - test-target: process_kubelet_rules
-          #   range: '16..20'
-          #   values_file: tests/deploy/values/ci.yml
-          # - test-target: process_kubelet_rules
-          #   range: '20..'
-          #   values_file: tests/deploy/values/ci.yml
-=======
           - test-target: file_system_rules
             range: '0..5'
             values_file: tests/deploy/values/ci.yml
@@ -423,7 +274,6 @@
           - test-target: process_kubelet_rules
             range: '20..'
             values_file: tests/deploy/values/ci.yml
->>>>>>> 94417b34
       fail-fast: false
     steps:
       - name: Check out the repo
