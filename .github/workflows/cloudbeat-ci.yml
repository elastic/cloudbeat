name: Cloudbeat-CI

on:
  pull_request:
    branches:
      - main
      - '[0-9]+.[0-9]+'
    types: [opened, synchronize, reopened]
  push:
    branches:
      - main
      - '[0-9]+.[0-9]+'
env:
  CONTAINER_SUFFIX: ${{ github.run_id }}

concurrency:
  group: ${{ github.workflow }}-${{ github.head_ref || github.run_id }}
  cancel-in-progress: true

jobs:
  Build:
    name: Build
    runs-on: ubuntu-20.04
    timeout-minutes: 15
    steps:
      - name: Check out the repo
        uses: actions/checkout@v2

      - name: Init Hermit
        run: ./bin/hermit env -r >> $GITHUB_ENV

      - name: cache go dependencies
        uses: actions/cache@v2
        with:
          path: |
            ~/go/pkg/mod
            ~/.cache/go-build
          key: ${{ runner.os }}-go-${{ matrix.go-version }}-${{ hashFiles('**/go.sum') }}
          restore-keys: |
            ${{ runner.os }}-go-${{ matrix.go-version }}-

      - name: build cloudbeat binary
        uses: magefile/mage-action@v2
        with:
          version: latest
          args: build

      - name: build opa bundle
        uses: magefile/mage-action@v2
        with:
          version: latest
          args: BuildOpaBundle

      - name: Set up Docker Buildx
        uses: docker/setup-buildx-action@v1

      - name: Cache Build dependencies
        uses: actions/cache@v2
        with:
          path: /tmp/.buildx-cache
          key: ${{ runner.os }}-buildx-${{ github.workflow }}
          restore-keys: |
            ${{ runner.os }}-buildx-

      - name: Build cloudbeat-docker
        uses: docker/build-push-action@v2
        with:
          context: .
          push: false
          tags: cloudbeat:latest
          cache-from: type=local,src=/tmp/.buildx-cache
          cache-to: type=local,dest=/tmp/.buildx-cache-new
          outputs: type=docker,dest=/tmp/cloudbeat-${{ env.CONTAINER_SUFFIX }}.tar

      - name: Build elastic-agent
        run: |
          make build_elastic_agent_docker_image

      - name: Build pytest-docker
        uses: docker/build-push-action@v2
        with:
          context: ./tests/.
          push: false
          tags: cloudbeat-test:latest
          cache-from: type=local,mode=max,src=/tmp/.buildx-cache
          cache-to: type=local,mode=max,dest=/tmp/.buildx-cache-new
          outputs: type=docker,dest=/tmp/pytest-${{ env.CONTAINER_SUFFIX }}.tar

      - name: Cache docker images
        uses: actions/cache@v2
        with:
          path: /tmp/*.tar
          key: ${{ runner.os }}-dockers-cache-${{ env.CONTAINER_SUFFIX }}

      - name: Move cache
        run: |
          ./.ci/scripts/gh-cache.sh
        shell: bash

  Test_Matrix:
    name: ${{ matrix.test-target }}-${{ matrix.range }}-tests
    needs: [Build]
    runs-on: ubuntu-20.04
    timeout-minutes: 55
    strategy:
      matrix:
        include:
          - test-target: pre_merge_agent
            range: ''
            values_file: tests/deploy/values/ci-sa-agent.yml
          - test-target: pre_merge
            range: ''
            values_file: tests/deploy/values/ci.yml
          - test-target: file_system_rules
            range: '0..5'
            values_file: tests/deploy/values/ci.yml
<<<<<<< HEAD
=======
          - test-target: file_system_rules
            range: '5..10'
            values_file: tests/deploy/values/ci.yml
          - test-target: file_system_rules
            range: '10..15'
            values_file: tests/deploy/values/ci.yml
          - test-target: file_system_rules
            range: '15..20'
            values_file: tests/deploy/values/ci.yml
          - test-target: file_system_rules
            range: '20..25'
            values_file: tests/deploy/values/ci.yml
          - test-target: file_system_rules
            range: '25..30'
            values_file: tests/deploy/values/ci.yml
          - test-target: file_system_rules
            range: '30..35'
            values_file: tests/deploy/values/ci.yml
          - test-target: file_system_rules
            range: '35..40'
            values_file: tests/deploy/values/ci.yml
          - test-target: file_system_rules
            range: '40..45'
            values_file: tests/deploy/values/ci.yml
          - test-target: file_system_rules
            range: '45..50'
            values_file: tests/deploy/values/ci.yml
          - test-target: file_system_rules
            range: '50..55'
            values_file: tests/deploy/values/ci.yml
          - test-target: file_system_rules
            range: '55..60'
            values_file: tests/deploy/values/ci.yml
          - test-target: file_system_rules
            range: '60..65'
            values_file: tests/deploy/values/ci.yml
          - test-target: file_system_rules
            range: '65..70'
            values_file: tests/deploy/values/ci.yml
          - test-target: file_system_rules
            range: '70..'
            values_file: tests/deploy/values/ci.yml
          - test-target: k8s_object_rules
            range: '0..6'
            values_file: tests/deploy/values/ci.yml
          - test-target: k8s_object_rules
            range: '6..12'
            values_file: tests/deploy/values/ci.yml
          - test-target: k8s_object_rules
            range: '12..18'
            values_file: tests/deploy/values/ci.yml
          - test-target: k8s_object_rules
            range: '18..'
            values_file: tests/deploy/values/ci.yml
          - test-target: process_scheduler_rules
            range: '0..3'
            values_file: tests/deploy/values/ci.yml
          - test-target: process_scheduler_rules
            range: '3..'
            values_file: tests/deploy/values/ci.yml
          - test-target: process_api_server_rules
            range: '0..5'
            values_file: tests/deploy/values/ci.yml
          - test-target: process_api_server_rules
            range: '5..10'
            values_file: tests/deploy/values/ci.yml
          - test-target: process_api_server_rules
            range: '10..15'
            values_file: tests/deploy/values/ci.yml
          - test-target: process_api_server_rules
            range: '15..20'
            values_file: tests/deploy/values/ci.yml
          - test-target: process_api_server_rules
            range: '20..24'
            values_file: tests/deploy/values/ci.yml
          - test-target: process_api_server_rules
            range: '24..28'
            values_file: tests/deploy/values/ci.yml
          - test-target: process_api_server_rules
            range: '28..32'
            values_file: tests/deploy/values/ci.yml
          - test-target: process_api_server_rules
            range: '32..36'
            values_file: tests/deploy/values/ci.yml
          - test-target: process_api_server_rules
            range: '36..40'
            values_file: tests/deploy/values/ci.yml
          - test-target: process_api_server_rules
            range: '40..44'
            values_file: tests/deploy/values/ci.yml
          - test-target: process_api_server_rules
            range: '44..48'
            values_file: tests/deploy/values/ci.yml
          - test-target: process_api_server_rules
            range: '48..52'
            values_file: tests/deploy/values/ci.yml
          - test-target: process_api_server_rules
            range: '52..56'
            values_file: tests/deploy/values/ci.yml
          - test-target: process_api_server_rules
            range: '56..'
            values_file: tests/deploy/values/ci.yml
          - test-target: process_controller_manager_rules
            range: '0..4'
            values_file: tests/deploy/values/ci.yml
          - test-target: process_controller_manager_rules
            range: '4..8'
            values_file: tests/deploy/values/ci.yml
          - test-target: process_controller_manager_rules
            range: '8..12'
            values_file: tests/deploy/values/ci.yml
          - test-target: process_controller_manager_rules
            range: '12..'
            values_file: tests/deploy/values/ci.yml
          - test-target: process_etcd_rules
            range: '0..4'
            values_file: tests/deploy/values/ci.yml
          - test-target: process_etcd_rules
            range: '4..8'
            values_file: tests/deploy/values/ci.yml
          - test-target: process_etcd_rules
            range: '8..12'
            values_file: tests/deploy/values/ci.yml
          - test-target: process_etcd_rules
            range: '12..'
            values_file: tests/deploy/values/ci.yml
          - test-target: process_kubelet_rules
            range: '0..4'
            values_file: tests/deploy/values/ci.yml
          - test-target: process_kubelet_rules
            range: '4..8'
            values_file: tests/deploy/values/ci.yml
          - test-target: process_kubelet_rules
            range: '8..12'
            values_file: tests/deploy/values/ci.yml
          - test-target: process_kubelet_rules
            range: '12..16'
            values_file: tests/deploy/values/ci.yml
          - test-target: process_kubelet_rules
            range: '16..20'
            values_file: tests/deploy/values/ci.yml
          - test-target: process_kubelet_rules
            range: '20..'
            values_file: tests/deploy/values/ci.yml
>>>>>>> a8829b5b
      fail-fast: false
    steps:
      - name: Check out the repo
        uses: actions/checkout@v2

      - name: Init Hermit
        run: ./bin/hermit env -r >> $GITHUB_ENV

      - name: Create k8s Kind Cluster
        run: |
          just create-kind-cluster

      - name: Cache docker images
        uses: actions/cache@v2
        with:
          path: /tmp/*.tar
          key: ${{ runner.os }}-dockers-cache-${{ env.CONTAINER_SUFFIX }}

      - name: Load images to kind
        run: |
          ./.ci/scripts/kind-images.sh ${{ env.CONTAINER_SUFFIX }} kind-multi
        shell: bash

      - name: Deploy tests Helm chart
        id: deploy_helm
        run: |
          just deploy-tests-helm ${{ matrix.test-target }} ${{ matrix.values_file }} ${{ matrix.range }}

      - name: Run Tests
        id: run_tests
        run: |
          just run-tests ${{ matrix.test-target }}

      - name: Setup tmate session
        uses: mxschmitt/action-tmate@v3
        if: failure()
        with:
          limit-access-to-actor: true
          
      - name: Upload Test Results
        if: always()
        uses: actions/upload-artifact@v2
        with:
          name: allure_results-${{ matrix.test-target}}
          path: tests/allure/results/

      - name: clear cache
        id: clear_cache
        if: always()
        run: rm -rf /tmp/*-${{ env.CONTAINER_SUFFIX }}.tar<|MERGE_RESOLUTION|>--- conflicted
+++ resolved
@@ -114,8 +114,6 @@
           - test-target: file_system_rules
             range: '0..5'
             values_file: tests/deploy/values/ci.yml
-<<<<<<< HEAD
-=======
           - test-target: file_system_rules
             range: '5..10'
             values_file: tests/deploy/values/ci.yml
@@ -260,7 +258,6 @@
           - test-target: process_kubelet_rules
             range: '20..'
             values_file: tests/deploy/values/ci.yml
->>>>>>> a8829b5b
       fail-fast: false
     steps:
       - name: Check out the repo
