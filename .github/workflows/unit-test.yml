name: UnitTests

on:
  pull_request:
    branches:
      - main
    types: [ assigned, opened, synchronize, reopened ]
  push:
    branches:
      - main

env:
  K8S_MANIFEST_DIR: deploy
  GO_VERSION: 1.17.2

jobs:
  unit_tests:
    name: Unit Tests
    runs-on: ubuntu-latest
    timeout-minutes: 15
    steps:
      - name: Check out the repo
        uses: actions/checkout@v2
        with:
          token: ${{ secrets.GITHUB_TOKEN }}
          repository: ${{ (github.event.pull_request_target || github.event.pull_request).head.repo.full_name }}
          ref: ${{ (github.event.pull_request_target || github.event.pull_request).head.sha }}

      - name: Set up Go
        uses: actions/setup-go@v2
        with:
          go-version: ${{ env.GO_VERSION }}

      - name: Mage Check
        uses: magefile/mage-action@v1.6.0
        with:
          args: check

      - name: Mage check license headers
        uses: magefile/mage-action@v1.6.0
        with:
          args: checkLicenseHeaders

      - name: Unit-Test Cloudbeat
        run: |
          GOOS=linux go test ./...

      - name: Update coverage
        run: go install github.com/mattn/goveralls@latest
      - name: Send coverage
        env:
          COVERALLS_TOKEN: ${{ secrets.GITHUB_TOKEN }}
        run: goveralls -service=github

  manifest_tests:
    name: Manifest Tests
    runs-on: ubuntu-latest
    timeout-minutes: 15
    steps:
      - name: Check out the repo
        uses: actions/checkout@v2
        with:
          token: ${{ secrets.GITHUB_TOKEN }}
          repository: ${{ (github.event.pull_request_target || github.event.pull_request).head.repo.full_name }}
          ref: ${{ (github.event.pull_request_target || github.event.pull_request).head.sha }}

      - name: Get diff k8s manifests
        uses: technote-space/get-diff-action@v4
        with:
          PATTERNS: ${{ env.K8S_MANIFEST_DIR }}/**

      - name: Run K8s manifest tests
        if: env.GIT_DIFF
        uses: stefanprodan/kube-tools@v1
        with:
          kubectl: 1.18.2
          kubeval: v0.16.1
          command: |
            kubeval --strict ${{ env.K8S_MANIFEST_DIR }}/k8s/*.yml
            kubeval --strict ${{ env.K8S_MANIFEST_DIR }}/k8s/kustomize/base/cloudbeat*.yml
            kubeval --strict ${{ env.K8S_MANIFEST_DIR }}/eks/cloudbeat*.yml

  golangci:
    name: golangci-lint
    runs-on: ubuntu-latest
    timeout-minutes: 15
    steps:
      - name: Check out the repo
        uses: actions/checkout@v3
        with:
          token: ${{ secrets.GITHUB_TOKEN }}
          repository: ${{ (github.event.pull_request_target || github.event.pull_request).head.repo.full_name }}
          ref: ${{ (github.event.pull_request_target || github.event.pull_request).head.sha }}

<<<<<<< HEAD
      - name: Set up Go
        uses: actions/setup-go@v2
        with:
          go-version: ${{ env.GO_VERSION }}

=======
>>>>>>> 7cb35b6e
      - name: Go linter
        uses: golangci/golangci-lint-action@v3
        with:
          version: latest
          args: --timeout=10m --whole-files<|MERGE_RESOLUTION|>--- conflicted
+++ resolved
@@ -92,14 +92,6 @@
           repository: ${{ (github.event.pull_request_target || github.event.pull_request).head.repo.full_name }}
           ref: ${{ (github.event.pull_request_target || github.event.pull_request).head.sha }}
 
-<<<<<<< HEAD
-      - name: Set up Go
-        uses: actions/setup-go@v2
-        with:
-          go-version: ${{ env.GO_VERSION }}
-
-=======
->>>>>>> 7cb35b6e
       - name: Go linter
         uses: golangci/golangci-lint-action@v3
         with:
