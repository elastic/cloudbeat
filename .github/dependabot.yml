--- conflicted
+++ resolved
@@ -26,10 +26,7 @@
         patterns:
           - "github.com/aquasecurity/*"
     labels:
-<<<<<<< HEAD
       - "backport-skip"
-=======
->>>>>>> 7ffa27b7 (Improve 8.x Dependency Updates (#2691))
       - "dependency"
       - "go"
     open-pull-requests-limit: 2
@@ -80,31 +77,7 @@
     schedule:
       interval: "monthly"
     labels:
-<<<<<<< HEAD
       - "backport-skip"
-=======
-      - "dependency"
-      - "github_actions"
-    groups:
-      artifact:
-        patterns:
-        - "actions/download-artifact"
-        - "actions/upload-artifact"
-    ignore:
-        # Skip versions 4.x upload-artifact and download-artifact due to this issue: https://github.com/actions/upload-artifact/issues/478
-      - dependency-name: "actions/download-artifact"
-        versions: [">=4.0.0"]
-      - dependency-name: "actions/upload-artifact"
-        versions: [">=4.0.0"]
-
-  # Maintain dependencies for GitHub Actions
-  - package-ecosystem: "github-actions"
-    directory: ".github/workflows"
-    target-branch: "8.x"
-    schedule:
-      interval: "monthly"
-    labels:
->>>>>>> 7ffa27b7 (Improve 8.x Dependency Updates (#2691))
       - "dependency"
       - "github_actions"
     groups:
