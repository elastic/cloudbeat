package fetchers

import (
	"context"
	"errors"
	"fmt"
	"github.com/elastic/beats/v7/libbeat/common"
	"github.com/elastic/beats/v7/libbeat/logp"
	"github.com/elastic/beats/v7/x-pack/osquerybeat/ext/osquery-extension/pkg/proc"
<<<<<<< HEAD
	"github.com/elastic/cloudbeat/config"
	"io/fs"
	"k8s.io/apimachinery/pkg/util/json"
	"k8s.io/apimachinery/pkg/util/yaml"
	"path/filepath"
	"regexp"
)

const (
	ProcessType        = "process"
	CMDArgumentMatcher = "\\b%s=\\/?(\\S+)"
=======
	"github.com/elastic/cloudbeat/resources/fetching"
>>>>>>> cf2d3808
)

type ProcessResource struct {
	PID          string        `json:"pid"`
	Cmd          string        `json:"command"`
	Stat         proc.ProcStat `json:"stat"`
	ExternalData common.MapStr `json:"external_data"`
}

type ProcessesFetcher struct {
	cfg ProcessFetcherConfig
}

type ProcessFetcherConfig struct {
<<<<<<< HEAD
	BaseFetcherConfig
	Fs                fs.FS
	RequiredProcesses config.ProcessesConfigMap `config:"required_processes"`
}

func NewProcessesFetcher(cfg ProcessFetcherConfig) (Fetcher, error) {
	if cfg.Fs == nil {
		return nil, fmt.Errorf("process fetcher cannot be init without a file-system")
	}

	return &ProcessesFetcher{
		cfg: cfg,
	}, nil
}

func (f *ProcessesFetcher) Fetch(ctx context.Context) ([]FetchedResource, error) {
	pids, err := proc.ListFS(f.cfg.Fs)
	if err != nil {
		return nil, err
	}
	ret := make([]FetchedResource, 0)
=======
	fetching.BaseFetcherConfig
	Directory string `config:"directory"` // parent directory of target procfs
}

func (f *ProcessesFetcher) Fetch(ctx context.Context) ([]fetching.Resource, error) {
	pids, err := proc.List(f.cfg.Directory)
	if err != nil {
		return nil, err
	}

	ret := make([]fetching.Resource, 0)
>>>>>>> cf2d3808

	// If errors occur during read, then return what we have till now
	// without reporting errors.
	for _, p := range pids {
		stat, err := proc.ReadStatFS(f.cfg.Fs, p)
		if err != nil {
			return nil, err
		}
		processConfig, isProcessRequired := f.cfg.RequiredProcesses[stat.Name]
		if !isProcessRequired {
			continue
		}

		fetchedResource, err := f.fetchProcessData(stat, processConfig, p)
		if err != nil {
			logp.Error(fmt.Errorf("%+v", err))
			continue
		}
		ret = append(ret, fetchedResource)
	}

	return ret, nil
}

func (f *ProcessesFetcher) fetchProcessData(procStat proc.ProcStat, processConf config.ProcessInputConfiguration, processId string) (FetchedResource, error) {
	cmd, err := proc.ReadCmdLineFS(f.cfg.Fs, processId)
	if err != nil {
		return nil, err
	}
	configMap := f.getProcessConfigurationFile(processConf, cmd, procStat.Name)

	return ProcessResource{PID: processId, Cmd: cmd, Stat: procStat, ExternalData: configMap}, nil
}

//getProcessConfigurationFile - reads the configuration file associated with a process.
// As an input this function receives a ProcessInputConfiguration that contains CommandArguments, a string array that represents some process flags
// The function extracts the configuration file associated with each flag and returns it.
func (f *ProcessesFetcher) getProcessConfigurationFile(processConfig config.ProcessInputConfiguration, cmd string, processName string) map[string]interface{} {
	configMap := make(map[string]interface{}, 0)
	for _, argument := range processConfig.CommandArguments {
		// The regex extracts the cmd line flag(argument) value
		regex := fmt.Sprintf(CMDArgumentMatcher, argument)
		matcher := regexp.MustCompile(regex)
		if !matcher.MatchString(cmd) {
			logp.Error(fmt.Errorf("failed to find argument %s in process %s", argument, processName))
			continue
		}
		argValue := matcher.FindStringSubmatch(cmd)[1]
		data, err := fs.ReadFile(f.cfg.Fs, argValue)
		if err != nil {
			logp.Error(fmt.Errorf("failed to read file configuration for process %s, error - %+v", processName, err))
			continue
		}
		configFile, err := f.readConfigurationFile(argValue, data)
		if err != nil {
			logp.Error(fmt.Errorf("failed to parse file configuration for process %s, error - %+v", processName, err))
			continue
		}
		configMap[argument] = configFile
	}
	return configMap
}

func (f *ProcessesFetcher) readConfigurationFile(path string, data []byte) (interface{}, error) {
	ext := filepath.Ext(path)
	var output interface{}

	switch ext {
	case ".json":
		if err := json.Unmarshal(data, &output); err != nil {
			return nil, err
		}
	case ".yaml":
		if err := yaml.Unmarshal(data, &output); err != nil {
			return nil, err
		}
	default:
		return nil, errors.New("can't parse data")
	}
	return output, nil
}

func (f *ProcessesFetcher) Stop() {
}

func (res ProcessResource) GetID() (string, error) {
	return res.PID, nil
}

func (res ProcessResource) GetData() interface{} {
	return res
}<|MERGE_RESOLUTION|>--- conflicted
+++ resolved
@@ -7,8 +7,8 @@
 	"github.com/elastic/beats/v7/libbeat/common"
 	"github.com/elastic/beats/v7/libbeat/logp"
 	"github.com/elastic/beats/v7/x-pack/osquerybeat/ext/osquery-extension/pkg/proc"
-<<<<<<< HEAD
 	"github.com/elastic/cloudbeat/config"
+	"github.com/elastic/cloudbeat/resources/fetching"
 	"io/fs"
 	"k8s.io/apimachinery/pkg/util/json"
 	"k8s.io/apimachinery/pkg/util/yaml"
@@ -17,11 +17,7 @@
 )
 
 const (
-	ProcessType        = "process"
 	CMDArgumentMatcher = "\\b%s=\\/?(\\S+)"
-=======
-	"github.com/elastic/cloudbeat/resources/fetching"
->>>>>>> cf2d3808
 )
 
 type ProcessResource struct {
@@ -36,41 +32,28 @@
 }
 
 type ProcessFetcherConfig struct {
-<<<<<<< HEAD
-	BaseFetcherConfig
+	fetching.BaseFetcherConfig
+	Directory         string `config:"directory"` // parent directory of target procfs
 	Fs                fs.FS
 	RequiredProcesses config.ProcessesConfigMap `config:"required_processes"`
 }
 
-func NewProcessesFetcher(cfg ProcessFetcherConfig) (Fetcher, error) {
-	if cfg.Fs == nil {
-		return nil, fmt.Errorf("process fetcher cannot be init without a file-system")
-	}
-
-	return &ProcessesFetcher{
-		cfg: cfg,
-	}, nil
-}
-
-func (f *ProcessesFetcher) Fetch(ctx context.Context) ([]FetchedResource, error) {
-	pids, err := proc.ListFS(f.cfg.Fs)
-	if err != nil {
-		return nil, err
-	}
-	ret := make([]FetchedResource, 0)
-=======
-	fetching.BaseFetcherConfig
-	Directory string `config:"directory"` // parent directory of target procfs
-}
+//func NewProcessesFetcher(cfg ProcessFetcherConfig) Fetcher {
+//	if cfg.Fs == nil {
+//		return nil, fmt.Errorf("process fetcher cannot be init without a file-system")
+//	}
+//
+//	return &ProcessesFetcher{
+//		cfg: cfg,
+//	}, nil
+//}
 
 func (f *ProcessesFetcher) Fetch(ctx context.Context) ([]fetching.Resource, error) {
 	pids, err := proc.List(f.cfg.Directory)
 	if err != nil {
 		return nil, err
 	}
-
 	ret := make([]fetching.Resource, 0)
->>>>>>> cf2d3808
 
 	// If errors occur during read, then return what we have till now
 	// without reporting errors.
@@ -95,7 +78,7 @@
 	return ret, nil
 }
 
-func (f *ProcessesFetcher) fetchProcessData(procStat proc.ProcStat, processConf config.ProcessInputConfiguration, processId string) (FetchedResource, error) {
+func (f *ProcessesFetcher) fetchProcessData(procStat proc.ProcStat, processConf config.ProcessInputConfiguration, processId string) (fetching.Resource, error) {
 	cmd, err := proc.ReadCmdLineFS(f.cfg.Fs, processId)
 	if err != nil {
 		return nil, err
