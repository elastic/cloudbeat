--- conflicted
+++ resolved
@@ -118,14 +118,10 @@
 		s.NoError(err)
 		s.NotNil(fetcher)
 
-<<<<<<< HEAD
 		ecrFetcher, ok := fetcher.(*EcrFetcher)
-=======
-		ecrFetcher, ok := fetcher.(*ECRFetcher)
 		expectedEcrImageRegexIndex := 2
 		expectedEcrPublicImageRegexIndex := 1
 
->>>>>>> 298e0d2e
 		s.True(ok)
 		s.Equal(kubeclient, ecrFetcher.kubeClient)
 		s.Equal(test.expectedRegex[0], ecrFetcher.PodDescribers[0].FilterRegex.String())
