package fetchers

import (
	"context"
	"fmt"
	"github.com/elastic/beats/v7/libbeat/common/kubernetes"
	"github.com/elastic/beats/v7/libbeat/logp"
	metav1 "k8s.io/apimachinery/pkg/apis/meta/v1"
	k8s "k8s.io/client-go/kubernetes"
	"regexp"
	"sync"
)

const ELBType = "aws-elb"
const ELBRegexTemplate = "([\\w-]+)-\\d+\\.%s.elb.amazonaws.com"

type ELBFetcher struct {
	cfg             ELBFetcherConfig
	elbProvider     *ELBProvider
	kubeInitOnce    sync.Once
	kubeClient      k8s.Interface
	lbRegexMatchers []*regexp.Regexp
}

type ELBFetcherConfig struct {
	BaseFetcherConfig
	Kubeconfig string `config:"Kubeconfig"`
}

<<<<<<< HEAD
func NewELBFetcher(awsConfig AwsFetcherConfig, cfg ELBFetcherConfig) (Fetcher, error) {
	elb := NewELBProvider(awsConfig.Config)
=======
type LoadBalancerDescription []elasticloadbalancing.LoadBalancerDescription

type ELBResource struct {
	LoadBalancerDescription
}
>>>>>>> dc4c8664

	awsConfig
	elbR := fmt.Sprintf(ELBRegexTemplate, awsConfig.Config.Region)

	return &ELBFetcher{
		elbProvider:     elb,
		cfg:             cfg,
		lbRegexMatchers: []*regexp.Regexp{regexp.MustCompile(elbR)},
	}, nil
}

<<<<<<< HEAD
func (f *ELBFetcher) Fetch(ctx context.Context) ([]PolicyResource, error) {
	var err error
	f.kubeInitOnce.Do(func() {
		f.kubeClient, err = kubernetes.GetKubernetesClient(f.cfg.Kubeconfig, kubernetes.KubeClientOptions{})
	})
=======
func (f ELBFetcher) Fetch(ctx context.Context) ([]FetchedResource, error) {
	results := make([]FetchedResource, 0)
>>>>>>> dc4c8664

	if err != nil {
		// Reset watcherlock if the watchers could not be initiated.
		watcherlock = sync.Once{}
		return nil, fmt.Errorf("could not initate Kubernetes watchers: %w", err)
	}
	return f.getData(ctx)
}

func (f *ELBFetcher) getData(ctx context.Context) ([]PolicyResource, error) {
	results := make([]PolicyResource, 0)
	balancers, err := f.GetLoadBalancers()
	if err != nil {
		logp.Error(fmt.Errorf("failed to load balancers from Kubernetes %w", err))
		return nil, err
	}
	result, err := f.elbProvider.DescribeLoadBalancer(ctx, balancers)
	results = append(results, resources.FetcherResult{
		Type:     ELBType,
		Resource: result,
	})

	return results, err
}

func (f *ELBFetcher) GetLoadBalancers() ([]string, error) {
	ctx := context.Background()
	services, err := f.kubeClient.CoreV1().Services("").List(ctx, metav1.ListOptions{})
	loadBalancers := make([]string, 0)
	for _, service := range services.Items {
		for _, ingress := range service.Status.LoadBalancer.Ingress {
			for _, matcher := range f.lbRegexMatchers {
				if matcher.MatchString(ingress.Hostname) {
					// Extract the repository name out of the image name
					lbName := matcher.FindStringSubmatch(ingress.Hostname)[1]
					loadBalancers = append(loadBalancers, lbName)
				}
			}
		}
	}
	if err != nil {
		logp.Error(fmt.Errorf("failed to get all services  - %w", err))
		return nil, err
	}

<<<<<<< HEAD
	return loadBalancers, nil
=======
//TODO: Add resource id logic to all AWS resources
func (r ELBResource) GetID() string {
	return ""
>>>>>>> dc4c8664
}

func (f *ELBFetcher) Stop() {
}<|MERGE_RESOLUTION|>--- conflicted
+++ resolved
@@ -2,115 +2,55 @@
 
 import (
 	"context"
-	"fmt"
-	"github.com/elastic/beats/v7/libbeat/common/kubernetes"
-	"github.com/elastic/beats/v7/libbeat/logp"
-	metav1 "k8s.io/apimachinery/pkg/apis/meta/v1"
-	k8s "k8s.io/client-go/kubernetes"
-	"regexp"
-	"sync"
+
+	"github.com/aws/aws-sdk-go-v2/aws"
+	"github.com/aws/aws-sdk-go-v2/service/elasticloadbalancing"
 )
 
 const ELBType = "aws-elb"
-const ELBRegexTemplate = "([\\w-]+)-\\d+\\.%s.elb.amazonaws.com"
 
 type ELBFetcher struct {
-	cfg             ELBFetcherConfig
-	elbProvider     *ELBProvider
-	kubeInitOnce    sync.Once
-	kubeClient      k8s.Interface
-	lbRegexMatchers []*regexp.Regexp
+	cfg         ELBFetcherConfig
+	elbProvider *ELBProvider
 }
 
 type ELBFetcherConfig struct {
 	BaseFetcherConfig
-	Kubeconfig string `config:"Kubeconfig"`
+	LoadBalancerNames []string `config:"loadBalancers"`
 }
 
-<<<<<<< HEAD
-func NewELBFetcher(awsConfig AwsFetcherConfig, cfg ELBFetcherConfig) (Fetcher, error) {
-	elb := NewELBProvider(awsConfig.Config)
-=======
 type LoadBalancerDescription []elasticloadbalancing.LoadBalancerDescription
 
 type ELBResource struct {
 	LoadBalancerDescription
 }
->>>>>>> dc4c8664
 
-	awsConfig
-	elbR := fmt.Sprintf(ELBRegexTemplate, awsConfig.Config.Region)
+func NewELBFetcher(awsCfg aws.Config, cfg ELBFetcherConfig) (Fetcher, error) {
+	elb := NewELBProvider(awsCfg)
 
 	return &ELBFetcher{
-		elbProvider:     elb,
-		cfg:             cfg,
-		lbRegexMatchers: []*regexp.Regexp{regexp.MustCompile(elbR)},
+		elbProvider: elb,
+		cfg:         cfg,
 	}, nil
 }
 
-<<<<<<< HEAD
-func (f *ELBFetcher) Fetch(ctx context.Context) ([]PolicyResource, error) {
-	var err error
-	f.kubeInitOnce.Do(func() {
-		f.kubeClient, err = kubernetes.GetKubernetesClient(f.cfg.Kubeconfig, kubernetes.KubeClientOptions{})
-	})
-=======
 func (f ELBFetcher) Fetch(ctx context.Context) ([]FetchedResource, error) {
 	results := make([]FetchedResource, 0)
->>>>>>> dc4c8664
 
-	if err != nil {
-		// Reset watcherlock if the watchers could not be initiated.
-		watcherlock = sync.Once{}
-		return nil, fmt.Errorf("could not initate Kubernetes watchers: %w", err)
-	}
-	return f.getData(ctx)
-}
-
-func (f *ELBFetcher) getData(ctx context.Context) ([]PolicyResource, error) {
-	results := make([]PolicyResource, 0)
-	balancers, err := f.GetLoadBalancers()
-	if err != nil {
-		logp.Error(fmt.Errorf("failed to load balancers from Kubernetes %w", err))
-		return nil, err
-	}
-	result, err := f.elbProvider.DescribeLoadBalancer(ctx, balancers)
-	results = append(results, resources.FetcherResult{
-		Type:     ELBType,
-		Resource: result,
-	})
+	result, err := f.elbProvider.DescribeLoadBalancer(ctx, f.cfg.LoadBalancerNames)
+	results = append(results, ELBResource{result})
 
 	return results, err
 }
 
-func (f *ELBFetcher) GetLoadBalancers() ([]string, error) {
-	ctx := context.Background()
-	services, err := f.kubeClient.CoreV1().Services("").List(ctx, metav1.ListOptions{})
-	loadBalancers := make([]string, 0)
-	for _, service := range services.Items {
-		for _, ingress := range service.Status.LoadBalancer.Ingress {
-			for _, matcher := range f.lbRegexMatchers {
-				if matcher.MatchString(ingress.Hostname) {
-					// Extract the repository name out of the image name
-					lbName := matcher.FindStringSubmatch(ingress.Hostname)[1]
-					loadBalancers = append(loadBalancers, lbName)
-				}
-			}
-		}
-	}
-	if err != nil {
-		logp.Error(fmt.Errorf("failed to get all services  - %w", err))
-		return nil, err
-	}
+func (f ELBFetcher) Stop() {
+}
 
-<<<<<<< HEAD
-	return loadBalancers, nil
-=======
 //TODO: Add resource id logic to all AWS resources
 func (r ELBResource) GetID() string {
 	return ""
->>>>>>> dc4c8664
 }
 
-func (f *ELBFetcher) Stop() {
+func (r ELBResource) GetData() interface{} {
+	return r
 }