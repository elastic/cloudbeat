// Licensed to Elasticsearch B.V. under one or more contributor
// license agreements. See the NOTICE file distributed with
// this work for additional information regarding copyright
// ownership. Elasticsearch B.V. licenses this file to you under
// the Apache License, Version 2.0 (the "License"); you may
// not use this file except in compliance with the License.
// You may obtain a copy of the License at
//
//     http://www.apache.org/licenses/LICENSE-2.0
//
// Unless required by applicable law or agreed to in writing,
// software distributed under the License is distributed on an
// "AS IS" BASIS, WITHOUT WARRANTIES OR CONDITIONS OF ANY
// KIND, either express or implied.  See the License for the
// specific language governing permissions and limitations
// under the License.

package fetchers

import (
	"fmt"
	"regexp"

	"github.com/docker/distribution/context"
	"github.com/elastic/cloudbeat/resources/fetching"
	"github.com/elastic/cloudbeat/resources/manager"
	"github.com/elastic/cloudbeat/resources/providers"
	"github.com/elastic/cloudbeat/resources/providers/awslib"
	"github.com/elastic/elastic-agent-autodiscover/kubernetes"
	"github.com/elastic/elastic-agent-libs/config"
	"github.com/elastic/elastic-agent-libs/logp"
)

const (
	ECRType = "aws-ecr"
)

func init() {
	manager.Factories.ListFetcherFactory(ECRType, &ECRFactory{extraElements: getEcrExtraElements})
}

type ECRFactory struct {
	extraElements func() (ecrExtraElements, error)
}

type ecrExtraElements struct {
	awsConfig               awslib.Config
	kubernetesClientGetter  providers.KubernetesClientGetter
	identityProviderGetter  awslib.IdentityProviderGetter
	ecrPrivateRepoDescriber awslib.EcrRepositoryDescriber
	ecrPublicRepoDescriber  awslib.EcrRepositoryDescriber
}

<<<<<<< HEAD
func (f *ECRFactory) Create(log *logp.Logger, c *common.Config, ch chan fetching.ResourceInfo) (fetching.Fetcher, error) {
=======
func (f *ECRFactory) Create(log *logp.Logger, c *config.C) (fetching.Fetcher, error) {
>>>>>>> f7b57d1b
	log.Debug("Starting ECRFactory.Create")

	cfg := ECRFetcherConfig{}
	err := c.Unpack(&cfg)
	if err != nil {
		return nil, err
	}
	elements, err := f.extraElements()
	if err != nil {
		return nil, err
	}

	return f.CreateFrom(log, cfg, elements, ch)
}

func getEcrExtraElements() (ecrExtraElements, error) {
	awsConfigProvider := awslib.ConfigProvider{}
	awsConfig, err := awsConfigProvider.GetConfig()
	if err != nil {
		return ecrExtraElements{}, err
	}
	ecrPrivateProvider := awslib.NewEcrProvider(awsConfig.Config)
	ecrPublicProvider := awslib.NewEcrPublicProvider()
	identityProvider := awslib.NewAWSIdentityProvider(awsConfig.Config)
	kubeGetter := providers.KubernetesProvider{}

	extraElements := ecrExtraElements{
		awsConfig:               awsConfig,
		kubernetesClientGetter:  kubeGetter,
		identityProviderGetter:  identityProvider,
		ecrPrivateRepoDescriber: ecrPrivateProvider,
		ecrPublicRepoDescriber:  ecrPublicProvider,
	}

	return extraElements, nil
}

func (f *ECRFactory) CreateFrom(log *logp.Logger, cfg ECRFetcherConfig, elements ecrExtraElements, ch chan fetching.ResourceInfo) (fetching.Fetcher, error) {
	ctx := context.Background()
	identity, err := elements.identityProviderGetter.GetIdentity(ctx)
	if err != nil {
		return nil, fmt.Errorf("could not retrieve user identity for ECR fetcher: %w", err)
	}

	privateRepoRegex := fmt.Sprintf(PrivateRepoRegexTemplate, *identity.Account, elements.awsConfig.Config.Region)
	kubeClient, err := elements.kubernetesClientGetter.GetClient(cfg.Kubeconfig, kubernetes.KubeClientOptions{})
	if err != nil {
		return nil, fmt.Errorf("could not initate Kubernetes client: %w", err)
	}

	privateECRExecutor := PodDescriber{
		FilterRegex: regexp.MustCompile(privateRepoRegex),
		Provider:    elements.ecrPrivateRepoDescriber,
	}
	publicECRExecutor := PodDescriber{
		FilterRegex: regexp.MustCompile(PublicRepoRegex),
		Provider:    elements.ecrPublicRepoDescriber,
	}

	fe := &ECRFetcher{
		log:        log,
		cfg:        cfg,
		kubeClient: kubeClient,
		PodDescribers: []PodDescriber{
			privateECRExecutor,
			publicECRExecutor,
		},
		resourceCh: ch,
	}
	return fe, nil
}<|MERGE_RESOLUTION|>--- conflicted
+++ resolved
@@ -51,11 +51,7 @@
 	ecrPublicRepoDescriber  awslib.EcrRepositoryDescriber
 }
 
-<<<<<<< HEAD
-func (f *ECRFactory) Create(log *logp.Logger, c *common.Config, ch chan fetching.ResourceInfo) (fetching.Fetcher, error) {
-=======
-func (f *ECRFactory) Create(log *logp.Logger, c *config.C) (fetching.Fetcher, error) {
->>>>>>> f7b57d1b
+func (f *ECRFactory) Create(log *logp.Logger, c *config.C, ch chan fetching.ResourceInfo) (fetching.Fetcher, error) {
 	log.Debug("Starting ECRFactory.Create")
 
 	cfg := ECRFetcherConfig{}
