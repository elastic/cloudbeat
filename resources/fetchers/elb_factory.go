--- conflicted
+++ resolved
@@ -60,24 +60,8 @@
 	if err != nil {
 		return nil, fmt.Errorf("failed to initialize AWS credentials: %w", err)
 	}
-<<<<<<< HEAD
-	elb := awslib.NewELBProvider(awsConfig.Config)
-	kubeGetter := providers.KubernetesProvider{}
-
-	return elbExtraElements{
-		balancerDescriber:      elb,
-		awsConfig:              awsConfig,
-		kubernetesClientGetter: kubeGetter,
-	}, err
-}
-
-func (f *ELBFactory) CreateFrom(log *logp.Logger, cfg ELBFetcherConfig, elements elbExtraElements, ch chan fetching.ResourceInfo) (fetching.Fetcher, error) {
-	loadBalancerRegex := fmt.Sprintf(elbRegexTemplate, elements.awsConfig.Config.Region)
-	kubeClient, err := elements.kubernetesClientGetter.GetClient(cfg.Kubeconfig, kubernetes.KubeClientOptions{})
-=======
-	loadBalancerRegex := fmt.Sprintf(ELBRegexTemplate, awsConfig.Region)
+	loadBalancerRegex := fmt.Sprintf(elbRegexTemplate, awsConfig.Region)
 	kubeClient, err := f.KubernetesProvider.GetClient(cfg.KubeConfig, kubernetes.KubeClientOptions{})
->>>>>>> 6c3bf677
 	if err != nil {
 		return nil, fmt.Errorf("could not initate Kubernetes: %w", err)
 	}
