// Licensed to Elasticsearch B.V. under one or more contributor
// license agreements. See the NOTICE file distributed with
// this work for additional information regarding copyright
// ownership. Elasticsearch B.V. licenses this file to you under
// the Apache License, Version 2.0 (the "License"); you may
// not use this file except in compliance with the License.
// You may obtain a copy of the License at
//
//     http://www.apache.org/licenses/LICENSE-2.0
//
// Unless required by applicable law or agreed to in writing,
// software distributed under the License is distributed on an
// "AS IS" BASIS, WITHOUT WARRANTIES OR CONDITIONS OF ANY
// KIND, either express or implied.  See the License for the
// specific language governing permissions and limitations
// under the License.

package fetchers

import (
	"context"
<<<<<<< HEAD
	"github.com/elastic/cloudbeat/resources/fetching"
	"github.com/elastic/cloudbeat/resources/utils/testhelper"
	"github.com/stretchr/testify/suite"
=======
	"github.com/elastic/cloudbeat/resources/utils"
	"github.com/pkg/errors"
	"github.com/stretchr/testify/mock"
>>>>>>> f7b57d1b
	"io/ioutil"
	"os"
	"path/filepath"
	"testing"

<<<<<<< HEAD
	"github.com/elastic/beats/v7/libbeat/logp"
=======
	"github.com/elastic/elastic-agent-libs/logp"
	"github.com/stretchr/testify/assert"
>>>>>>> f7b57d1b
)

type FSFetcherTestSuite struct {
	suite.Suite

	log        *logp.Logger
	resourceCh chan fetching.ResourceInfo
}

func TestFSFetcherTestSuite(t *testing.T) {
	s := new(FSFetcherTestSuite)
	s.log = logp.NewLogger("cloudbeat_fs_fetcher_test_suite")

	if err := logp.TestingSetup(); err != nil {
		t.Error(err)
	}

	suite.Run(t, s)
}

func (s *FSFetcherTestSuite) SetupTest() {
	s.resourceCh = make(chan fetching.ResourceInfo, 50)
}

func (s *FSFetcherTestSuite) TearDownTest() {
	close(s.resourceCh)
}

func (s *FSFetcherTestSuite) TestFileFetcherFetchASingleFile() {
	directoryName := "test-outer-dir"
	files := []string{"file.txt"}
	dir := createDirectoriesWithFiles(s.Suite, "", directoryName, files)
	defer os.RemoveAll(dir)

	filePaths := []string{filepath.Join(dir, files[0])}
	cfg := FileFetcherConfig{
		Patterns: filePaths,
	}

<<<<<<< HEAD
	factory := FileSystemFactory{}
	fileFetcher, err := factory.CreateFrom(s.log, cfg, s.resourceCh)
	s.NoError(err)
=======
	osUserMock := &utils.MockOSUser{}
	osUserMock.EXPECT().GetUserNameFromID(mock.Anything, mock.Anything).Return("root", nil)
	osUserMock.EXPECT().GetGroupNameFromID(mock.Anything, mock.Anything).Return("root", nil)

	log := logp.NewLogger("cloudbeat_file_system_fetcher_test")
	fileFetcher := FileSystemFetcher{
		log:    log,
		cfg:    cfg,
		osUser: osUserMock,
	}

	results, err := fileFetcher.Fetch(context.TODO())
>>>>>>> f7b57d1b

	var results []fetching.ResourceInfo
	err = fileFetcher.Fetch(context.TODO(), fetching.CycleMetadata{})
	results = testhelper.CollectResources(s.resourceCh)

<<<<<<< HEAD
	s.Nil(err, "Fetcher was not able to fetch files from FS")
	s.Equal(1, len(results))

	fsResource := results[0].Resource.(FileSystemResource)
	s.Equal(files[0], fsResource.FileName)
	s.Equal("600", fsResource.FileMode)
=======
	fsResource := results[0].(FileSystemResource)
	assert.Equal(t, files[0], fsResource.Name)
	assert.Equal(t, "600", fsResource.Mode)
	assert.Equal(t, "root", fsResource.Owner)
	assert.Equal(t, "root", fsResource.Group)
>>>>>>> f7b57d1b

	rMetadata := fsResource.GetMetadata()
	s.NotNil(rMetadata.ID)
	s.Equal(filePaths[0], rMetadata.Name)
	s.Equal(FileSubType, rMetadata.SubType)
	s.Equal(FSResourceType, rMetadata.Type)
}

func (s *FSFetcherTestSuite) TestFileFetcherFetchTwoPatterns() {
	outerDirectoryName := "test-outer-dir"
	outerFiles := []string{"output.txt", "output1.txt"}
	outerDir := createDirectoriesWithFiles(s.Suite, "", outerDirectoryName, outerFiles)
	defer os.RemoveAll(outerDir)

	paths := []string{filepath.Join(outerDir, outerFiles[0]), filepath.Join(outerDir, outerFiles[1])}
	cfg := FileFetcherConfig{
		Patterns: paths,
	}

	osUserMock := &utils.MockOSUser{}
	osUserMock.EXPECT().GetUserNameFromID(mock.Anything, mock.Anything).Return("root", nil).Once()
	osUserMock.EXPECT().GetUserNameFromID(mock.Anything, mock.Anything).Return("etcd", nil).Once()
	osUserMock.EXPECT().GetGroupNameFromID(mock.Anything, mock.Anything).Return("root", nil).Once()
	osUserMock.EXPECT().GetGroupNameFromID(mock.Anything, mock.Anything).Return("etcd", nil).Once()

<<<<<<< HEAD
	fileFetcher, err := factory.CreateFrom(s.log, cfg, s.resourceCh)
	s.NoError(err)

	err = fileFetcher.Fetch(context.TODO(), fetching.CycleMetadata{})
	results := testhelper.CollectResources(s.resourceCh)
=======
	log := logp.NewLogger("cloudbeat_file_system_fetcher_test")
	fileFetcher := FileSystemFetcher{
		log:    log,
		cfg:    cfg,
		osUser: osUserMock,
	}
	results, err := fileFetcher.Fetch(context.TODO())
>>>>>>> f7b57d1b

	s.Nil(err, "Fetcher was not able to fetch files from FS")
	s.Equal(2, len(results))

<<<<<<< HEAD
	firstFSResource := results[0].Resource.(FileSystemResource)
	s.Equal(outerFiles[0], firstFSResource.FileName)
	s.Equal("600", firstFSResource.FileMode)
=======
	firstFSResource := results[0].(FileSystemResource)
	assert.Equal(t, outerFiles[0], firstFSResource.Name)
	assert.Equal(t, "600", firstFSResource.Mode)
	assert.Equal(t, "root", firstFSResource.Owner)
	assert.Equal(t, "root", firstFSResource.Group)
>>>>>>> f7b57d1b

	rMetadata := firstFSResource.GetMetadata()
	s.NotNil(rMetadata.ID)
	s.Equal(paths[0], rMetadata.Name)
	s.Equal(FileSubType, rMetadata.SubType)
	s.Equal(FSResourceType, rMetadata.Type)

<<<<<<< HEAD
	secFSResource := results[1].Resource.(FileSystemResource)
	s.Equal(outerFiles[1], secFSResource.FileName)
	s.Equal("600", secFSResource.FileMode)
=======
	secFSResource := results[1].(FileSystemResource)
	assert.Equal(t, outerFiles[1], secFSResource.Name)
	assert.Equal(t, "600", secFSResource.Mode)
	assert.Equal(t, "etcd", secFSResource.Owner)
	assert.Equal(t, "etcd", secFSResource.Group)
>>>>>>> f7b57d1b

	SecResMetadata := secFSResource.GetMetadata()
	s.NotNil(SecResMetadata.ID)
	s.Equal(paths[1], SecResMetadata.Name)
	s.Equal(FileSubType, SecResMetadata.SubType)
	s.Equal(FSResourceType, SecResMetadata.Type)
}

func (s *FSFetcherTestSuite) TestFileFetcherFetchDirectoryOnly() {
	directoryName := "test-outer-dir"
	files := []string{"file.txt"}
	dir := createDirectoriesWithFiles(s.Suite, "", directoryName, files)
	defer os.RemoveAll(dir)

	filePaths := []string{filepath.Join(dir)}
	cfg := FileFetcherConfig{
		Patterns: filePaths,
	}

	osUserMock := &utils.MockOSUser{}
	osUserMock.EXPECT().GetUserNameFromID(mock.Anything, mock.Anything).Return("", errors.New("err"))
	osUserMock.EXPECT().GetGroupNameFromID(mock.Anything, mock.Anything).Return("", errors.New("err"))

<<<<<<< HEAD
	fileFetcher, err := factory.CreateFrom(s.log, cfg, s.resourceCh)
	s.NoError(err)
	err = fileFetcher.Fetch(context.TODO(), fetching.CycleMetadata{})
	results := testhelper.CollectResources(s.resourceCh)
=======
	log := logp.NewLogger("cloudbeat_file_system_fetcher_test")
	fileFetcher := FileSystemFetcher{
		log:    log,
		cfg:    cfg,
		osUser: osUserMock,
	}
	results, err := fileFetcher.Fetch(context.TODO())
>>>>>>> f7b57d1b

	s.Nil(err, "Fetcher was not able to fetch files from FS")
	s.Equal(1, len(results))

	fsResource := results[0].Resource.(FileSystemResource)
	expectedResult := filepath.Base(dir)
	rMetadata := fsResource.GetMetadata()

<<<<<<< HEAD
	s.Equal(expectedResult, fsResource.FileName)
	s.NotNil(rMetadata.ID)
	s.NotNil(rMetadata.Name)
	s.Equal(DirSubType, rMetadata.SubType)
	s.Equal(FSResourceType, rMetadata.Type)
=======
	assert.Equal(t, expectedResult, fsResource.Name)
	assert.Equal(t, "", fsResource.Owner)
	assert.Equal(t, "", fsResource.Group)
	assert.NotNil(t, rMetadata.ID)
	assert.NotNil(t, rMetadata.Name)
	assert.Equal(t, DirSubType, rMetadata.SubType)
	assert.Equal(t, FSResourceType, rMetadata.Type)
>>>>>>> f7b57d1b
}

func (s *FSFetcherTestSuite) TestFileFetcherFetchOuterDirectoryOnly() {
	outerDirectoryName := "test-outer-dir"
	outerFiles := []string{"output.txt"}
	outerDir := createDirectoriesWithFiles(s.Suite, "", outerDirectoryName, outerFiles)
	defer os.RemoveAll(outerDir)

	innerDirectoryName := "test-inner-dir"
	innerFiles := []string{"innerFolderFile.txt"}
	innerDir := createDirectoriesWithFiles(s.Suite, outerDir, innerDirectoryName, innerFiles)

	path := []string{outerDir + "/*"}
	cfg := FileFetcherConfig{
		Patterns: path,
	}

	osUserMock := &utils.MockOSUser{}
	osUserMock.EXPECT().GetUserNameFromID(mock.Anything, mock.Anything).Return("root", nil)
	osUserMock.EXPECT().GetGroupNameFromID(mock.Anything, mock.Anything).Return("root", nil)

<<<<<<< HEAD
	fileFetcher, err := factory.CreateFrom(s.log, cfg, s.resourceCh)
	s.NoError(err)
	err = fileFetcher.Fetch(context.TODO(), fetching.CycleMetadata{})
	results := testhelper.CollectResources(s.resourceCh)
=======
	log := logp.NewLogger("cloudbeat_file_system_fetcher_test")
	fileFetcher := FileSystemFetcher{
		log:    log,
		cfg:    cfg,
		osUser: osUserMock,
	}
	results, err := fileFetcher.Fetch(context.TODO())
>>>>>>> f7b57d1b

	s.Nil(err, "Fetcher was not able to fetch files from FS")
	s.Equal(2, len(results))

	//All inner files should exist in the final result
	expectedResult := []string{"output.txt", filepath.Base(innerDir)}
	for i := 0; i < len(results); i++ {
		rMetadata := results[i].GetMetadata()
<<<<<<< HEAD
		fileSystemDataResources := results[i].Resource.(FileSystemResource)
		s.Contains(expectedResult, fileSystemDataResources.FileName)
		s.NotNil(rMetadata.SubType)
		s.NotNil(rMetadata.Name)
		s.NotNil(rMetadata.ID)
		s.Equal(FSResourceType, rMetadata.Type)
		s.NoError(err)
=======
		fileSystemDataResources := results[i].(FileSystemResource)
		assert.Contains(t, expectedResult, fileSystemDataResources.Name)
		assert.Equal(t, "root", fileSystemDataResources.Owner)
		assert.Equal(t, "root", fileSystemDataResources.Group)
		assert.NotNil(t, rMetadata.SubType)
		assert.NotNil(t, rMetadata.Name)
		assert.NotNil(t, rMetadata.ID)
		assert.Equal(t, FSResourceType, rMetadata.Type)
		assert.NoError(t, err)
>>>>>>> f7b57d1b
	}
}

func (s *FSFetcherTestSuite) TestFileFetcherFetchDirectoryRecursively() {
	outerDirectoryName := "test-outer-dir"
	outerFiles := []string{"output.txt"}
	outerDir := createDirectoriesWithFiles(s.Suite, "", outerDirectoryName, outerFiles)
	defer os.RemoveAll(outerDir)

	innerDirectoryName := "test-inner-dir"
	innerFiles := []string{"innerFolderFile.txt"}
	innerDir := createDirectoriesWithFiles(s.Suite, outerDir, innerDirectoryName, innerFiles)

	innerInnerDirectoryName := "test-inner-inner-dir"
	innerInnerFiles := []string{"innerInnerFolderFile.txt"}
	innerInnerDir := createDirectoriesWithFiles(s.Suite, innerDir, innerInnerDirectoryName, innerInnerFiles)

	path := []string{outerDir + "/**"}
	cfg := FileFetcherConfig{
		Patterns: path,
	}
	osUserMock := &utils.MockOSUser{}
	osUserMock.EXPECT().GetUserNameFromID(mock.Anything, mock.Anything).Return("root", nil)
	osUserMock.EXPECT().GetGroupNameFromID(mock.Anything, mock.Anything).Return("root", nil)

<<<<<<< HEAD
	fileFetcher, err := factory.CreateFrom(s.log, cfg, s.resourceCh)
	s.NoError(err)

	err = fileFetcher.Fetch(context.TODO(), fetching.CycleMetadata{})
	results := testhelper.CollectResources(s.resourceCh)
=======
	log := logp.NewLogger("cloudbeat_file_system_fetcher_test")
	fileFetcher := FileSystemFetcher{
		log:    log,
		cfg:    cfg,
		osUser: osUserMock,
	}
	results, err := fileFetcher.Fetch(context.TODO())
>>>>>>> f7b57d1b

	s.Nil(err, "Fetcher was not able to fetch files from FS")
	s.Equal(6, len(results))

	directories := []string{filepath.Base(outerDir), filepath.Base(innerDir), filepath.Base(innerInnerDir)}
	allFilesName := append(append(append(innerFiles, directories...), outerFiles...), innerInnerFiles...)

	//All inner files should exist in the final result
	for i := 0; i < len(results); i++ {
		fileSystemDataResources := results[i].Resource.(FileSystemResource)
		rMetadata := results[i].GetMetadata()
<<<<<<< HEAD
		s.NotNil(rMetadata.SubType)
		s.NotNil(rMetadata.Name)
		s.NotNil(rMetadata.ID)
		s.Equal(FSResourceType, rMetadata.Type)
		s.NoError(err)
		s.Contains(allFilesName, fileSystemDataResources.FileName)
=======
		assert.NotNil(t, rMetadata.SubType)
		assert.NotNil(t, rMetadata.Name)
		assert.NotNil(t, rMetadata.ID)
		assert.Equal(t, FSResourceType, rMetadata.Type)
		assert.NoError(t, err)
		assert.Contains(t, allFilesName, fileSystemDataResources.Name)
		assert.Equal(t, "root", fileSystemDataResources.Owner)
		assert.Equal(t, "root", fileSystemDataResources.Group)
>>>>>>> f7b57d1b
	}
}

// This function creates a new directory with files inside and returns the path of the new directory
func createDirectoriesWithFiles(s suite.Suite, dirPath string, dirName string, filesToWriteInDirectory []string) string {
	dirPath, err := ioutil.TempDir(dirPath, dirName)
	if err != nil {
		s.FailNow(err.Error())
	}
	for _, fileName := range filesToWriteInDirectory {
		file := filepath.Join(dirPath, fileName)
		s.Nil(ioutil.WriteFile(file, []byte("test txt\n"), 0600), "Could not able to write a new file")
	}
	return dirPath
}<|MERGE_RESOLUTION|>--- conflicted
+++ resolved
@@ -19,26 +19,19 @@
 
 import (
 	"context"
-<<<<<<< HEAD
 	"github.com/elastic/cloudbeat/resources/fetching"
 	"github.com/elastic/cloudbeat/resources/utils/testhelper"
 	"github.com/stretchr/testify/suite"
-=======
 	"github.com/elastic/cloudbeat/resources/utils"
 	"github.com/pkg/errors"
 	"github.com/stretchr/testify/mock"
->>>>>>> f7b57d1b
 	"io/ioutil"
 	"os"
 	"path/filepath"
 	"testing"
 
-<<<<<<< HEAD
-	"github.com/elastic/beats/v7/libbeat/logp"
-=======
 	"github.com/elastic/elastic-agent-libs/logp"
 	"github.com/stretchr/testify/assert"
->>>>>>> f7b57d1b
 )
 
 type FSFetcherTestSuite struct {
@@ -56,7 +49,7 @@
 		t.Error(err)
 	}
 
-	suite.Run(t, s)
+	suite.Run(s)
 }
 
 func (s *FSFetcherTestSuite) SetupTest() {
@@ -78,11 +71,6 @@
 		Patterns: filePaths,
 	}
 
-<<<<<<< HEAD
-	factory := FileSystemFactory{}
-	fileFetcher, err := factory.CreateFrom(s.log, cfg, s.resourceCh)
-	s.NoError(err)
-=======
 	osUserMock := &utils.MockOSUser{}
 	osUserMock.EXPECT().GetUserNameFromID(mock.Anything, mock.Anything).Return("root", nil)
 	osUserMock.EXPECT().GetGroupNameFromID(mock.Anything, mock.Anything).Return("root", nil)
@@ -95,26 +83,24 @@
 	}
 
 	results, err := fileFetcher.Fetch(context.TODO())
->>>>>>> f7b57d1b
+	factory := FileSystemFactory{}
+	fileFetcher, err := factory.CreateFrom(s.log, cfg, s.resourceCh)
+	s.NoError(err)
 
 	var results []fetching.ResourceInfo
 	err = fileFetcher.Fetch(context.TODO(), fetching.CycleMetadata{})
 	results = testhelper.CollectResources(s.resourceCh)
 
-<<<<<<< HEAD
 	s.Nil(err, "Fetcher was not able to fetch files from FS")
 	s.Equal(1, len(results))
 
 	fsResource := results[0].Resource.(FileSystemResource)
 	s.Equal(files[0], fsResource.FileName)
-	s.Equal("600", fsResource.FileMode)
-=======
 	fsResource := results[0].(FileSystemResource)
-	assert.Equal(t, files[0], fsResource.Name)
-	assert.Equal(t, "600", fsResource.Mode)
-	assert.Equal(t, "root", fsResource.Owner)
-	assert.Equal(t, "root", fsResource.Group)
->>>>>>> f7b57d1b
+	s.Equal(files[0], fsResource.Name)
+	s.Equal("600", fsResource.Mode)
+	s.Equal("root", fsResource.Owner)
+	s.Equal("root", fsResource.Group)
 
 	rMetadata := fsResource.GetMetadata()
 	s.NotNil(rMetadata.ID)
@@ -140,36 +126,30 @@
 	osUserMock.EXPECT().GetGroupNameFromID(mock.Anything, mock.Anything).Return("root", nil).Once()
 	osUserMock.EXPECT().GetGroupNameFromID(mock.Anything, mock.Anything).Return("etcd", nil).Once()
 
-<<<<<<< HEAD
-	fileFetcher, err := factory.CreateFrom(s.log, cfg, s.resourceCh)
-	s.NoError(err)
+	fileFetcher, err := factory.CreateFrom(s.log, cfg, s.resourceCh)
+	s.NoError(err)
+	log := logp.NewLogger("cloudbeat_file_system_fetcher_test")
+	fileFetcher := FileSystemFetcher{
+		log:    log,
+		cfg:    cfg,
+		osUser: osUserMock,
+	}
+	results, err := fileFetcher.Fetch(context.TODO())
 
 	err = fileFetcher.Fetch(context.TODO(), fetching.CycleMetadata{})
 	results := testhelper.CollectResources(s.resourceCh)
-=======
-	log := logp.NewLogger("cloudbeat_file_system_fetcher_test")
-	fileFetcher := FileSystemFetcher{
-		log:    log,
-		cfg:    cfg,
-		osUser: osUserMock,
-	}
-	results, err := fileFetcher.Fetch(context.TODO())
->>>>>>> f7b57d1b
 
 	s.Nil(err, "Fetcher was not able to fetch files from FS")
 	s.Equal(2, len(results))
 
-<<<<<<< HEAD
 	firstFSResource := results[0].Resource.(FileSystemResource)
 	s.Equal(outerFiles[0], firstFSResource.FileName)
-	s.Equal("600", firstFSResource.FileMode)
-=======
+
 	firstFSResource := results[0].(FileSystemResource)
-	assert.Equal(t, outerFiles[0], firstFSResource.Name)
-	assert.Equal(t, "600", firstFSResource.Mode)
-	assert.Equal(t, "root", firstFSResource.Owner)
-	assert.Equal(t, "root", firstFSResource.Group)
->>>>>>> f7b57d1b
+	s.Equal(outerFiles[0], firstFSResource.Name)
+	s.Equal("600", firstFSResource.Mode)
+	s.Equal("root", firstFSResource.Owner)
+	s.Equal("root", firstFSResource.Group)
 
 	rMetadata := firstFSResource.GetMetadata()
 	s.NotNil(rMetadata.ID)
@@ -177,17 +157,13 @@
 	s.Equal(FileSubType, rMetadata.SubType)
 	s.Equal(FSResourceType, rMetadata.Type)
 
-<<<<<<< HEAD
+	secFSResource := results[1].(FileSystemResource)
+	s.Equal(outerFiles[1], secFSResource.Name)
+	s.Equal("600", secFSResource.Mode)
+	s.Equal("etcd", secFSResource.Owner)
+	s.Equal("etcd", secFSResource.Group)
 	secFSResource := results[1].Resource.(FileSystemResource)
 	s.Equal(outerFiles[1], secFSResource.FileName)
-	s.Equal("600", secFSResource.FileMode)
-=======
-	secFSResource := results[1].(FileSystemResource)
-	assert.Equal(t, outerFiles[1], secFSResource.Name)
-	assert.Equal(t, "600", secFSResource.Mode)
-	assert.Equal(t, "etcd", secFSResource.Owner)
-	assert.Equal(t, "etcd", secFSResource.Group)
->>>>>>> f7b57d1b
 
 	SecResMetadata := secFSResource.GetMetadata()
 	s.NotNil(SecResMetadata.ID)
@@ -211,20 +187,17 @@
 	osUserMock.EXPECT().GetUserNameFromID(mock.Anything, mock.Anything).Return("", errors.New("err"))
 	osUserMock.EXPECT().GetGroupNameFromID(mock.Anything, mock.Anything).Return("", errors.New("err"))
 
-<<<<<<< HEAD
 	fileFetcher, err := factory.CreateFrom(s.log, cfg, s.resourceCh)
 	s.NoError(err)
 	err = fileFetcher.Fetch(context.TODO(), fetching.CycleMetadata{})
 	results := testhelper.CollectResources(s.resourceCh)
-=======
-	log := logp.NewLogger("cloudbeat_file_system_fetcher_test")
-	fileFetcher := FileSystemFetcher{
-		log:    log,
-		cfg:    cfg,
-		osUser: osUserMock,
-	}
-	results, err := fileFetcher.Fetch(context.TODO())
->>>>>>> f7b57d1b
+	log := logp.NewLogger("cloudbeat_file_system_fetcher_test")
+	fileFetcher := FileSystemFetcher{
+		log:    log,
+		cfg:    cfg,
+		osUser: osUserMock,
+	}
+	results, err := fileFetcher.Fetch(context.TODO())
 
 	s.Nil(err, "Fetcher was not able to fetch files from FS")
 	s.Equal(1, len(results))
@@ -233,21 +206,18 @@
 	expectedResult := filepath.Base(dir)
 	rMetadata := fsResource.GetMetadata()
 
-<<<<<<< HEAD
 	s.Equal(expectedResult, fsResource.FileName)
 	s.NotNil(rMetadata.ID)
 	s.NotNil(rMetadata.Name)
 	s.Equal(DirSubType, rMetadata.SubType)
 	s.Equal(FSResourceType, rMetadata.Type)
-=======
-	assert.Equal(t, expectedResult, fsResource.Name)
-	assert.Equal(t, "", fsResource.Owner)
-	assert.Equal(t, "", fsResource.Group)
-	assert.NotNil(t, rMetadata.ID)
-	assert.NotNil(t, rMetadata.Name)
-	assert.Equal(t, DirSubType, rMetadata.SubType)
-	assert.Equal(t, FSResourceType, rMetadata.Type)
->>>>>>> f7b57d1b
+	s.Equal(expectedResult, fsResource.Name)
+	s.Equal("", fsResource.Owner)
+	s.Equal("", fsResource.Group)
+	assert.NotNil(rMetadata.ID)
+	assert.NotNil(rMetadata.Name)
+	s.Equal(DirSubType, rMetadata.SubType)
+	s.Equal(FSResourceType, rMetadata.Type)
 }
 
 func (s *FSFetcherTestSuite) TestFileFetcherFetchOuterDirectoryOnly() {
@@ -269,20 +239,17 @@
 	osUserMock.EXPECT().GetUserNameFromID(mock.Anything, mock.Anything).Return("root", nil)
 	osUserMock.EXPECT().GetGroupNameFromID(mock.Anything, mock.Anything).Return("root", nil)
 
-<<<<<<< HEAD
+	log := logp.NewLogger("cloudbeat_file_system_fetcher_test")
+	fileFetcher := FileSystemFetcher{
+		log:    log,
+		cfg:    cfg,
+		osUser: osUserMock,
+	}
+	results, err := fileFetcher.Fetch(context.TODO())
 	fileFetcher, err := factory.CreateFrom(s.log, cfg, s.resourceCh)
 	s.NoError(err)
 	err = fileFetcher.Fetch(context.TODO(), fetching.CycleMetadata{})
 	results := testhelper.CollectResources(s.resourceCh)
-=======
-	log := logp.NewLogger("cloudbeat_file_system_fetcher_test")
-	fileFetcher := FileSystemFetcher{
-		log:    log,
-		cfg:    cfg,
-		osUser: osUserMock,
-	}
-	results, err := fileFetcher.Fetch(context.TODO())
->>>>>>> f7b57d1b
 
 	s.Nil(err, "Fetcher was not able to fetch files from FS")
 	s.Equal(2, len(results))
@@ -291,7 +258,6 @@
 	expectedResult := []string{"output.txt", filepath.Base(innerDir)}
 	for i := 0; i < len(results); i++ {
 		rMetadata := results[i].GetMetadata()
-<<<<<<< HEAD
 		fileSystemDataResources := results[i].Resource.(FileSystemResource)
 		s.Contains(expectedResult, fileSystemDataResources.FileName)
 		s.NotNil(rMetadata.SubType)
@@ -299,17 +265,15 @@
 		s.NotNil(rMetadata.ID)
 		s.Equal(FSResourceType, rMetadata.Type)
 		s.NoError(err)
-=======
 		fileSystemDataResources := results[i].(FileSystemResource)
-		assert.Contains(t, expectedResult, fileSystemDataResources.Name)
-		assert.Equal(t, "root", fileSystemDataResources.Owner)
-		assert.Equal(t, "root", fileSystemDataResources.Group)
-		assert.NotNil(t, rMetadata.SubType)
-		assert.NotNil(t, rMetadata.Name)
-		assert.NotNil(t, rMetadata.ID)
-		assert.Equal(t, FSResourceType, rMetadata.Type)
-		assert.NoError(t, err)
->>>>>>> f7b57d1b
+		assert.Contains(expectedResult, fileSystemDataResources.Name)
+		s.Equal("root", fileSystemDataResources.Owner)
+		s.Equal("root", fileSystemDataResources.Group)
+		assert.NotNil(rMetadata.SubType)
+		assert.NotNil(rMetadata.Name)
+		assert.NotNil(rMetadata.ID)
+		s.Equal(FSResourceType, rMetadata.Type)
+		assert.NoError(err)
 	}
 }
 
@@ -335,21 +299,18 @@
 	osUserMock.EXPECT().GetUserNameFromID(mock.Anything, mock.Anything).Return("root", nil)
 	osUserMock.EXPECT().GetGroupNameFromID(mock.Anything, mock.Anything).Return("root", nil)
 
-<<<<<<< HEAD
-	fileFetcher, err := factory.CreateFrom(s.log, cfg, s.resourceCh)
-	s.NoError(err)
+	fileFetcher, err := factory.CreateFrom(s.log, cfg, s.resourceCh)
+	s.NoError(err)
+	log := logp.NewLogger("cloudbeat_file_system_fetcher_test")
+	fileFetcher := FileSystemFetcher{
+		log:    log,
+		cfg:    cfg,
+		osUser: osUserMock,
+	}
+	results, err := fileFetcher.Fetch(context.TODO())
 
 	err = fileFetcher.Fetch(context.TODO(), fetching.CycleMetadata{})
 	results := testhelper.CollectResources(s.resourceCh)
-=======
-	log := logp.NewLogger("cloudbeat_file_system_fetcher_test")
-	fileFetcher := FileSystemFetcher{
-		log:    log,
-		cfg:    cfg,
-		osUser: osUserMock,
-	}
-	results, err := fileFetcher.Fetch(context.TODO())
->>>>>>> f7b57d1b
 
 	s.Nil(err, "Fetcher was not able to fetch files from FS")
 	s.Equal(6, len(results))
@@ -361,23 +322,20 @@
 	for i := 0; i < len(results); i++ {
 		fileSystemDataResources := results[i].Resource.(FileSystemResource)
 		rMetadata := results[i].GetMetadata()
-<<<<<<< HEAD
 		s.NotNil(rMetadata.SubType)
 		s.NotNil(rMetadata.Name)
 		s.NotNil(rMetadata.ID)
 		s.Equal(FSResourceType, rMetadata.Type)
 		s.NoError(err)
 		s.Contains(allFilesName, fileSystemDataResources.FileName)
-=======
-		assert.NotNil(t, rMetadata.SubType)
-		assert.NotNil(t, rMetadata.Name)
-		assert.NotNil(t, rMetadata.ID)
-		assert.Equal(t, FSResourceType, rMetadata.Type)
-		assert.NoError(t, err)
-		assert.Contains(t, allFilesName, fileSystemDataResources.Name)
-		assert.Equal(t, "root", fileSystemDataResources.Owner)
-		assert.Equal(t, "root", fileSystemDataResources.Group)
->>>>>>> f7b57d1b
+		assert.NotNil(rMetadata.SubType)
+		assert.NotNil(rMetadata.Name)
+		assert.NotNil(rMetadata.ID)
+		s.Equal(FSResourceType, rMetadata.Type)
+		assert.NoError(err)
+		assert.Contains(allFilesName, fileSystemDataResources.Name)
+		s.Equal("root", fileSystemDataResources.Owner)
+		s.Equal("root", fileSystemDataResources.Group)
 	}
 }
 
