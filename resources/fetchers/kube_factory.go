// Licensed to Elasticsearch B.V. under one or more contributor
// license agreements. See the NOTICE file distributed with
// this work for additional information regarding copyright
// ownership. Elasticsearch B.V. licenses this file to you under
// the Apache License, Version 2.0 (the "License"); you may
// not use this file except in compliance with the License.
// You may obtain a copy of the License at
//
//     http://www.apache.org/licenses/LICENSE-2.0
//
// Unless required by applicable law or agreed to in writing,
// software distributed under the License is distributed on an
// "AS IS" BASIS, WITHOUT WARRANTIES OR CONDITIONS OF ANY
// KIND, either express or implied.  See the License for the
// specific language governing permissions and limitations
// under the License.

package fetchers

import (
	"github.com/elastic/cloudbeat/resources/fetching"
	"github.com/elastic/cloudbeat/resources/manager"
	"github.com/elastic/elastic-agent-autodiscover/kubernetes"
	"github.com/elastic/elastic-agent-libs/config"
	"github.com/elastic/elastic-agent-libs/logp"
)

type KubeFactory struct {
}

func init() {
	manager.Factories.ListFetcherFactory(fetching.KubeAPIType, &KubeFactory{})
}

<<<<<<< HEAD
func (f *KubeFactory) Create(log *logp.Logger, c *common.Config, ch chan fetching.ResourceInfo) (fetching.Fetcher, error) {
=======
func (f *KubeFactory) Create(log *logp.Logger, c *config.C) (fetching.Fetcher, error) {
>>>>>>> f7b57d1b
	log.Debug("Starting KubeFactory.Create")

	cfg := KubeApiFetcherConfig{}
	err := c.Unpack(&cfg)
	if err != nil {
		return nil, err
	}

	return f.CreateFrom(log, cfg, ch)
}

func (f *KubeFactory) CreateFrom(log *logp.Logger, cfg KubeApiFetcherConfig, ch chan fetching.ResourceInfo) (fetching.Fetcher, error) {
	fe := &KubeFetcher{
		log:        log,
		cfg:        cfg,
		watchers:   make([]kubernetes.Watcher, 0),
		resourceCh: ch,
	}

	log.Infof("Kube Fetcher created with the following config: Name: %s, Interval: %s, "+
		"Kubeconfig: %s", cfg.Name, cfg.Interval, cfg.Kubeconfig)
	return fe, nil
}<|MERGE_RESOLUTION|>--- conflicted
+++ resolved
@@ -32,11 +32,7 @@
 	manager.Factories.ListFetcherFactory(fetching.KubeAPIType, &KubeFactory{})
 }
 
-<<<<<<< HEAD
-func (f *KubeFactory) Create(log *logp.Logger, c *common.Config, ch chan fetching.ResourceInfo) (fetching.Fetcher, error) {
-=======
-func (f *KubeFactory) Create(log *logp.Logger, c *config.C) (fetching.Fetcher, error) {
->>>>>>> f7b57d1b
+func (f *KubeFactory) Create(log *logp.Logger, c *config.C, ch chan fetching.ResourceInfo) (fetching.Fetcher, error) {
 	log.Debug("Starting KubeFactory.Create")
 
 	cfg := KubeApiFetcherConfig{}
