--- conflicted
+++ resolved
@@ -20,12 +20,8 @@
 import (
 	"context"
 	"fmt"
-<<<<<<< HEAD
 	"github.com/elastic/cloudbeat/resources/fetching"
 	"github.com/elastic/cloudbeat/resources/utils/testhelper"
-	"reflect"
-=======
->>>>>>> 52bf3eb3
 	"regexp"
 	"testing"
 
