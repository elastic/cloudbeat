--- conflicted
+++ resolved
@@ -1,37 +1,13 @@
-// Licensed to Elasticsearch B.V. under one or more contributor
-// license agreements. See the NOTICE file distributed with
-// this work for additional information regarding copyright
-// ownership. Elasticsearch B.V. licenses this file to you under
-// the Apache License, Version 2.0 (the "License"); you may
-// not use this file except in compliance with the License.
-// You may obtain a copy of the License at
-//
-//     http://www.apache.org/licenses/LICENSE-2.0
-//
-// Unless required by applicable law or agreed to in writing,
-// software distributed under the License is distributed on an
-// "AS IS" BASIS, WITHOUT WARRANTIES OR CONDITIONS OF ANY
-// KIND, either express or implied.  See the License for the
-// specific language governing permissions and limitations
-// under the License.
-
 package fetchers
 
 import (
 	"fmt"
 	"reflect"
 
-<<<<<<< HEAD
-	metav1 "k8s.io/apimachinery/pkg/apis/meta/v1"
-
-	"github.com/elastic/beats/v7/libbeat/common/kubernetes"
-	"github.com/elastic/beats/v7/libbeat/logp"
-=======
 	"github.com/elastic/beats/v7/libbeat/common/kubernetes"
 	"github.com/elastic/beats/v7/libbeat/logp"
 	"github.com/elastic/cloudbeat/resources/fetching"
 	metav1 "k8s.io/apimachinery/pkg/apis/meta/v1"
->>>>>>> 24de07d8
 )
 
 type K8sResource struct {
