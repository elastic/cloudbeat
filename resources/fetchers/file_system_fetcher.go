package fetchers

import (
	"context"
	"fmt"
	"os"
	"os/user"
	"strconv"
	"syscall"

	"github.com/elastic/beats/v7/cloudbeat/resources"
	"github.com/elastic/beats/v7/libbeat/logp"
)

<<<<<<< HEAD
// FileSystemFetcher implement the resources.Fetcher interface
=======
type FileSystemResource struct {
	FileName string `json:"filename"`
	FileMode string `json:"mode"`
	Gid      string `json:"gid"`
	Uid      string `json:"uid"`
	Path     string `json:"path"`
	Inode    string `json:"inode"`
}

// FileSystemFetcher implement the Fetcher interface
>>>>>>> dc4c8664
// The FileSystemFetcher meant to fetch file/directories from the file system and ship it
// to the Cloudbeat
type FileSystemFetcher struct {
	cfg FileFetcherConfig
}

type FileFetcherConfig struct {
	resources.BaseFetcherConfig
	Patterns []string `config:"patterns"` // Files and directories paths for the fetcher to extract info from
}

const (
	FileSystemType = "file-system"
)

func NewFileFetcher(cfg FileFetcherConfig) resources.Fetcher {
	return &FileSystemFetcher{
		cfg: cfg,
	}
}

<<<<<<< HEAD
func (f *FileSystemFetcher) Fetch(ctx context.Context) ([]resources.FetcherResult, error) {
	results := make([]resources.FetcherResult, 0)
=======
func (f *FileSystemFetcher) Fetch(ctx context.Context) ([]FetchedResource, error) {
	results := make([]FetchedResource, 0)
>>>>>>> dc4c8664

	// Input files might contain glob pattern
	for _, filePattern := range f.cfg.Patterns {
		matchedFiles, err := Glob(filePattern)
		if err != nil {
			logp.Error(fmt.Errorf("failed to find matched glob for %s, error - %w", filePattern, err))
		}
		for _, file := range matchedFiles {
			resource := f.fetchSystemResource(file)
			results = append(results, resources.FetcherResult{
				Type:     FileSystemType,
				Resource: resource,
			})
		}
	}
	return results, nil
}

func (f *FileSystemFetcher) fetchSystemResource(filePath string) interface{} {
	info, err := os.Stat(filePath)
	if err != nil {
		logp.Error(fmt.Errorf("failed to fetch %s, error - %w", filePath, err))
		return nil
	}
	file := FromFileInfo(info, filePath)

	return file
}

func FromFileInfo(info os.FileInfo, path string) resources.FileSystemResource {
	if info == nil {
		return resources.FileSystemResource{}
	}

	stat := info.Sys().(*syscall.Stat_t)
	uid := stat.Uid
	gid := stat.Gid
	u := strconv.FormatUint(uint64(uid), 10)
	g := strconv.FormatUint(uint64(gid), 10)
	usr, _ := user.LookupId(u)
	group, _ := user.LookupGroupId(g)
	mod := strconv.FormatUint(uint64(info.Mode().Perm()), 8)

	data := resources.FileSystemResource{
		FileName: info.Name(),
		FileMode: mod,
		Uid:      usr.Name,
		Gid:      group.Name,
		Path:     path,
	}

	return data
}

func (f *FileSystemFetcher) Stop() {
}<|MERGE_RESOLUTION|>--- conflicted
+++ resolved
@@ -3,18 +3,15 @@
 import (
 	"context"
 	"fmt"
+	"github.com/pkg/errors"
 	"os"
 	"os/user"
 	"strconv"
 	"syscall"
 
-	"github.com/elastic/beats/v7/cloudbeat/resources"
 	"github.com/elastic/beats/v7/libbeat/logp"
 )
 
-<<<<<<< HEAD
-// FileSystemFetcher implement the resources.Fetcher interface
-=======
 type FileSystemResource struct {
 	FileName string `json:"filename"`
 	FileMode string `json:"mode"`
@@ -25,7 +22,6 @@
 }
 
 // FileSystemFetcher implement the Fetcher interface
->>>>>>> dc4c8664
 // The FileSystemFetcher meant to fetch file/directories from the file system and ship it
 // to the Cloudbeat
 type FileSystemFetcher struct {
@@ -33,7 +29,7 @@
 }
 
 type FileFetcherConfig struct {
-	resources.BaseFetcherConfig
+	BaseFetcherConfig
 	Patterns []string `config:"patterns"` // Files and directories paths for the fetcher to extract info from
 }
 
@@ -41,54 +37,56 @@
 	FileSystemType = "file-system"
 )
 
-func NewFileFetcher(cfg FileFetcherConfig) resources.Fetcher {
+func NewFileFetcher(cfg FileFetcherConfig) Fetcher {
 	return &FileSystemFetcher{
 		cfg: cfg,
 	}
 }
 
-<<<<<<< HEAD
-func (f *FileSystemFetcher) Fetch(ctx context.Context) ([]resources.FetcherResult, error) {
-	results := make([]resources.FetcherResult, 0)
-=======
 func (f *FileSystemFetcher) Fetch(ctx context.Context) ([]FetchedResource, error) {
 	results := make([]FetchedResource, 0)
->>>>>>> dc4c8664
 
 	// Input files might contain glob pattern
 	for _, filePattern := range f.cfg.Patterns {
 		matchedFiles, err := Glob(filePattern)
 		if err != nil {
-			logp.Error(fmt.Errorf("failed to find matched glob for %s, error - %w", filePattern, err))
+			logp.Err("Failed to find matched glob for %s, error - %+v", filePattern, err)
 		}
 		for _, file := range matchedFiles {
-			resource := f.fetchSystemResource(file)
-			results = append(results, resources.FetcherResult{
-				Type:     FileSystemType,
-				Resource: resource,
-			})
+			resource, err := f.fetchSystemResource(file)
+			if err != nil {
+				logp.Err("Unable to fetch fileSystemResource for file: %v", file)
+				continue
+			}
+			results = append(results, resource)
 		}
 	}
 	return results, nil
 }
 
-func (f *FileSystemFetcher) fetchSystemResource(filePath string) interface{} {
+func (f *FileSystemFetcher) fetchSystemResource(filePath string) (FileSystemResource, error) {
+
 	info, err := os.Stat(filePath)
 	if err != nil {
-		logp.Error(fmt.Errorf("failed to fetch %s, error - %w", filePath, err))
-		return nil
+		err := fmt.Errorf("failed to fetch %s, error - %+v", filePath, err)
+		return FileSystemResource{}, err
 	}
-	file := FromFileInfo(info, filePath)
+	resourceInfo, _ := FromFileInfo(info, filePath)
 
-	return file
+	return resourceInfo, nil
 }
 
-func FromFileInfo(info os.FileInfo, path string) resources.FileSystemResource {
+func FromFileInfo(info os.FileInfo, path string) (FileSystemResource, error) {
+
 	if info == nil {
-		return resources.FileSystemResource{}
+		return FileSystemResource{}, nil
 	}
 
-	stat := info.Sys().(*syscall.Stat_t)
+	stat, ok := info.Sys().(*syscall.Stat_t)
+	if !ok {
+		return FileSystemResource{}, errors.New("Not a syscall.Stat_t")
+	}
+
 	uid := stat.Uid
 	gid := stat.Gid
 	u := strconv.FormatUint(uint64(uid), 10)
@@ -96,17 +94,27 @@
 	usr, _ := user.LookupId(u)
 	group, _ := user.LookupGroupId(g)
 	mod := strconv.FormatUint(uint64(info.Mode().Perm()), 8)
+	inode := strconv.FormatUint(uint64(stat.Ino), 10)
 
-	data := resources.FileSystemResource{
+	data := FileSystemResource{
 		FileName: info.Name(),
 		FileMode: mod,
 		Uid:      usr.Name,
 		Gid:      group.Name,
 		Path:     path,
+		Inode:    inode,
 	}
 
-	return data
+	return data, nil
 }
 
 func (f *FileSystemFetcher) Stop() {
+}
+
+func (r FileSystemResource) GetID() string {
+	return r.Inode
+}
+
+func (r FileSystemResource) GetData() interface{} {
+	return r
 }