package fetchers

import (
	"context"
	"github.com/aws/aws-sdk-go-v2/aws"
	"github.com/aws/aws-sdk-go-v2/service/eks"
)

const EKSType = "aws-eks"

type EKSResource struct {
	*eks.DescribeClusterResponse
}

type EKSFetcher struct {
	cfg         EKSFetcherConfig
	eksProvider *EKSProvider
}

type EKSFetcherConfig struct {
	BaseFetcherConfig
	ClusterName string `config:"clusterName"`
}

func NewEKSFetcher(awsCfg aws.Config, cfg EKSFetcherConfig) (Fetcher, error) {
	eks := NewEksProvider(awsCfg)

	return &EKSFetcher{
		cfg:         cfg,
		eksProvider: eks,
	}, nil
}

<<<<<<< HEAD
func (f *EKSFetcher) Fetch(ctx context.Context) ([]PolicyResource, error) {
	results := make([]PolicyResource, 0)
=======
func (f EKSFetcher) Fetch(ctx context.Context) ([]FetchedResource, error) {
	results := make([]FetchedResource, 0)
>>>>>>> dc4c8664

	result, err := f.eksProvider.DescribeCluster(ctx, f.cfg.ClusterName)
	results = append(results, EKSResource{DescribeClusterResponse: result})

	return results, err
}

func (f *EKSFetcher) Stop() {
}

// GetID TODO: Add resource id logic to all AWS resources
func (r EKSResource) GetID() string {
	return ""
}

func (r EKSResource) GetData() interface{} {
	return r
}<|MERGE_RESOLUTION|>--- conflicted
+++ resolved
@@ -2,15 +2,12 @@
 
 import (
 	"context"
+
 	"github.com/aws/aws-sdk-go-v2/aws"
 	"github.com/aws/aws-sdk-go-v2/service/eks"
 )
 
 const EKSType = "aws-eks"
-
-type EKSResource struct {
-	*eks.DescribeClusterResponse
-}
 
 type EKSFetcher struct {
 	cfg         EKSFetcherConfig
@@ -22,6 +19,10 @@
 	ClusterName string `config:"clusterName"`
 }
 
+type EKSResource struct {
+	*eks.DescribeClusterResponse
+}
+
 func NewEKSFetcher(awsCfg aws.Config, cfg EKSFetcherConfig) (Fetcher, error) {
 	eks := NewEksProvider(awsCfg)
 
@@ -31,24 +32,19 @@
 	}, nil
 }
 
-<<<<<<< HEAD
-func (f *EKSFetcher) Fetch(ctx context.Context) ([]PolicyResource, error) {
-	results := make([]PolicyResource, 0)
-=======
 func (f EKSFetcher) Fetch(ctx context.Context) ([]FetchedResource, error) {
 	results := make([]FetchedResource, 0)
->>>>>>> dc4c8664
 
 	result, err := f.eksProvider.DescribeCluster(ctx, f.cfg.ClusterName)
-	results = append(results, EKSResource{DescribeClusterResponse: result})
+	results = append(results, EKSResource{result})
 
 	return results, err
 }
 
-func (f *EKSFetcher) Stop() {
+func (f EKSFetcher) Stop() {
 }
 
-// GetID TODO: Add resource id logic to all AWS resources
+//TODO: Add resource id logic to all AWS resources
 func (r EKSResource) GetID() string {
 	return ""
 }
