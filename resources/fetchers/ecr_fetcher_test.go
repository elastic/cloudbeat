--- conflicted
+++ resolved
@@ -20,12 +20,9 @@
 import (
 	"context"
 	"fmt"
-<<<<<<< HEAD
-=======
 	"regexp"
 	"testing"
 
->>>>>>> 52bf3eb3
 	"github.com/aws/aws-sdk-go-v2/service/ecr"
 	"github.com/elastic/beats/v7/libbeat/common/kubernetes"
 	"github.com/elastic/beats/v7/libbeat/logp"
@@ -38,21 +35,13 @@
 	v1 "k8s.io/api/core/v1"
 	metav1 "k8s.io/apimachinery/pkg/apis/meta/v1"
 	k8sfake "k8s.io/client-go/kubernetes/fake"
-	"reflect"
-	"regexp"
-	"testing"
 )
 
 type ECRFetcherTestSuite struct {
 	suite.Suite
-<<<<<<< HEAD
-
 	log        *logp.Logger
 	resourceCh chan fetching.ResourceInfo
 	errorCh    chan error
-=======
-	log *logp.Logger
->>>>>>> 52bf3eb3
 }
 
 func TestECRFetcherTestSuite(t *testing.T) {
@@ -65,7 +54,6 @@
 	suite.Run(t, s)
 }
 
-<<<<<<< HEAD
 func (s *ECRFetcherTestSuite) SetupTest() {
 	s.resourceCh = make(chan fetching.ResourceInfo)
 	s.errorCh = make(chan error, 1)
@@ -77,9 +65,6 @@
 }
 
 func (s *ECRFetcherTestSuite) TestCreateFetcher() {
-=======
-func (s *ECRFetcherTestSuite) TestFetcherFetch() {
->>>>>>> 52bf3eb3
 	firstRepositoryName := "cloudbeat"
 	secondRepositoryName := "cloudbeat1"
 	publicRepoName := "build.security/citools"
@@ -260,15 +245,6 @@
 			Provider:    ecrPublicProvider,
 		}
 
-<<<<<<< HEAD
-		ecrFetcher := ECRFetcher{
-			log:               s.log,
-			cfg:               ECRFetcherConfig{},
-			ecrProvider:       ecrProvider,
-			kubeClient:        kubeclient,
-			repoRegexMatchers: regexMatchers,
-			resourceCh:        s.resourceCh,
-=======
 		expectedRepositories := append(test.expectedRepositories, test.expectedPublicRepositories...)
 		expectedResource := ECRResource{expectedRepositories}
 
@@ -277,7 +253,7 @@
 			cfg:           ECRFetcherConfig{},
 			kubeClient:    kubeclient,
 			PodDescribers: []PodDescriber{privateEcrExecutor, publicEcrExecutor},
->>>>>>> 52bf3eb3
+			resourceCh:    s.resourceCh,
 		}
 
 		ctx := context.Background()
@@ -288,15 +264,9 @@
 		results := testhelper.WaitForResources(s.resourceCh, 1, 2)
 		elbResource := results[0].Resource.(ECRResource)
 
-<<<<<<< HEAD
-		s.Equal(ECRResource{test.expectedRepository}, elbResource)
-		s.Equal(len(test.expectedRepositoryNames), len(elbResource.EcrRepositories))
-		s.Nil(<-s.errorCh)
-=======
-		elbResource := result[0].(ECRResource)
 		s.Equal(expectedResource, elbResource)
 		s.Equal(len(expectedRepositories), len(elbResource.EcrRepositories))
->>>>>>> 52bf3eb3
+		s.Nil(<-s.errorCh)
 
 		for i, name := range test.expectedRepositoriesNames {
 			s.Contains(*elbResource.EcrRepositories[i].RepositoryName, name)
@@ -370,19 +340,11 @@
 		}
 
 		ecrFetcher := ECRFetcher{
-<<<<<<< HEAD
-			log:               s.log,
-			cfg:               ECRFetcherConfig{},
-			ecrProvider:       ecrProvider,
-			kubeClient:        kubeclient,
-			repoRegexMatchers: regexMatchers,
-			resourceCh:        s.resourceCh,
-=======
 			log:           s.log,
 			cfg:           ECRFetcherConfig{},
 			kubeClient:    kubeclient,
 			PodDescribers: []PodDescriber{privateEcrExecutor, publicEcrExecutor},
->>>>>>> 52bf3eb3
+			resourceCh:    s.resourceCh,
 		}
 
 		ctx := context.Background()
@@ -390,14 +352,8 @@
 			ch <- ecrFetcher.Fetch(ctx, fetching.CycleMetadata{})
 		}(s.errorCh)
 
-<<<<<<< HEAD
 		results := testhelper.WaitForResources(s.resourceCh, 1, 2)
-		s.Nil(results)
-		s.EqualError(<-s.errorCh, fmt.Sprintf("could retrieve ECR repositories: %s", test.error.Error()))
-=======
-		result, err := ecrFetcher.Fetch(ctx)
-		s.Equal(0, len(result))
-		s.EqualError(err, "could not retrieve pod's aws repositories: ecr error")
->>>>>>> 52bf3eb3
+		s.Equal(0, len(results))
+		s.EqualError(<-s.errorCh, "could not retrieve pod's aws repositories: ecr error")
 	}
 }