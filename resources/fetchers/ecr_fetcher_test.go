--- conflicted
+++ resolved
@@ -75,23 +75,12 @@
 	publicRepoName := "build.security/citools"
 
 	var tests = []struct {
-<<<<<<< HEAD
-		identityAccount                 string
-		region                          string
-		namespace                       string
-		containers                      []v1.Container
-		expectedRepositories            awslib.EcrRepositories
-		expectedPublicRepositories      awslib.EcrRepositories
-		expectedRepositoriesNames       []string
-		expectedPublicRepositoriesNames []string
-=======
 		identityAccount                     string
 		namespace                           string
 		containers                          []v1.Container
 		privateRepositoriesResponseByRegion map[string]describeRepoMockParameters
 		publicRepositoriesResponseByRegion  map[string]describeRepoMockParameters
 		expectedRepositoriesNames           []string
->>>>>>> 298e0d2e
 	}{
 		{
 			"123456789123",
@@ -106,20 +95,6 @@
 					Name:  "cloudbeat1",
 				},
 			},
-<<<<<<< HEAD
-			awslib.EcrRepositories{{
-				RepositoryArn:              &repoArn,
-				ImageScanningConfiguration: nil,
-				RepositoryName:             &firstRepositoryName,
-				RepositoryUri:              nil,
-			}, {
-				RepositoryArn:              &repoArn,
-				ImageScanningConfiguration: nil,
-				RepositoryName:             &secondRepositoryName,
-				RepositoryUri:              nil,
-			}},
-			awslib.EcrRepositories{},
-=======
 			map[string]describeRepoMockParameters{
 				"us-east-2": {
 					ExpectedRepositories: []string{"cloudbeat", "cloudbeat1"},
@@ -139,7 +114,6 @@
 				},
 			},
 			map[string]describeRepoMockParameters{},
->>>>>>> 298e0d2e
 			[]string{firstRepositoryName, secondRepositoryName},
 		},
 		{
@@ -155,20 +129,6 @@
 					Name:  "cloudbeat1",
 				},
 			},
-<<<<<<< HEAD
-			awslib.EcrRepositories{{
-				RepositoryArn:              &repoArn,
-				ImageScanningConfiguration: nil,
-				RepositoryName:             &privateRepoWithSlash,
-				RepositoryUri:              nil,
-			}, {
-				RepositoryArn:              &repoArn,
-				ImageScanningConfiguration: nil,
-				RepositoryName:             &secondRepositoryName,
-				RepositoryUri:              nil,
-			}},
-			awslib.EcrRepositories{},
-=======
 			map[string]describeRepoMockParameters{
 				"us-east-2": {
 					ExpectedRepositories: []string{"build/cloudbeat", "cloudbeat1"},
@@ -186,7 +146,6 @@
 						}},
 				},
 			}, map[string]describeRepoMockParameters{},
->>>>>>> 298e0d2e
 			[]string{privateRepoWithSlash, secondRepositoryName},
 		},
 		{
@@ -202,21 +161,6 @@
 					Name:  "build.security/citools",
 				},
 			},
-<<<<<<< HEAD
-			awslib.EcrRepositories{{
-				RepositoryArn:              &repoArn,
-				ImageScanningConfiguration: nil,
-				RepositoryName:             &firstRepositoryName,
-				RepositoryUri:              nil,
-			}}, awslib.EcrRepositories{{
-				RepositoryArn:              &repoArn,
-				ImageScanningConfiguration: nil,
-				RepositoryName:             &publicRepoName,
-				RepositoryUri:              nil,
-			}},
-			[]string{firstRepositoryName},
-			[]string{publicRepoName},
-=======
 			map[string]describeRepoMockParameters{
 				"us-east-2": {
 					ExpectedRepositories: []string{"cloudbeat"},
@@ -242,7 +186,6 @@
 				},
 			},
 			[]string{publicRepoName, firstRepositoryName},
->>>>>>> 298e0d2e
 		},
 		{
 			"123456789123",
@@ -257,14 +200,8 @@
 					Name:  "cloudbeat1",
 				},
 			},
-<<<<<<< HEAD
-			awslib.EcrRepositories{},
-			awslib.EcrRepositories{},
-			[]string{},
-=======
 			map[string]describeRepoMockParameters{},
 			map[string]describeRepoMockParameters{},
->>>>>>> 298e0d2e
 			[]string{},
 		},
 		{
@@ -280,12 +217,6 @@
 					Name:  "cloudbeat1",
 				},
 			},
-<<<<<<< HEAD
-			awslib.EcrRepositories{},
-			awslib.EcrRepositories{},
-			[]string{},
-			[]string{},
-=======
 			map[string]describeRepoMockParameters{
 				"us-east-2": {
 					ExpectedRepositories: []string{"cloudbeat"},
@@ -310,7 +241,6 @@
 			},
 			map[string]describeRepoMockParameters{},
 			[]string{firstRepositoryName, secondRepositoryName},
->>>>>>> 298e0d2e
 		},
 	}
 	for _, test := range tests {
@@ -337,18 +267,6 @@
 		mockedKubernetesClientGetter := &providers.MockedKubernetesClientGetter{}
 		mockedKubernetesClientGetter.EXPECT().GetClient(mock.Anything, mock.Anything).Return(kubeclient, nil)
 
-<<<<<<< HEAD
-		// Needs to use the same services
-		ecrProvider := &awslib.MockEcrRepositoryDescriber{}
-		ecrProvider.EXPECT().DescribeRepositories(mock.Anything, mock.MatchedBy(func(repo []string) bool {
-			return s.Equal(test.expectedRepositoriesNames, repo)
-		})).Return(test.expectedRepositories, nil)
-
-		ecrPublicProvider := &awslib.MockEcrRepositoryDescriber{}
-		ecrPublicProvider.EXPECT().DescribeRepositories(mock.Anything, mock.MatchedBy(func(repo []string) bool {
-			return s.Equal(test.expectedPublicRepositoriesNames, repo)
-		})).Return(test.expectedPublicRepositories, nil)
-=======
 		ecrProvider := &awslib.MockEcrRepositoryDescriber{}
 		// Init private repositories provider
 
@@ -381,7 +299,6 @@
 				func(ctx context.Context, cfg aws.Config, repoNames []string, region string) error {
 					return nil
 				})
->>>>>>> 298e0d2e
 
 		privateRepoRegex := fmt.Sprintf(PrivateRepoRegexTemplate, test.identityAccount)
 
@@ -399,12 +316,7 @@
 			ImageRegexIndex: PublicEcrImageRegexIndex,
 		}
 
-<<<<<<< HEAD
-		expectedRepositories := append(test.expectedRepositories, test.expectedPublicRepositories...)
 		ecrFetcher := EcrFetcher{
-=======
-		ecrFetcher := ECRFetcher{
->>>>>>> 298e0d2e
 			log:           s.log,
 			cfg:           EcrFetcherConfig{},
 			kubeClient:    kubeclient,
@@ -483,20 +395,11 @@
 		mockedKubernetesClientGetter := &providers.MockedKubernetesClientGetter{}
 		mockedKubernetesClientGetter.EXPECT().GetClient(mock.Anything, mock.Anything).Return(kubeclient, nil)
 
-<<<<<<< HEAD
-		// Needs to use the same services
-		ecrProvider := &awslib.MockEcrRepositoryDescriber{}
-		ecrProvider.EXPECT().DescribeRepositories(mock.Anything, mock.Anything).Return(nil, test.error)
-
-		ecrPublicProvider := &awslib.MockEcrRepositoryDescriber{}
-		ecrPublicProvider.EXPECT().DescribeRepositories(mock.Anything, mock.Anything).Return(nil, test.error)
-=======
 		ecrProvider := &awslib.MockEcrRepositoryDescriber{}
 		ecrProvider.EXPECT().DescribeRepositories(mock.Anything, mock.Anything, mock.Anything, mock.Anything).Return(awslib.ECRProviderResponse{}, test.error)
 
 		ecrPublicProvider := &awslib.MockEcrRepositoryDescriber{}
 		ecrPublicProvider.EXPECT().DescribeRepositories(mock.Anything, mock.Anything, mock.Anything, mock.Anything).Return(awslib.ECRProviderResponse{}, test.error)
->>>>>>> 298e0d2e
 
 		privateRepoRegex := fmt.Sprintf(PrivateRepoRegexTemplate, test.identityAccount)
 
