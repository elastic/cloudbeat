// Licensed to Elasticsearch B.V. under one or more contributor
// license agreements. See the NOTICE file distributed with
// this work for additional information regarding copyright
// ownership. Elasticsearch B.V. licenses this file to you under
// the Apache License, Version 2.0 (the "License"); you may
// not use this file except in compliance with the License.
// You may obtain a copy of the License at
//
//     http://www.apache.org/licenses/LICENSE-2.0
//
// Unless required by applicable law or agreed to in writing,
// software distributed under the License is distributed on an
// "AS IS" BASIS, WITHOUT WARRANTIES OR CONDITIONS OF ANY
// KIND, either express or implied.  See the License for the
// specific language governing permissions and limitations
// under the License.

package fetchers

import (
	"os"

	"github.com/elastic/cloudbeat/resources/fetching"
	"github.com/elastic/cloudbeat/resources/manager"
	"github.com/elastic/elastic-agent-libs/config"
	"github.com/elastic/elastic-agent-libs/logp"
)

const (
	ProcessType = "process"
)

type ProcessFactory struct {
}

func init() {
	manager.Factories.ListFetcherFactory(ProcessType, &ProcessFactory{})
}

<<<<<<< HEAD
func (f *ProcessFactory) Create(log *logp.Logger, c *common.Config, ch chan fetching.ResourceInfo) (fetching.Fetcher, error) {
=======
func (f *ProcessFactory) Create(log *logp.Logger, c *config.C) (fetching.Fetcher, error) {
>>>>>>> f7b57d1b
	log.Debug("Starting ProcessFactory.Create")

	cfg := ProcessFetcherConfig{}
	err := c.Unpack(&cfg)
	if err != nil {
		return nil, err
	}

	log.Infof("Process Fetcher created with the following config:"+
		"\n Name: %s\nDirectory: %s\nRequiredProcesses: %s", cfg.Name, cfg.Directory, cfg.RequiredProcesses)
	return f.CreateFrom(log, cfg, ch)
}

func (f *ProcessFactory) CreateFrom(log *logp.Logger, cfg ProcessFetcherConfig, ch chan fetching.ResourceInfo) (fetching.Fetcher, error) {
	fe := &ProcessesFetcher{
		log:        log,
		cfg:        cfg,
		Fs:         os.DirFS(cfg.Directory),
		resourceCh: ch,
	}

	return fe, nil
}<|MERGE_RESOLUTION|>--- conflicted
+++ resolved
@@ -37,11 +37,7 @@
 	manager.Factories.ListFetcherFactory(ProcessType, &ProcessFactory{})
 }
 
-<<<<<<< HEAD
-func (f *ProcessFactory) Create(log *logp.Logger, c *common.Config, ch chan fetching.ResourceInfo) (fetching.Fetcher, error) {
-=======
-func (f *ProcessFactory) Create(log *logp.Logger, c *config.C) (fetching.Fetcher, error) {
->>>>>>> f7b57d1b
+func (f *ProcessFactory) Create(log *logp.Logger, c *config.C, ch chan fetching.ResourceInfo) (fetching.Fetcher, error) {
 	log.Debug("Starting ProcessFactory.Create")
 
 	cfg := ProcessFetcherConfig{}
