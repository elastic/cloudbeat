--- conflicted
+++ resolved
@@ -45,11 +45,7 @@
 	iamProvider awslib.IAMRolePermissionGetter
 }
 
-<<<<<<< HEAD
-func (f *IAMFactory) Create(log *logp.Logger, c *common.Config, ch chan fetching.ResourceInfo) (fetching.Fetcher, error) {
-=======
-func (f *IAMFactory) Create(log *logp.Logger, c *config.C) (fetching.Fetcher, error) {
->>>>>>> f7b57d1b
+func (f *IAMFactory) Create(log *logp.Logger, c *config.C, ch chan fetching.ResourceInfo) (fetching.Fetcher, error) {
 	log.Debug("Starting IAMFactory.Create")
 
 	cfg := IAMFetcherConfig{}
