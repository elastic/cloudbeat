// Licensed to Elasticsearch B.V. under one or more contributor
// license agreements. See the NOTICE file distributed with
// this work for additional information regarding copyright
// ownership. Elasticsearch B.V. licenses this file to you under
// the Apache License, Version 2.0 (the "License"); you may
// not use this file except in compliance with the License.
// You may obtain a copy of the License at
//
//     http://www.apache.org/licenses/LICENSE-2.0
//
// Unless required by applicable law or agreed to in writing,
// software distributed under the License is distributed on an
// "AS IS" BASIS, WITHOUT WARRANTIES OR CONDITIONS OF ANY
// KIND, either express or implied.  See the License for the
// specific language governing permissions and limitations
// under the License.

package fetchers

import (
	"context"
	"fmt"
	awssdk "github.com/aws/aws-sdk-go-v2/aws"
	"github.com/elastic/cloudbeat/config"
	"github.com/elastic/cloudbeat/resources/fetchersManager"
	"github.com/elastic/cloudbeat/resources/providers/awslib"
	"github.com/elastic/cloudbeat/resources/providers/awslib/iam"
	agentconfig "github.com/elastic/elastic-agent-libs/config"
	"github.com/elastic/elastic-agent-libs/logp"

	"github.com/elastic/cloudbeat/resources/fetching"
)

func init() {
	fetchersManager.Factories.RegisterFactory(fetching.IAMType, &IAMFactory{
		AwsConfigProvider: awslib.ConfigProvider{MetadataProvider: awslib.Ec2MetadataProvider{}},
		IdentityProvider:  awslib.GetIdentityClient,
	})
}

type IAMFactory struct {
	AwsConfigProvider config.AwsConfigProvider
	IdentityProvider  func(cfg awssdk.Config) awslib.IdentityProviderGetter
}

func (f *IAMFactory) Create(log *logp.Logger, c *agentconfig.C, ch chan fetching.ResourceInfo) (fetching.Fetcher, error) {
	log.Debug("Starting IAMFactory.Create")

	cfg := IAMFetcherConfig{}
	err := c.Unpack(&cfg)
	if err != nil {
		return nil, err
	}

	return f.CreateFrom(log, cfg, ch)
}

func (f *IAMFactory) CreateFrom(log *logp.Logger, cfg IAMFetcherConfig, ch chan fetching.ResourceInfo) (fetching.Fetcher, error) {
	ctx := context.Background()
	awsConfig, err := f.AwsConfigProvider.InitializeAWSConfig(ctx, cfg.AwsConfig, log)
	if err != nil {
		return nil, fmt.Errorf("failed to initialize AWS credentials: %w", err)
	}

	identityProvider := f.IdentityProvider(awsConfig)
	identity, err := identityProvider.GetIdentity(ctx)
	if err != nil {
		return nil, fmt.Errorf("could not get cloud indentity: %w", err)
	}
<<<<<<< HEAD
	
=======

>>>>>>> 43bbe1d4
	provider := iam.NewIAMProvider(log, awsConfig)

	return &IAMFetcher{
		log:           log,
		cfg:           cfg,
		iamProvider:   provider,
		cloudIdentity: identity,
		resourceCh:    ch,
	}, nil

}<|MERGE_RESOLUTION|>--- conflicted
+++ resolved
@@ -67,11 +67,7 @@
 	if err != nil {
 		return nil, fmt.Errorf("could not get cloud indentity: %w", err)
 	}
-<<<<<<< HEAD
-	
-=======
 
->>>>>>> 43bbe1d4
 	provider := iam.NewIAMProvider(log, awsConfig)
 
 	return &IAMFetcher{
