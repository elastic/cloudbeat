--- conflicted
+++ resolved
@@ -2,125 +2,50 @@
 
 import (
 	"context"
-	"fmt"
+
+	"github.com/aws/aws-sdk-go-v2/aws"
 	"github.com/aws/aws-sdk-go-v2/service/ecr"
-	"github.com/elastic/beats/v7/libbeat/common/kubernetes"
-	"github.com/elastic/beats/v7/libbeat/logp"
-	"github.com/elastic/cloudbeat/resources"
-	metav1 "k8s.io/apimachinery/pkg/apis/meta/v1"
-	k8s "k8s.io/client-go/kubernetes"
-	"regexp"
-	"sync"
 )
 
 const ECRType = "aws-ecr"
-const PrivateRepoRegexTemplate = "^%s\\.dkr\\.ecr\\.%s\\.amazonaws\\.com\\/([-\\w]+)[:,@]?"
-const PublicRepoRegex = "public\\.ecr\\.aws\\/\\w+\\/([\\w-]+)\\:?"
-
-type ecrRepos []ecr.Repository
-type ECRResource struct {
-	ecrRepos
-}
 
 type ECRFetcher struct {
-	cfg               ECRFetcherConfig
-	ecrProvider       *ECRProvider
-	kubeClient        k8s.Interface
-	kubeInitOnce      sync.Once
-	repoRegexMatchers []*regexp.Regexp
+	cfg         ECRFetcherConfig
+	ecrProvider *ECRProvider
 }
 
 type ECRFetcherConfig struct {
 	BaseFetcherConfig
-	Kubeconfig string `config:"Kubeconfig"`
 }
 
-<<<<<<< HEAD
-func NewECRFetcher(awsConfig resources.AwsFetcherConfig, cfg ECRFetcherConfig) (Fetcher, error) {
-	ecr := NewEcrProvider(awsConfig.Config)
-=======
 type EcrRepositories []ecr.Repository
 
 type ECRResource struct {
 	EcrRepositories
 }
->>>>>>> dc4c8664
 
-	privateRepoRegex := fmt.Sprintf(PrivateRepoRegexTemplate, *awsConfig.AccountID, awsConfig.Config.Region)
+func NewECRFetcher(awsCfg aws.Config, cfg ECRFetcherConfig) (Fetcher, error) {
+	ecr := NewEcrProvider(awsCfg)
 
 	return &ECRFetcher{
 		cfg:         cfg,
 		ecrProvider: ecr,
-		repoRegexMatchers: []*regexp.Regexp{
-			regexp.MustCompile(privateRepoRegex),
-			regexp.MustCompile(PublicRepoRegex),
-		},
 	}, nil
 }
 
-<<<<<<< HEAD
-// Fetch This function should be called once per cluster (Leader Election)
-func (f *ECRFetcher) Fetch(ctx context.Context) ([]PolicyResource, error) {
-	var err error
-	f.kubeInitOnce.Do(func() {
-		f.kubeClient, err = kubernetes.GetKubernetesClient(f.cfg.Kubeconfig, kubernetes.KubeClientOptions{})
-	})
-	if err != nil {
-		// Reset watcherlock if the watchers could not be initiated.
-		watcherlock = sync.Once{}
-		return nil, fmt.Errorf("could not initate Kubernetes watchers: %w", err)
-	}
-
-	return f.getData(ctx)
-}
-
-func (f *ECRFetcher) getData(ctx context.Context) ([]PolicyResource, error) {
-	podsAwsRepositories, err := f.getAwsPodRepositories(ctx)
-	if err != nil {
-		return nil, err
-	}
-	results := make([]PolicyResource, 0)
-=======
 func (f ECRFetcher) Fetch(ctx context.Context) ([]FetchedResource, error) {
 	results := make([]FetchedResource, 0)
->>>>>>> dc4c8664
 
-	ecrRepositories, err := f.ecrProvider.DescribeRepositories(ctx, podsAwsRepositories)
-	results = append(results, ECRResource{
-		ecrRepositories,
-	})
+	// TODO - The provider should get a list of the repositories it needs to check, and not check the entire ECR account`
+	repositories, err := f.ecrProvider.DescribeAllECRRepositories(ctx)
+	results = append(results, ECRResource{repositories})
 
 	return results, err
 }
 
-func (f *ECRFetcher) getAwsPodRepositories(ctx context.Context) ([]string, error) {
-	podsList, err := f.kubeClient.CoreV1().Pods("").List(ctx, metav1.ListOptions{})
-	if err != nil {
-		logp.Error(fmt.Errorf("Failed to get pods  - %w", err))
-		return nil, err
-	}
+func (f ECRFetcher) Stop() {}
 
-	repositories := make([]string, 0)
-	for _, pod := range podsList.Items {
-		for _, container := range pod.Spec.Containers {
-			image := container.Image
-			// Takes only aws images
-			for _, matcher := range f.repoRegexMatchers {
-				if matcher.MatchString(image) {
-					// Extract the repository name out of the image name
-					repository := matcher.FindStringSubmatch(image)[1]
-					repositories = append(repositories, repository)
-				}
-			}
-		}
-	}
-	return repositories, nil
-}
-
-func (f *ECRFetcher) Stop() {
-}
-
-// GetID TODO: Add resource id logic to all AWS resources
+//TODO: Add resource id logic to all AWS resources
 func (res ECRResource) GetID() string {
 	return ""
 }
