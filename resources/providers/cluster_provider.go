// Licensed to Elasticsearch B.V. under one or more contributor
// license agreements. See the NOTICE file distributed with
// this work for additional information regarding copyright
// ownership. Elasticsearch B.V. licenses this file to you under
// the Apache License, Version 2.0 (the "License"); you may
// not use this file except in compliance with the License.
// You may obtain a copy of the License at
//
//     http://www.apache.org/licenses/LICENSE-2.0
//
// Unless required by applicable law or agreed to in writing,
// software distributed under the License is distributed on an
// "AS IS" BASIS, WITHOUT WARRANTIES OR CONDITIONS OF ANY
// KIND, either express or implied.  See the License for the
// specific language governing permissions and limitations
// under the License.

package providers

import (
	"context"
	"fmt"

	"github.com/elastic/cloudbeat/config"
	"github.com/elastic/cloudbeat/resources/providers/awslib"
	"github.com/elastic/elastic-agent-libs/logp"
	k8s "k8s.io/client-go/kubernetes"
)

type ClusterNameProviderAPI interface {
	GetClusterName(ctx context.Context, cfg *config.Config, log *logp.Logger) (string, error)
}

type ClusterNameProvider struct {
	KubernetesClusterNameProvider KubernetesClusterNameProviderApi
	EKSMetadataProvider           awslib.MetadataProvider
	EKSClusterNameProvider        awslib.ClusterNameProvider
	KubeClient                    k8s.Interface
	AwsConfigProvider             awslib.ConfigProviderAPI
}

func (provider ClusterNameProvider) GetClusterName(ctx context.Context, cfg *config.Config, log *logp.Logger) (string, error) {
	switch cfg.Benchmark {
	case config.CIS_K8S:
		log.Debugf("Trying to identify Kubernetes Vanilla cluster name")
		return provider.KubernetesClusterNameProvider.GetClusterName(cfg, provider.KubeClient)
	case config.CIS_EKS:
		log.Debugf("Trying to identify EKS cluster name")
<<<<<<< HEAD

		awsConfig, err := provider.AwsConfigProvider.InitializeAWSConfig(ctx, cfg.CloudConfig.AwsCred, log, false)
=======
		awsConfig, err := provider.AwsConfigProvider.InitializeAWSConfig(ctx, cfg.CloudConfig.AwsCred, log)
>>>>>>> 8f22eaa1
		if err != nil {
			return "", fmt.Errorf("failed to initialize aws configuration for identifying the cluster name: %v", err)
		}
		metadata, err := provider.EKSMetadataProvider.GetMetadata(ctx, awsConfig)
		if err != nil {
			return "", fmt.Errorf("failed to get the ec2 metadata required for identifying the cluster name: %v", err)
		}
		instanceId := metadata.InstanceID
		return provider.EKSClusterNameProvider.GetClusterName(ctx, awsConfig, instanceId)
	default:
		panic(fmt.Sprintf("cluster name provider encountered an unknown cluster type: %s, please implement the relevant cluster name provider", cfg.Benchmark))
	}
}<|MERGE_RESOLUTION|>--- conflicted
+++ resolved
@@ -46,12 +46,7 @@
 		return provider.KubernetesClusterNameProvider.GetClusterName(cfg, provider.KubeClient)
 	case config.CIS_EKS:
 		log.Debugf("Trying to identify EKS cluster name")
-<<<<<<< HEAD
-
 		awsConfig, err := provider.AwsConfigProvider.InitializeAWSConfig(ctx, cfg.CloudConfig.AwsCred, log, false)
-=======
-		awsConfig, err := provider.AwsConfigProvider.InitializeAWSConfig(ctx, cfg.CloudConfig.AwsCred, log)
->>>>>>> 8f22eaa1
 		if err != nil {
 			return "", fmt.Errorf("failed to initialize aws configuration for identifying the cluster name: %v", err)
 		}
