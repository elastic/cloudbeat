--- conflicted
+++ resolved
@@ -43,29 +43,16 @@
 
 func (p ConfigProvider) GetGcpClientConfig(cfg config.GcpConfig, log *logp.Logger) ([]option.ClientOption, error) {
 	log.Info("GetGCPClientConfig create credentials options")
-<<<<<<< HEAD
-	gcpCred := cfg.CloudConfig.Gcp
-	var opts []option.ClientOption
-	if gcpCred.CredentialsJSON == "" && gcpCred.CredentialsFilePath == "" {
-=======
 	var opts []option.ClientOption
 	if cfg.CredentialsJSON == "" && cfg.CredentialsFilePath == "" {
->>>>>>> 940c44ad
 		log.Info("No credentials file or JSON were provided, using application default credentials (ADC)")
 		return opts, nil
 	}
 
-<<<<<<< HEAD
-	if gcpCred.CredentialsFilePath != "" {
-		if err := validateJSONFromFile(gcpCred.CredentialsFilePath); err == nil {
-			log.Infof("Appending credentials file path to gcp client options: %s", gcpCred.CredentialsFilePath)
-			opts = append(opts, option.WithCredentialsFile(gcpCred.CredentialsFilePath))
-=======
 	if cfg.CredentialsFilePath != "" {
 		if err := validateJSONFromFile(cfg.CredentialsFilePath); err == nil {
 			log.Infof("Appending credentials file path to gcp client options: %s", cfg.CredentialsFilePath)
 			opts = append(opts, option.WithCredentialsFile(cfg.CredentialsFilePath))
->>>>>>> 940c44ad
 		} else {
 			return nil, err
 		}
@@ -85,11 +72,7 @@
 
 func validateJSONFromFile(filePath string) error {
 	if _, err := os.Stat(filePath); errors.Is(err, fs.ErrNotExist) {
-<<<<<<< HEAD
-		return fmt.Errorf("the file %q cannot be found", filePath)
-=======
 		return fmt.Errorf("file %q cannot be found", filePath)
->>>>>>> 940c44ad
 	}
 
 	b, err := os.ReadFile(filePath)
