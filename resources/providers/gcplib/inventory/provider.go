// Licensed to Elasticsearch B.V. under one or more contributor
// license agreements. See the NOTICE file distributed with
// this work for additional information regarding copyright
// ownership. Elasticsearch B.V. licenses this file to you under
// the Apache License, Version 2.0 (the "License"); you may
// not use this file except in compliance with the License.
// You may obtain a copy of the License at
//
//     http://www.apache.org/licenses/LICENSE-2.0
//
// Unless required by applicable law or agreed to in writing,
// software distributed under the License is distributed on an
// "AS IS" BASIS, WITHOUT WARRANTIES OR CONDITIONS OF ANY
// KIND, either express or implied.  See the License for the
// specific language governing permissions and limitations
// under the License.

package inventory

import (
	"context"
	"errors"
	"fmt"
	"strings"
	"sync"

	asset "cloud.google.com/go/asset/apiv1"
	"cloud.google.com/go/asset/apiv1/assetpb"
	"github.com/elastic/elastic-agent-libs/logp"
	"github.com/googleapis/gax-go/v2"
	"github.com/samber/lo"
	"google.golang.org/api/cloudresourcemanager/v3"
	"google.golang.org/api/iterator"
	"google.golang.org/api/option"
	"google.golang.org/protobuf/types/known/structpb"

	"github.com/elastic/cloudbeat/resources/fetching"
	"github.com/elastic/cloudbeat/resources/providers/gcplib/auth"
)

type Provider struct {
	log       *logp.Logger
	ctx       context.Context
	config    auth.GcpFactoryConfig
	inventory *AssetsInventoryWrapper
	crm       *ResourceManagerWrapper
	crmCache  map[string]*fetching.EcsGcp
}

type AssetsInventoryWrapper struct {
	Close      func() error
	ListAssets func(ctx context.Context, req *assetpb.ListAssetsRequest, opts ...gax.CallOption) Iterator
}

type ResourceManagerWrapper struct {
	// returns project display name or an empty string
	getProjectDisplayName func(ctx context.Context, parent string) string

	// returns org display name or an empty string
	getOrganizationDisplayName func(ctx context.Context, parent string) string
}

type MonitoringAsset struct {
	Ecs        *fetching.EcsGcp
	LogMetrics []*ExtendedGcpAsset `json:"log_metrics,omitempty"`
	Alerts     []*ExtendedGcpAsset `json:"alerts,omitempty"`
}

type ServiceUsageAsset struct {
	Ecs      *fetching.EcsGcp
	Services []*ExtendedGcpAsset `json:"services,omitempty"`
}

type ExtendedGcpAsset struct {
	*assetpb.Asset
	Ecs *fetching.EcsGcp
}

type ProviderInitializer struct{}

type GcpAssetIDs struct {
	orgId         string
	projectId     string
	parentProject string
	parentOrg     string
}

type Iterator interface {
	Next() (*assetpb.Asset, error)
}

type ServiceAPI interface {
	// ListAllAssetTypesByName List all content types of the given assets types
	ListAllAssetTypesByName(assets []string) ([]*ExtendedGcpAsset, error)

	// ListMonitoringAssets List all monitoring assets by project id
	ListMonitoringAssets(map[string][]string) ([]*MonitoringAsset, error)

<<<<<<< HEAD
	// EnrichNetworkAssets enriches the network assets with dns policy if exists
	EnrichNetworkAssets(assets []*ExtendedGcpAsset)
=======
	// ListServiceUsageAssets returns a list of service usage assets grouped by project id
	ListServiceUsageAssets() ([]*ServiceUsageAsset, error)
>>>>>>> fb2b20f9

	// Close the GCP asset client
	Close() error
}

type ProviderInitializerAPI interface {
	// Init initializes the GCP asset client
	Init(ctx context.Context, log *logp.Logger, gcpConfig auth.GcpFactoryConfig) (ServiceAPI, error)
}

func (p *ProviderInitializer) Init(ctx context.Context, log *logp.Logger, gcpConfig auth.GcpFactoryConfig) (ServiceAPI, error) {
	// initialize GCP assets inventory client
	client, err := asset.NewClient(ctx, gcpConfig.ClientOpts...)
	if err != nil {
		return nil, err
	}
	// wrap the assets inventory client for mocking
	assetsInventoryWrapper := &AssetsInventoryWrapper{
		Close: client.Close,
		ListAssets: func(ctx context.Context, req *assetpb.ListAssetsRequest, opts ...gax.CallOption) Iterator {
			return client.ListAssets(ctx, req, opts...)
		},
	}

	// initialize GCP resource manager client
	var gcpClientOpt []option.ClientOption
	gcpClientOpt = append(append(gcpClientOpt, option.WithScopes(cloudresourcemanager.CloudPlatformReadOnlyScope)), gcpConfig.ClientOpts...)
	crmService, err := cloudresourcemanager.NewService(ctx, gcpClientOpt...)
	if err != nil {
		return nil, err
	}
	// wrap the resource manager client for mocking
	crmServiceWrapper := &ResourceManagerWrapper{
		getProjectDisplayName: func(ctx context.Context, parent string) string {
			prj, err := crmService.Projects.Get(parent).Context(ctx).Do()
			if err != nil {
				log.Errorf("error fetching GCP Project: %s", err)
				return ""
			}
			return prj.DisplayName
		},
		getOrganizationDisplayName: func(ctx context.Context, parent string) string {
			org, err := crmService.Organizations.Get(parent).Context(ctx).Do()
			if err != nil {
				log.Errorf("error fetching GCP Org: %s", err)
				return ""
			}
			return org.DisplayName
		},
	}

	return &Provider{
		config:    gcpConfig,
		log:       log,
		ctx:       ctx,
		inventory: assetsInventoryWrapper,
		crm:       crmServiceWrapper,
		crmCache:  make(map[string]*fetching.EcsGcp),
	}, nil
}

func (p *Provider) ListAllAssetTypesByName(assetTypes []string) ([]*ExtendedGcpAsset, error) {
	p.log.Infof("Listing GCP asset types: %v in %v", assetTypes, p.config.Parent)

	wg := sync.WaitGroup{}
	var resourceAssets []*assetpb.Asset
	var policyAssets []*assetpb.Asset

	wg.Add(1)
	go func() {
		request := &assetpb.ListAssetsRequest{
			Parent:      p.config.Parent,
			AssetTypes:  assetTypes,
			ContentType: assetpb.ContentType_RESOURCE,
		}
		resourceAssets = getAllAssets(p.log, p.inventory.ListAssets(p.ctx, request))
		wg.Done()
	}()
	wg.Add(1)
	go func() {
		request := &assetpb.ListAssetsRequest{
			Parent:      p.config.Parent,
			AssetTypes:  assetTypes,
			ContentType: assetpb.ContentType_IAM_POLICY,
		}
		policyAssets = getAllAssets(p.log, p.inventory.ListAssets(p.ctx, request))
		wg.Done()
	}()
	wg.Wait()

	var assets []*assetpb.Asset
	assets = append(append(assets, resourceAssets...), policyAssets...)
	mergedAssets := mergeAssetContentType(assets)
	extendedAssets := extendAssets(p.ctx, p.crm, p.crmCache, mergedAssets)
	// Enrich network assets with dns policy
	p.EnrichNetworkAssets(extendedAssets)

	return extendedAssets, nil
}

// ListMonitoringAssets returns a list of monitoring assets grouped by project idb
func (p *Provider) ListMonitoringAssets(monitoringAssetTypes map[string][]string) ([]*MonitoringAsset, error) {
	logMetrics, err := p.ListAllAssetTypesByName(monitoringAssetTypes["LogMetric"])
	if err != nil {
		return nil, err
	}
	alertPolicies, err := p.ListAllAssetTypesByName(monitoringAssetTypes["AlertPolicy"])
	if err != nil {
		return nil, err
	}
	var assets []*ExtendedGcpAsset
	assets = append(append(assets, logMetrics...), alertPolicies...)
	monitoringAssets := getMonitoringAssetsByProject(assets, p.log)
	return monitoringAssets, nil
}

// ListServiceUsageAssets returns a list of service usage assets grouped by project id
func (p *Provider) ListServiceUsageAssets() ([]*ServiceUsageAsset, error) {
	services, err := p.ListAllAssetTypesByName([]string{"serviceusage.googleapis.com/Service"})
	if err != nil {
		return nil, err
	}

	assets := getServiceUsageAssetsByProject(services, p.log)
	return assets, nil
}

func (p *Provider) Close() error {
	return p.inventory.Close()
}

// EnrichNetworkAssets enriches the network assets with dns policy if exists
func (p *Provider) EnrichNetworkAssets(assets []*ExtendedGcpAsset) {
	networkAssets := getAssetsByType(assets, ComputeNetworkAssetType)
	if len(networkAssets) == 0 {
		p.log.Infof("no %s assets were listed", ComputeNetworkAssetType)
		return
	}

	dnsPolicyAssets := getAllAssets(p.log, p.inventory.ListAssets(p.ctx, &assetpb.ListAssetsRequest{
		Parent:      p.config.Parent,
		AssetTypes:  []string{DnsPolicyAssetType},
		ContentType: assetpb.ContentType_RESOURCE,
	}))

	if len(dnsPolicyAssets) == 0 {
		p.log.Infof("no %s assets were listed, return original assets", DnsPolicyAssetType)
		return
	}

	// Extract dnsPolicyFields
	dnsPolicies := make([]map[string]*structpb.Value, 0)
	for _, dnsPolicyAsset := range dnsPolicyAssets {
		dnsPolicyFields := dnsPolicyAsset.GetResource().GetData().GetFields()
		dnsPolicies = append(dnsPolicies, dnsPolicyFields)
	}

	p.log.Infof("attempting to enrich %d %s assets with dns policy", len(assets), ComputeNetworkAssetType)
	for _, networkAsset := range networkAssets {
		networkAssetFields := networkAsset.GetResource().GetData().GetFields()
		networkIdentifier := strings.TrimPrefix(networkAsset.GetName(), "//compute.googleapis.com")

		dnsPolicyFields := findDNSPolicyByNetwork(dnsPolicies, networkIdentifier)
		if dnsPolicyFields != nil {
			p.log.Infof("enrich a %s asset with dns policy, name: %s", ComputeNetworkAssetType, networkIdentifier)
			networkAssetFields["enabledDnsLogging"] = dnsPolicyFields["enableLogging"]
		}
	}
}

// findDNSPolicyByNetwork finds DNS policy by network identifier
func findDNSPolicyByNetwork(dnsPolicies []map[string]*structpb.Value, networkIdentifier string) map[string]*structpb.Value {
	for _, dnsPolicyFields := range dnsPolicies {
		attachedNetworks := dnsPolicyFields["networks"].GetListValue().GetValues()

		if lo.SomeBy(attachedNetworks, func(network *structpb.Value) bool {
			networkUrl := network.GetStructValue().GetFields()["networkUrl"].GetStringValue()
			return strings.HasSuffix(networkUrl, networkIdentifier)
		}) {
			return dnsPolicyFields
		}
	}
	return nil
}

// returns monitoring assets grouped by project id
// single project for project scoped accounts
// multiple projects for organization scoped accounts
func getMonitoringAssetsByProject(assets []*ExtendedGcpAsset, log *logp.Logger) []*MonitoringAsset {
	assetsByProject := lo.GroupBy(assets, func(asset *ExtendedGcpAsset) string { return asset.Ecs.ProjectId })
	var monitoringAssets []*MonitoringAsset
	for projectId, projectAssets := range assetsByProject {
		projectName, organizationId, organizationName, err := getProjectAssetsMetadata(projectAssets)
		if err != nil {
			log.Error(err)
			continue
		}
		monitoringAssets = append(monitoringAssets, &MonitoringAsset{
			LogMetrics: getAssetsByType(projectAssets, MonitoringLogMetricAssetType),
			Alerts:     getAssetsByType(projectAssets, MonitoringAlertPolicyAssetType),
			Ecs: &fetching.EcsGcp{
				Provider:         "gcp",
				ProjectId:        projectId,
				ProjectName:      projectName,
				OrganizationId:   organizationId,
				OrganizationName: organizationName,
			},
		})
	}
	return monitoringAssets
}
<<<<<<< HEAD
=======

// returns monitoring assets grouped by project id
// single project for project scoped accounts
// multiple projects for organization scoped accounts
func getServiceUsageAssetsByProject(assets []*ExtendedGcpAsset, log *logp.Logger) []*ServiceUsageAsset {
	assetsByProject := lo.GroupBy(assets, func(asset *ExtendedGcpAsset) string { return asset.Ecs.ProjectId })
	var serviceUsageAssets []*ServiceUsageAsset
	for projectId, projectAssets := range assetsByProject {
		projectName, organizationId, organizationName, err := getProjectAssetsMetadata(projectAssets)
		if err != nil {
			log.Error(err)
			continue
		}
		serviceUsageAssets = append(serviceUsageAssets, &ServiceUsageAsset{
			Services: projectAssets,
			Ecs: &fetching.EcsGcp{
				Provider:         "gcp",
				ProjectId:        projectId,
				ProjectName:      projectName,
				OrganizationId:   organizationId,
				OrganizationName: organizationName,
			},
		})
	}
	return serviceUsageAssets
}

>>>>>>> fb2b20f9
func getAllAssets(log *logp.Logger, it Iterator) []*assetpb.Asset {
	results := make([]*assetpb.Asset, 0)
	for {
		response, err := it.Next()
		if err == iterator.Done {
			break
		}
		if err != nil {
			log.Errorf("Error fetching GCP Asset: %s", err)
			return nil
		}

		log.Debugf("Fetched GCP Asset: %+v", response.Name)
		results = append(results, response)
	}
	return results
}

func mergeAssetContentType(assets []*assetpb.Asset) []*assetpb.Asset {
	var resultsMap = make(map[string]*assetpb.Asset)
	for _, asset := range assets {
		assetKey := asset.Name
		if _, ok := resultsMap[assetKey]; !ok {
			resultsMap[assetKey] = asset
			continue
		}
		item := resultsMap[assetKey]
		if asset.Resource != nil {
			item.Resource = asset.Resource
		}
		if asset.IamPolicy != nil {
			item.IamPolicy = asset.IamPolicy
		}
	}
	var results []*assetpb.Asset
	for _, asset := range resultsMap {
		results = append(results, asset)
	}
	return results
}

// extends the assets with the project and organization display name
func extendAssets(ctx context.Context, crm *ResourceManagerWrapper, cache map[string]*fetching.EcsGcp, assets []*assetpb.Asset) []*ExtendedGcpAsset {
	var extendedAssets []*ExtendedGcpAsset
	for _, asset := range assets {
		keys := getAssetIds(asset)
		cacheKey := fmt.Sprintf("%s/%s", keys.parentProject, keys.parentOrg)
		if ecsGcpCloudCached, ok := cache[cacheKey]; ok {
			extendedAssets = append(extendedAssets, &ExtendedGcpAsset{
				Asset: asset,
				Ecs:   ecsGcpCloudCached,
			})
			continue
		}
		cache[cacheKey] = getEcsGcpCloudData(ctx, crm, keys)
		extendedAssets = append(extendedAssets, &ExtendedGcpAsset{
			Asset: asset,
			Ecs:   cache[cacheKey],
		})
	}
	return extendedAssets
}

func getAssetIds(asset *assetpb.Asset) GcpAssetIDs {
	orgId := getOrganizationId(asset.Ancestors)
	projectId := getProjectId(asset.Ancestors)
	parentProject := fmt.Sprintf("projects/%s", projectId)
	parentOrg := fmt.Sprintf("organizations/%s", orgId)
	return GcpAssetIDs{
		orgId:         orgId,
		projectId:     projectId,
		parentProject: parentProject,
		parentOrg:     parentOrg,
	}
}

func getEcsGcpCloudData(ctx context.Context, crm *ResourceManagerWrapper, keys GcpAssetIDs) *fetching.EcsGcp {
	var orgName string
	var projectName string
	wg := sync.WaitGroup{}
	wg.Add(1)
	go func() {
		orgName = crm.getOrganizationDisplayName(ctx, keys.parentOrg)
		wg.Done()
	}()
	wg.Add(1)
	go func() {
		projectName = crm.getProjectDisplayName(ctx, keys.parentProject)
		wg.Done()
	}()
	wg.Wait()
	return &fetching.EcsGcp{
		ProjectId:        keys.projectId,
		ProjectName:      projectName,
		OrganizationId:   keys.orgId,
		OrganizationName: orgName,
	}
}

func getOrganizationId(ancestors []string) string {
	last := ancestors[len(ancestors)-1]
	return strings.Split(last, "/")[1]
}

func getProjectId(ancestors []string) string {
	return strings.Split(ancestors[0], "/")[1]
}

func getAssetsByType(projectAssets []*ExtendedGcpAsset, assetType string) []*ExtendedGcpAsset {
	return lo.Filter(projectAssets, func(asset *ExtendedGcpAsset, _ int) bool {
		return asset.AssetType == assetType
	})
}

func getProjectAssetsMetadata(projectAssets []*ExtendedGcpAsset) (string, string, string, error) {
	if len(projectAssets) == 0 {
		return "", "", "", errors.New("failed to get project/organization name")
	}
	// We grouped the assets by project id, so we can get the project metadata from the first asset
	asset := projectAssets[0]
	return asset.Ecs.ProjectName,
		asset.Ecs.OrganizationId,
		asset.Ecs.OrganizationName,
		nil
}<|MERGE_RESOLUTION|>--- conflicted
+++ resolved
@@ -85,6 +85,11 @@
 	parentOrg     string
 }
 
+type dnsPolicyFields struct {
+	networks      []string
+	enableLogging bool
+}
+
 type Iterator interface {
 	Next() (*assetpb.Asset, error)
 }
@@ -96,13 +101,8 @@
 	// ListMonitoringAssets List all monitoring assets by project id
 	ListMonitoringAssets(map[string][]string) ([]*MonitoringAsset, error)
 
-<<<<<<< HEAD
-	// EnrichNetworkAssets enriches the network assets with dns policy if exists
-	EnrichNetworkAssets(assets []*ExtendedGcpAsset)
-=======
 	// ListServiceUsageAssets returns a list of service usage assets grouped by project id
 	ListServiceUsageAssets() ([]*ServiceUsageAsset, error)
->>>>>>> fb2b20f9
 
 	// Close the GCP asset client
 	Close() error
@@ -198,12 +198,12 @@
 	mergedAssets := mergeAssetContentType(assets)
 	extendedAssets := extendAssets(p.ctx, p.crm, p.crmCache, mergedAssets)
 	// Enrich network assets with dns policy
-	p.EnrichNetworkAssets(extendedAssets)
+	p.enrichNetworkAssets(extendedAssets)
 
 	return extendedAssets, nil
 }
 
-// ListMonitoringAssets returns a list of monitoring assets grouped by project idb
+// ListMonitoringAssets returns a list of monitoring assets grouped by project id
 func (p *Provider) ListMonitoringAssets(monitoringAssetTypes map[string][]string) ([]*MonitoringAsset, error) {
 	logMetrics, err := p.ListAllAssetTypesByName(monitoringAssetTypes["LogMetric"])
 	if err != nil {
@@ -234,8 +234,8 @@
 	return p.inventory.Close()
 }
 
-// EnrichNetworkAssets enriches the network assets with dns policy if exists
-func (p *Provider) EnrichNetworkAssets(assets []*ExtendedGcpAsset) {
+// enrichNetworkAssets enriches the network assets with dns policy if exists
+func (p *Provider) enrichNetworkAssets(assets []*ExtendedGcpAsset) {
 	networkAssets := getAssetsByType(assets, ComputeNetworkAssetType)
 	if len(networkAssets) == 0 {
 		p.log.Infof("no %s assets were listed", ComputeNetworkAssetType)
@@ -253,39 +253,57 @@
 		return
 	}
 
-	// Extract dnsPolicyFields
-	dnsPolicies := make([]map[string]*structpb.Value, 0)
-	for _, dnsPolicyAsset := range dnsPolicyAssets {
-		dnsPolicyFields := dnsPolicyAsset.GetResource().GetData().GetFields()
-		dnsPolicies = append(dnsPolicies, dnsPolicyFields)
-	}
+	dnsPolicies := decodeDnsPolicies(dnsPolicyAssets)
 
 	p.log.Infof("attempting to enrich %d %s assets with dns policy", len(assets), ComputeNetworkAssetType)
 	for _, networkAsset := range networkAssets {
 		networkAssetFields := networkAsset.GetResource().GetData().GetFields()
 		networkIdentifier := strings.TrimPrefix(networkAsset.GetName(), "//compute.googleapis.com")
 
-		dnsPolicyFields := findDNSPolicyByNetwork(dnsPolicies, networkIdentifier)
-		if dnsPolicyFields != nil {
+		dnsPolicy := findDnsPolicyByNetwork(dnsPolicies, networkIdentifier)
+		if dnsPolicy != nil {
 			p.log.Infof("enrich a %s asset with dns policy, name: %s", ComputeNetworkAssetType, networkIdentifier)
-			networkAssetFields["enabledDnsLogging"] = dnsPolicyFields["enableLogging"]
-		}
-	}
-}
-
-// findDNSPolicyByNetwork finds DNS policy by network identifier
-func findDNSPolicyByNetwork(dnsPolicies []map[string]*structpb.Value, networkIdentifier string) map[string]*structpb.Value {
-	for _, dnsPolicyFields := range dnsPolicies {
-		attachedNetworks := dnsPolicyFields["networks"].GetListValue().GetValues()
-
-		if lo.SomeBy(attachedNetworks, func(network *structpb.Value) bool {
-			networkUrl := network.GetStructValue().GetFields()["networkUrl"].GetStringValue()
+			networkAssetFields["enabledDnsLogging"] = &structpb.Value{Kind: &structpb.Value_BoolValue{BoolValue: dnsPolicy.enableLogging}}
+		}
+	}
+}
+
+// findDnsPolicyByNetwork finds DNS policy by network identifier
+func findDnsPolicyByNetwork(dnsPolicies []*dnsPolicyFields, networkIdentifier string) *dnsPolicyFields {
+	for _, dnsPolicy := range dnsPolicies {
+		if lo.SomeBy(dnsPolicy.networks, func(networkUrl string) bool {
 			return strings.HasSuffix(networkUrl, networkIdentifier)
 		}) {
-			return dnsPolicyFields
+			return dnsPolicy
 		}
 	}
 	return nil
+}
+
+// decodeDnsPolicies gets the required fields from the dns policies assets
+func decodeDnsPolicies(dnsPolicyAssets []*assetpb.Asset) []*dnsPolicyFields {
+	dnsPolicies := make([]*dnsPolicyFields, 0)
+	for _, dnsPolicyAsset := range dnsPolicyAssets {
+		fields := new(dnsPolicyFields)
+		dnsPolicyData := dnsPolicyAsset.GetResource().GetData().GetFields()
+
+		if attachedNetworks, exist := dnsPolicyData["networks"]; exist {
+			networks := attachedNetworks.GetListValue().GetValues()
+			for _, network := range networks {
+				if networkUrl, found := network.GetStructValue().GetFields()["networkUrl"]; found {
+					fields.networks = append(fields.networks, networkUrl.GetStringValue())
+				}
+			}
+		}
+
+		if enableLogging, exist := dnsPolicyData["enableLogging"]; exist {
+			fields.enableLogging = enableLogging.GetBoolValue()
+		}
+
+		dnsPolicies = append(dnsPolicies, fields)
+	}
+
+	return dnsPolicies
 }
 
 // returns monitoring assets grouped by project id
@@ -314,8 +332,6 @@
 	}
 	return monitoringAssets
 }
-<<<<<<< HEAD
-=======
 
 // returns monitoring assets grouped by project id
 // single project for project scoped accounts
@@ -343,7 +359,6 @@
 	return serviceUsageAssets
 }
 
->>>>>>> fb2b20f9
 func getAllAssets(log *logp.Logger, it Iterator) []*assetpb.Asset {
 	results := make([]*assetpb.Asset, 0)
 	for {
