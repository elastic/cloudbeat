--- conflicted
+++ resolved
@@ -26,15 +26,11 @@
 )
 
 type BucketDescription struct {
-<<<<<<< HEAD
-	Name         string
-	SSEAlgorithm string
-	Grantees     []types.Grant
-=======
 	Name             string
 	SSEAlgorithm     string
 	BucketPolicy     BucketPolicy
 	BucketVersioning BucketVersioning
+	Grants           []types.Grant
 }
 
 // TODO: This can be better typed, but this is a complex object. See this library for example: https://github.com/liamg/iamgo/
@@ -43,7 +39,6 @@
 type BucketVersioning struct {
 	Enabled   bool
 	MfaDelete bool
->>>>>>> 2a0a7514
 }
 
 type S3 interface {
@@ -59,10 +54,7 @@
 	ListBuckets(ctx context.Context, params *s3.ListBucketsInput, optFns ...func(*s3.Options)) (*s3.ListBucketsOutput, error)
 	GetBucketEncryption(ctx context.Context, params *s3.GetBucketEncryptionInput, optFns ...func(*s3.Options)) (*s3.GetBucketEncryptionOutput, error)
 	GetBucketLocation(ctx context.Context, params *s3.GetBucketLocationInput, optFns ...func(*s3.Options)) (*s3.GetBucketLocationOutput, error)
-<<<<<<< HEAD
-	GetBucketAcl(ctx context.Context, params *s3.GetBucketAclInput, optFns ...func(*s3.Options)) (*s3.GetBucketAclOutput, error)
-=======
 	GetBucketPolicy(ctx context.Context, params *s3.GetBucketPolicyInput, optFns ...func(*s3.Options)) (*s3.GetBucketPolicyOutput, error)
 	GetBucketVersioning(ctx context.Context, params *s3.GetBucketVersioningInput, optFns ...func(*s3.Options)) (*s3.GetBucketVersioningOutput, error)
->>>>>>> 2a0a7514
+	GetBucketAcl(ctx context.Context, params *s3.GetBucketAclInput, optFns ...func(*s3.Options)) (*s3.GetBucketAclOutput, error)
 }