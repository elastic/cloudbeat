--- conflicted
+++ resolved
@@ -55,14 +55,25 @@
 	bucketsRegionsMapping := p.getBucketsRegionMapping(ctx, clientBuckets.Buckets)
 	for region, buckets := range bucketsRegionsMapping {
 		for _, bucket := range buckets {
+			// Getting the bucket encryption, policy and versioning is not critical for the rest of the flow, so we
+			//	should keep describing the bucket even if getting these objects fails.
 			sseAlgorithm, encryptionErr := p.getBucketEncryptionAlgorithm(ctx, bucket.Name, region)
-			// Getting the bucket encryption is not critical for the rest of the flow, so we should keep describing the
-			//	bucket even if getting the bucket encryption fails.
 			if encryptionErr != nil {
 				p.log.Errorf("Could not get encryption for bucket %s. Error: %v", *bucket.Name, encryptionErr)
 			}
 
-			result = append(result, BucketDescription{*bucket.Name, sseAlgorithm})
+			bucketPolicy, policyErr := p.getBucketPolicy(ctx, bucket.Name, region)
+
+			if policyErr != nil {
+				p.log.Errorf("Could not get bucket policy for bucket %s. Error: %v", *bucket.Name, policyErr)
+			}
+
+			bucketVersioning, versioningErr := p.getBucketVersioning(ctx, bucket.Name, region)
+			if versioningErr != nil {
+				p.log.Errorf("Could not get bucket versioning for bucket %s. Err: %v", *bucket.Name, versioningErr)
+			}
+
+			result = append(result, BucketDescription{*bucket.Name, sseAlgorithm, bucketPolicy, bucketVersioning})
 		}
 	}
 
@@ -80,44 +91,25 @@
 			continue
 		}
 
-<<<<<<< HEAD
-		// If the bucket is not in the configured region additional API calls for resources will fail, we should not
-		//  describe this bucket.
-		if bucketRegion != p.region {
-			p.log.Debugf("Bucket %s is in region %s and not in the configured region %s. Not describing this bucket", *clientBucket.Name, bucketRegion, p.region)
-			continue
-		}
-
-		// Getting the bucket encryption, policy and versioning is not critical for the rest of the flow, so we should
-		//	keep describing the bucket even if getting these objects fails.
-		sseAlgorithm, encryptionErr := p.getBucketEncryptionAlgorithm(ctx, clientBucket.Name)
-		if encryptionErr != nil {
-			p.log.Errorf("Could not get encryption for bucket %s. Error: %v", *clientBucket.Name, encryptionErr)
-		}
-
-		bucketPolicy, policyErr := p.getBucketPolicy(ctx, clientBucket.Name)
-		if policyErr != nil {
-			p.log.Errorf("Could not get bucket policy for bucket %s. Error: %v", *clientBucket.Name, policyErr)
-		}
-
-		bucketVersioning, versioningErr := p.getBucketVersioning(ctx, clientBucket.Name)
-		if versioningErr != nil {
-			p.log.Errorf("Could not get bucket versioning for bucket %s. Err: %v", *clientBucket.Name, versioningErr)
-		}
-
-		result = append(result, BucketDescription{*clientBucket.Name, sseAlgorithm, bucketPolicy, bucketVersioning})
-=======
 		bucketsRegionMap[region] = append(bucketsRegionMap[region], clientBucket)
->>>>>>> d6ac2419
 	}
 
 	return bucketsRegionMap
 }
 
-func (p Provider) getBucketEncryptionAlgorithm(ctx context.Context, bucketName *string, region string) (string, error) {
+func (p Provider) getClient(region string) (Client, error) {
 	client := p.clients[region]
 	if client == nil {
-		return "", fmt.Errorf("no intialize client exists in %s region", region)
+		return nil, fmt.Errorf("no intialize client exists in %s region", region)
+	}
+
+	return client, nil
+}
+
+func (p Provider) getBucketEncryptionAlgorithm(ctx context.Context, bucketName *string, region string) (string, error) {
+	client, clientErr := p.getClient(region)
+	if clientErr != nil {
+		return "", clientErr
 	}
 
 	encryption, err := client.GetBucketEncryption(ctx, &s3Client.GetBucketEncryptionInput{Bucket: bucketName})
@@ -155,8 +147,13 @@
 	return region, nil
 }
 
-func (p Provider) getBucketPolicy(ctx context.Context, bucketName *string) (BucketPolicy, error) {
-	rawPolicy, err := p.client.GetBucketPolicy(ctx, &s3Client.GetBucketPolicyInput{Bucket: bucketName})
+func (p Provider) getBucketPolicy(ctx context.Context, bucketName *string, region string) (BucketPolicy, error) {
+	client, clientErr := p.getClient(region)
+	if clientErr != nil {
+		return nil, clientErr
+	}
+
+	rawPolicy, err := client.GetBucketPolicy(ctx, &s3Client.GetBucketPolicyInput{Bucket: bucketName})
 	if err != nil {
 		var apiErr smithy.APIError
 		if errors.As(err, &apiErr) {
@@ -178,9 +175,15 @@
 	return bucketPolicy, nil
 }
 
-func (p Provider) getBucketVersioning(ctx context.Context, bucketName *string) (BucketVersioning, error) {
+func (p Provider) getBucketVersioning(ctx context.Context, bucketName *string, region string) (BucketVersioning, error) {
 	bucketVersioning := BucketVersioning{false, false}
-	bucketVersioningResponse, err := p.client.GetBucketVersioning(ctx, &s3Client.GetBucketVersioningInput{Bucket: bucketName})
+
+	client, clientErr := p.getClient(region)
+	if clientErr != nil {
+		return bucketVersioning, clientErr
+	}
+
+	bucketVersioningResponse, err := client.GetBucketVersioning(ctx, &s3Client.GetBucketVersioningInput{Bucket: bucketName})
 	if err != nil {
 		return bucketVersioning, err
 	}
