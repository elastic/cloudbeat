--- conflicted
+++ resolved
@@ -51,25 +51,19 @@
 		}
 
 		for _, dbInstance := range dbInstances.DBInstances {
-<<<<<<< HEAD
-=======
 			subnets, subnetsErr := p.getDBInstanceSubnets(ctx, region, dbInstance)
 			if subnetsErr != nil {
 				p.log.Errorf("Could not get DB instance subnets. DB: %s. Error: %v", *dbInstance.DBInstanceIdentifier, err)
 			}
 
->>>>>>> e18f1ecb
 			result = append(result, DBInstance{
 				Identifier:              *dbInstance.DBInstanceIdentifier,
 				Arn:                     *dbInstance.DBInstanceArn,
 				StorageEncrypted:        dbInstance.StorageEncrypted,
 				AutoMinorVersionUpgrade: dbInstance.AutoMinorVersionUpgrade,
-<<<<<<< HEAD
-				region:                  region,
-=======
 				PubliclyAccessible:      dbInstance.PubliclyAccessible,
 				Subnets:                 subnets,
->>>>>>> e18f1ecb
+				region:                  region,
 			})
 		}
 
