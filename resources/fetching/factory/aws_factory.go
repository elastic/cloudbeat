// Licensed to Elasticsearch B.V. under one or more contributor
// license agreements. See the NOTICE file distributed with
// this work for additional information regarding copyright
// ownership. Elasticsearch B.V. licenses this file to you under
// the Apache License, Version 2.0 (the "License"); you may
// not use this file except in compliance with the License.
// You may obtain a copy of the License at
//
//     http://www.apache.org/licenses/LICENSE-2.0
//
// Unless required by applicable law or agreed to in writing,
// software distributed under the License is distributed on an
// "AS IS" BASIS, WITHOUT WARRANTIES OR CONDITIONS OF ANY
// KIND, either express or implied.  See the License for the
// specific language governing permissions and limitations
// under the License.

package factory

import (
	"context"
	"fmt"

	"github.com/aws/aws-sdk-go-v2/aws"
	"github.com/elastic/elastic-agent-libs/logp"
	"go.uber.org/zap"

	dataprovider "github.com/elastic/cloudbeat/dataprovider/providers/cloud"

	"github.com/elastic/cloudbeat/resources/fetching"
	fetchers "github.com/elastic/cloudbeat/resources/fetching/fetchers/aws"
	"github.com/elastic/cloudbeat/resources/providers/aws_cis/logging"
	"github.com/elastic/cloudbeat/resources/providers/aws_cis/monitoring"
	"github.com/elastic/cloudbeat/resources/providers/awslib"
	"github.com/elastic/cloudbeat/resources/providers/awslib/cloudtrail"
	"github.com/elastic/cloudbeat/resources/providers/awslib/cloudwatch"
	"github.com/elastic/cloudbeat/resources/providers/awslib/cloudwatch/logs"
	"github.com/elastic/cloudbeat/resources/providers/awslib/configservice"
	"github.com/elastic/cloudbeat/resources/providers/awslib/ec2"
	"github.com/elastic/cloudbeat/resources/providers/awslib/iam"
	"github.com/elastic/cloudbeat/resources/providers/awslib/kms"
	"github.com/elastic/cloudbeat/resources/providers/awslib/rds"
	"github.com/elastic/cloudbeat/resources/providers/awslib/s3"
	"github.com/elastic/cloudbeat/resources/providers/awslib/securityhub"
	"github.com/elastic/cloudbeat/resources/providers/awslib/sns"
)

<<<<<<< HEAD
func NewCisAwsFactory(log *logp.Logger, cfg aws.Config, ch chan fetching.ResourceInfo, identity *dataprovider.Identity) FetchersMap {
=======
type AwsAccount struct {
	awslib.Identity
	aws.Config
}

type wrapResource struct {
	wrapped  fetching.Resource
	identity awslib.Identity
}

func (w *wrapResource) GetMetadata() (fetching.ResourceMetadata, error) {
	mdata, err := w.wrapped.GetMetadata()
	if err != nil {
		return mdata, err
	}
	mdata.AwsAccountAlias = w.identity.Alias
	mdata.AwsAccountId = w.identity.Account
	return mdata, nil
}

func (w *wrapResource) GetData() any              { return w.wrapped.GetData() }
func (w *wrapResource) GetElasticCommonData() any { return w.wrapped.GetElasticCommonData() }

func NewCisAwsOrganizationFactory(ctx context.Context, log *logp.Logger, rootCh chan fetching.ResourceInfo, accounts []AwsAccount) FetchersMap {
	return newCisAwsOrganizationFactory(ctx, log, rootCh, accounts, NewCisAwsFactory)
}

// awsFactory is the same function type as NewCisAwsFactory, and it's used to mock the function in tests
type awsFactory func(*logp.Logger, aws.Config, chan fetching.ResourceInfo, *awslib.Identity) FetchersMap

func newCisAwsOrganizationFactory(
	ctx context.Context,
	log *logp.Logger,
	rootCh chan fetching.ResourceInfo,
	accounts []AwsAccount,
	factory awsFactory,
) FetchersMap {
	m := make(FetchersMap)
	for _, account := range accounts {
		ch := make(chan fetching.ResourceInfo)
		go func(identity awslib.Identity) {
			for {
				select {
				case <-ctx.Done():
					return
				case resourceInfo, ok := <-ch:
					if !ok {
						return
					}

					wrappedResourceInfo := fetching.ResourceInfo{
						Resource: &wrapResource{
							wrapped:  resourceInfo.Resource,
							identity: identity,
						},
						CycleMetadata: resourceInfo.CycleMetadata,
					}

					select {
					case <-ctx.Done():
						return
					case rootCh <- wrappedResourceInfo:
					}
				}
			}
		}(account.Identity)

		fm := factory(
			log.Named("aws").WithOptions(zap.Fields(zap.String("cloud.account.id", account.Identity.Account))),
			account.Config,
			ch,
			&account.Identity,
		)

		for k, v := range fm {
			m[fmt.Sprintf("%s-%s", account.Identity.Account, k)] = v
		}
	}
	return m
}

func NewCisAwsFactory(log *logp.Logger, cfg aws.Config, ch chan fetching.ResourceInfo, identity *awslib.Identity) FetchersMap {
>>>>>>> ea05488d
	log.Infof("Initializing AWS fetchers for account: '%s'", identity.Account)

	m := make(FetchersMap)
	iamProvider := iam.NewIAMProvider(log, cfg, &awslib.MultiRegionClientFactory[iam.AccessAnalyzerClient]{})
	iamFetcher := fetchers.NewIAMFetcher(log, iamProvider, ch, identity)
	m[fetching.IAMType] = RegisteredFetcher{Fetcher: iamFetcher}

	kmsProvider := kms.NewKMSProvider(log, cfg, &awslib.MultiRegionClientFactory[kms.Client]{})
	kmsFetcher := fetchers.NewKMSFetcher(log, kmsProvider, ch)
	m[fetching.KmsType] = RegisteredFetcher{Fetcher: kmsFetcher}

	loggingProvider := logging.NewProvider(log, cfg, &awslib.MultiRegionClientFactory[cloudtrail.Client]{}, &awslib.MultiRegionClientFactory[s3.Client]{}, identity.Account)
	configserviceProvider := configservice.NewProvider(log, cfg, &awslib.MultiRegionClientFactory[configservice.Client]{}, identity.Account)
	loggingFetcher := fetchers.NewLoggingFetcher(log, loggingProvider, configserviceProvider, ch, identity)
	m[fetching.TrailType] = RegisteredFetcher{Fetcher: loggingFetcher}

	monitoringProvider := monitoring.NewProvider(
		log,
		cfg,
		&awslib.MultiRegionClientFactory[cloudtrail.Client]{},
		&awslib.MultiRegionClientFactory[cloudwatch.Client]{},
		&awslib.MultiRegionClientFactory[logs.Client]{},
		&awslib.MultiRegionClientFactory[sns.Client]{},
	)

	securityHubProvider := securityhub.NewProvider(log, cfg, &awslib.MultiRegionClientFactory[securityhub.Client]{}, identity.Account)
	monitoringFetcher := fetchers.NewMonitoringFetcher(log, monitoringProvider, securityHubProvider, ch, identity)
	m[fetching.MonitoringType] = RegisteredFetcher{Fetcher: monitoringFetcher}

	ec2Provider := ec2.NewEC2Provider(log, identity.Account, cfg, &awslib.MultiRegionClientFactory[ec2.Client]{})
	networkFetcher := fetchers.NewNetworkFetcher(log, ec2Provider, ch, identity)
	m[fetching.EC2NetworkingType] = RegisteredFetcher{Fetcher: networkFetcher}

	rdsProvider := rds.NewProvider(log, cfg, &awslib.MultiRegionClientFactory[rds.Client]{}, ec2Provider)
	rdsFetcher := fetchers.NewRdsFetcher(log, rdsProvider, ch)
	m[fetching.RdsType] = RegisteredFetcher{Fetcher: rdsFetcher}

	s3Provider := s3.NewProvider(log, cfg, &awslib.MultiRegionClientFactory[s3.Client]{}, identity.Account)
	s3Fetcher := fetchers.NewS3Fetcher(log, s3Provider, ch)
	m[fetching.S3Type] = RegisteredFetcher{Fetcher: s3Fetcher}

	return m
}<|MERGE_RESOLUTION|>--- conflicted
+++ resolved
@@ -25,8 +25,7 @@
 	"github.com/elastic/elastic-agent-libs/logp"
 	"go.uber.org/zap"
 
-	dataprovider "github.com/elastic/cloudbeat/dataprovider/providers/cloud"
-
+	aws_dataprovider "github.com/elastic/cloudbeat/dataprovider/providers/cloud"
 	"github.com/elastic/cloudbeat/resources/fetching"
 	fetchers "github.com/elastic/cloudbeat/resources/fetching/fetchers/aws"
 	"github.com/elastic/cloudbeat/resources/providers/aws_cis/logging"
@@ -45,17 +44,14 @@
 	"github.com/elastic/cloudbeat/resources/providers/awslib/sns"
 )
 
-<<<<<<< HEAD
-func NewCisAwsFactory(log *logp.Logger, cfg aws.Config, ch chan fetching.ResourceInfo, identity *dataprovider.Identity) FetchersMap {
-=======
 type AwsAccount struct {
-	awslib.Identity
+	aws_dataprovider.Identity
 	aws.Config
 }
 
 type wrapResource struct {
 	wrapped  fetching.Resource
-	identity awslib.Identity
+	identity aws_dataprovider.Identity
 }
 
 func (w *wrapResource) GetMetadata() (fetching.ResourceMetadata, error) {
@@ -63,7 +59,7 @@
 	if err != nil {
 		return mdata, err
 	}
-	mdata.AwsAccountAlias = w.identity.Alias
+	mdata.AwsAccountAlias = w.identity.AccountAlias
 	mdata.AwsAccountId = w.identity.Account
 	return mdata, nil
 }
@@ -76,7 +72,7 @@
 }
 
 // awsFactory is the same function type as NewCisAwsFactory, and it's used to mock the function in tests
-type awsFactory func(*logp.Logger, aws.Config, chan fetching.ResourceInfo, *awslib.Identity) FetchersMap
+type awsFactory func(*logp.Logger, aws.Config, chan fetching.ResourceInfo, *aws_dataprovider.Identity) FetchersMap
 
 func newCisAwsOrganizationFactory(
 	ctx context.Context,
@@ -88,7 +84,7 @@
 	m := make(FetchersMap)
 	for _, account := range accounts {
 		ch := make(chan fetching.ResourceInfo)
-		go func(identity awslib.Identity) {
+		go func(identity aws_dataprovider.Identity) {
 			for {
 				select {
 				case <-ctx.Done():
@@ -129,8 +125,7 @@
 	return m
 }
 
-func NewCisAwsFactory(log *logp.Logger, cfg aws.Config, ch chan fetching.ResourceInfo, identity *awslib.Identity) FetchersMap {
->>>>>>> ea05488d
+func NewCisAwsFactory(log *logp.Logger, cfg aws.Config, ch chan fetching.ResourceInfo, identity *aws_dataprovider.Identity) FetchersMap {
 	log.Infof("Initializing AWS fetchers for account: '%s'", identity.Account)
 
 	m := make(FetchersMap)
