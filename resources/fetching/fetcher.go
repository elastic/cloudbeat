--- conflicted
+++ resolved
@@ -102,26 +102,15 @@
 }
 
 type ResourceMetadata struct {
-<<<<<<< HEAD
 	ID                  string `json:"id"`
 	Type                string `json:"type"`
 	SubType             string `json:"sub_type,omitempty"`
 	Name                string `json:"name,omitempty"`
-	ECSFormat           string `json:"ecsFormat,omitempty"`
 	Region              string `json:"region,omitempty"`
 	AwsAccountId        string `json:"aws_account_id,omitempty"`
 	AwsAccountAlias     string `json:"aws_account_alias,omitempty"`
 	AwsOrganizationId   string `json:"aws_organization_id,omitempty"`
 	AwsOrganizationName string `json:"aws_organization_name,omitempty"`
-=======
-	ID              string `json:"id"`
-	Type            string `json:"type"`
-	SubType         string `json:"sub_type,omitempty"`
-	Name            string `json:"name,omitempty"`
-	Region          string `json:"region,omitempty"`
-	AwsAccountId    string `json:"aws_account_id,omitempty"`
-	AwsAccountAlias string `json:"aws_account_alias,omitempty"`
->>>>>>> 622a78b1
 }
 
 type Result struct {
