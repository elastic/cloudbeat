// Licensed to Elasticsearch B.V. under one or more contributor
// license agreements. See the NOTICE file distributed with
// this work for additional information regarding copyright
// ownership. Elasticsearch B.V. licenses this file to you under
// the Apache License, Version 2.0 (the "License"); you may
// not use this file except in compliance with the License.
// You may obtain a copy of the License at
//
//     http://www.apache.org/licenses/LICENSE-2.0
//
// Unless required by applicable law or agreed to in writing,
// software distributed under the License is distributed on an
// "AS IS" BASIS, WITHOUT WARRANTIES OR CONDITIONS OF ANY
// KIND, either express or implied.  See the License for the
// specific language governing permissions and limitations
// under the License.

package fetching

import (
	"context"
	"github.com/gofrs/uuid"

	"github.com/elastic/elastic-agent-libs/config"
	"github.com/elastic/elastic-agent-libs/logp"
)

// Factory can create fetcher instances based on configuration
type Factory interface {
<<<<<<< HEAD
	Create(*logp.Logger, *common.Config, chan ResourceInfo) (Fetcher, error)
=======
	Create(*logp.Logger, *config.C) (Fetcher, error)
>>>>>>> f7b57d1b
}

// Fetcher represents a data fetcher.
type Fetcher interface {
	Fetch(context.Context, CycleMetadata) error
	Stop()
}

type Condition interface {
	Condition() bool
	Name() string
}

type ResourceInfo struct {
	Resource
	CycleMetadata
}

type CycleMetadata struct {
	CycleId uuid.UUID
}

type Resource interface {
	GetMetadata() ResourceMetadata
	GetData() interface{}
}

type ResourceFields struct {
	ResourceMetadata
	Raw interface{} `json:"raw"`
}

type ResourceMetadata struct {
	ID      string `json:"id"`
	Type    string `json:"type"`
	SubType string `json:"sub_type"`
	Name    string `json:"name"`
}
type Result struct {
	Type string `json:"type"`
	// Golang 1.18 will introduce generics which will be useful for typing the resource field
	Resource interface{} `json:"resource"`
}

type ResourceMap map[string][]Resource

type BaseFetcherConfig struct {
	Name string `config:"name"`
}

const KubeAPIType = "kube-api"<|MERGE_RESOLUTION|>--- conflicted
+++ resolved
@@ -27,11 +27,7 @@
 
 // Factory can create fetcher instances based on configuration
 type Factory interface {
-<<<<<<< HEAD
-	Create(*logp.Logger, *common.Config, chan ResourceInfo) (Fetcher, error)
-=======
-	Create(*logp.Logger, *config.C) (Fetcher, error)
->>>>>>> f7b57d1b
+	Create(*logp.Logger, *config.C, chan ResourceInfo) (Fetcher, error)
 }
 
 // Fetcher represents a data fetcher.
