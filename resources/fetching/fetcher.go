// Licensed to Elasticsearch B.V. under one or more contributor
// license agreements. See the NOTICE file distributed with
// this work for additional information regarding copyright
// ownership. Elasticsearch B.V. licenses this file to you under
// the Apache License, Version 2.0 (the "License"); you may
// not use this file except in compliance with the License.
// You may obtain a copy of the License at
//
//     http://www.apache.org/licenses/LICENSE-2.0
//
// Unless required by applicable law or agreed to in writing,
// software distributed under the License is distributed on an
// "AS IS" BASIS, WITHOUT WARRANTIES OR CONDITIONS OF ANY
// KIND, either express or implied.  See the License for the
// specific language governing permissions and limitations
// under the License.

package fetching

import (
	"context"

	awssdk "github.com/elastic/beats/v7/x-pack/libbeat/common/aws"
)

const (
	KubeAPIType    = "kube-api"
	FileSystemType = "file-system"
	ProcessType    = "process"

	EcrType                   = "aws-ecr"
	IAMType                   = "aws-iam"
	EC2Type                   = "aws-ec2"
	EC2NetworkingType         = "aws-ec2-network"
	AwsMonitoringType         = "aws-monitoring"
	NetworkNACLType           = "aws-nacl"
	TrailType                 = "aws-trail"
	MultiTrailsType           = "aws-multi-trails"
	SecurityGroupType         = "aws-security-group"
	EBSType                   = "aws-ebs"
	EBSSnapshotType           = "aws-ebs-snapshot"
	ElbType                   = "aws-elb"
	IAMUserType               = "aws-iam-user"
	IAMServerCertificateType  = "aws-iam-server-certificate"
	PwdPolicyType             = "aws-password-policy"
	S3Type                    = "aws-s3"
	KmsType                   = "aws-kms"
	SecurityHubType           = "aws-securityhub"
	VpcType                   = "aws-vpc"
	RdsType                   = "aws-rds"
	ConfigServiceResourceType = "aws-config"
	PolicyType                = "aws-policy"
	AccessAnalyzers           = "aws-access-analyzers"

	GcpMonitoringType      = "gcp-monitoring"
	GcpLoggingType         = "gcp-logging"
	GcpServiceUsage        = "gcp-service-usage"
	GcpPolicies            = "gcp-policies"
	CloudIdentity          = "identity-management"
	CloudCompute           = "cloud-compute"
	MonitoringIdentity     = "monitoring"
	LoggingIdentity        = "logging"
	CloudContainerMgmt     = "caas" // containers as a service
	CloudLoadBalancer      = "load-balancer"
	CloudContainerRegistry = "container-registry"
	CloudStorage           = "cloud-storage"
	CloudAudit             = "cloud-audit"
	CloudDatabase          = "cloud-database"
	CloudConfig            = "cloud-config"
	CloudDns               = "cloud-dns"
	KeyManagement          = "key-management"
	ProjectManagement      = "project-management"
	DataProcessing         = "data-processing"

<<<<<<< HEAD
	AzureVMType             = "azure-vm"
	AzureStorageAccountType = "azure-storage-account"
	AzurePostgreSQLDBType   = "azure-postgresql-server-db"
	AzureMySQLDBType        = "azure-mysql-server-db"
=======
	// Azure resource types
	AzureDiskType           = "azure-disk"
	AzureStorageAccountType = "azure-storage-account"
	AzureVMType             = "azure-vm"
>>>>>>> 943b40b5
)

// Fetcher represents a data fetcher.
type Fetcher interface {
	Fetch(context.Context, CycleMetadata) error
	Stop()
}

type Condition interface {
	Condition() bool
	Name() string
}

type ResourceInfo struct {
	Resource
	CycleMetadata
}

type CycleMetadata struct {
	Sequence int64
}

type EcsGcp struct {
	Provider         string
	ProjectId        string
	ProjectName      string
	OrganizationId   string
	OrganizationName string
}

type Resource interface {
	GetMetadata() (ResourceMetadata, error)
	GetData() any
	GetElasticCommonData() (map[string]any, error)
}

type ResourceFields struct {
	ResourceMetadata
	Raw interface{} `json:"raw"`
}

type ResourceMetadata struct {
	ID                  string `json:"id"`
	Type                string `json:"type"`
	SubType             string `json:"sub_type,omitempty"`
	Name                string `json:"name,omitempty"`
	Region              string `json:"region,omitempty"`
	AwsAccountId        string `json:"aws_account_id,omitempty"`
	AwsAccountAlias     string `json:"aws_account_alias,omitempty"`
	AwsOrganizationId   string `json:"aws_organization_id,omitempty"`
	AwsOrganizationName string `json:"aws_organization_name,omitempty"`
}

type Result struct {
	Type     string      `json:"type"`
	SubType  string      `json:"subType"`
	Resource interface{} `json:"resource"`
}

type ResourceMap map[string][]Resource

type BaseFetcherConfig struct {
	Name string `config:"name"`
}

type AwsBaseFetcherConfig struct {
	BaseFetcherConfig `config:",inline"`
	AwsConfig         awssdk.ConfigAWS `config:",inline"`
}<|MERGE_RESOLUTION|>--- conflicted
+++ resolved
@@ -72,17 +72,11 @@
 	ProjectManagement      = "project-management"
 	DataProcessing         = "data-processing"
 
-<<<<<<< HEAD
-	AzureVMType             = "azure-vm"
-	AzureStorageAccountType = "azure-storage-account"
-	AzurePostgreSQLDBType   = "azure-postgresql-server-db"
-	AzureMySQLDBType        = "azure-mysql-server-db"
-=======
-	// Azure resource types
 	AzureDiskType           = "azure-disk"
 	AzureStorageAccountType = "azure-storage-account"
 	AzureVMType             = "azure-vm"
->>>>>>> 943b40b5
+	AzurePostgreSQLDBType   = "azure-postgresql-server-db"
+	AzureMySQLDBType        = "azure-mysql-server-db"
 )
 
 // Fetcher represents a data fetcher.
