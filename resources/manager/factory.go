--- conflicted
+++ resolved
@@ -49,11 +49,7 @@
 	fa.m[name] = f
 }
 
-<<<<<<< HEAD
-func (fa *factories) CreateFetcher(log *logp.Logger, name string, c *common.Config, ch chan fetching.ResourceInfo) (fetching.Fetcher, error) {
-=======
-func (fa *factories) CreateFetcher(log *logp.Logger, name string, c *agentconfig.C) (fetching.Fetcher, error) {
->>>>>>> f7b57d1b
+func (fa *factories) CreateFetcher(log *logp.Logger, name string, c *agentconfig.C, ch chan fetching.ResourceInfo) (fetching.Fetcher, error) {
 	factory, ok := fa.m[name]
 	if !ok {
 		return nil, errors.New("fetcher factory could not be found")
@@ -122,11 +118,7 @@
 	return arr, nil
 }
 
-<<<<<<< HEAD
-func (fa *factories) parseConfigFetcher(log *logp.Logger, fcfg *common.Config, ch chan fetching.ResourceInfo) (*ParsedFetcher, error) {
-=======
-func (fa *factories) parseConfigFetcher(log *logp.Logger, fcfg *agentconfig.C) (*ParsedFetcher, error) {
->>>>>>> f7b57d1b
+func (fa *factories) parseConfigFetcher(log *logp.Logger, fcfg *agentconfig.C, ch chan fetching.ResourceInfo) (*ParsedFetcher, error) {
 	gen := fetching.BaseFetcherConfig{}
 	err := fcfg.Unpack(&gen)
 	if err != nil {
