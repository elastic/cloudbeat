--- conflicted
+++ resolved
@@ -252,20 +252,14 @@
 //  2. The beater run has returned 		(nil, err)
 //  3. A config update received 		(val, nil)
 func (l *launcher) waitForUpdates() (*config.C, error) {
-<<<<<<< HEAD
 	for {
 		select {
-		case err := <-l.beaterErr:
+		case err, ok := <-l.beaterErr:
+			if !ok {
+				l.log.Infof("Launcher received a stop signal")
+				return nil, ErrorStopSignal
+			}
 			return nil, err
-=======
-	select {
-	case err, ok := <-l.beaterErr:
-		if !ok {
-			l.log.Infof("Launcher received a stop signal")
-			return nil, ErrorStopSignal
-		}
-		return nil, err
->>>>>>> 94d49e47
 
 		case update, ok := <-l.reloader.Channel():
 			if !ok {
