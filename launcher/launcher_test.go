// Licensed to Elasticsearch B.V. under one or more contributor
// license agreements. See the NOTICE file distributed with
// this work for additional information regarding copyright
// ownership. Elasticsearch B.V. licenses this file to you under
// the Apache License, Version 2.0 (the "License"); you may
// not use this file except in compliance with the License.
// You may obtain a copy of the License at
//
//     http://www.apache.org/licenses/LICENSE-2.0
//
// Unless required by applicable law or agreed to in writing,
// software distributed under the License is distributed on an
// "AS IS" BASIS, WITHOUT WARRANTIES OR CONDITIONS OF ANY
// KIND, either express or implied.  See the License for the
// specific language governing permissions and limitations
// under the License.

// Config is put into a different package to prevent cyclic imports in case
// it is needed in several locations

package launcher

import (
	"errors"
	"fmt"
	"reflect"
	"testing"
	"time"

	"github.com/elastic/beats/v7/libbeat/beat"
	"github.com/elastic/beats/v7/libbeat/management"
	"github.com/elastic/elastic-agent-libs/config"
	"github.com/elastic/elastic-agent-libs/logp"
	"github.com/elastic/elastic-agent-libs/mapstr"
	"github.com/stretchr/testify/suite"
	"go.uber.org/goleak"

	"github.com/elastic/cloudbeat/resources/utils/testhelper"
)

var dummyBeaterName = "Dummybeat"

type beaterMock struct {
	cfg  *config.C
	done chan struct{}
}

func beaterMockCreator(_ *beat.Beat, cfg *config.C) (beat.Beater, error) {
	return &beaterMock{
		cfg:  cfg,
		done: make(chan struct{}),
	}, nil
}

func (m *beaterMock) Run(_ *beat.Beat) error {
	<-m.done
	return nil
}

func (m *beaterMock) Stop() {
	close(m.done)
}

type errorBeaterMock struct{}

func errorBeaterMockCreator(_ *beat.Beat, _ *config.C) (beat.Beater, error) {
	return &errorBeaterMock{}, nil
}

func errorBeaterCreator(_ *beat.Beat, _ *config.C) (beat.Beater, error) {
	return nil, errors.New("beater creation error")
}

func errorReloadBeaterCreator() func(b *beat.Beat, cfg *config.C) (beat.Beater, error) {
	shouldReturnError := false
	return func(b *beat.Beat, cfg *config.C) (beat.Beater, error) {
		if shouldReturnError {
			return errorBeaterCreator(b, cfg)
		}
		shouldReturnError = true
		return beaterMockCreator(b, cfg)
	}
}

func (m *errorBeaterMock) Run(_ *beat.Beat) error {
	time.Sleep(10 * time.Millisecond)
	return errors.New("some error")
}

func (m *errorBeaterMock) Stop() {
	panic("Error beater should not be stopped")
}

type panicBeaterMock struct{}

func panicBeaterMockCreator(_ *beat.Beat, _ *config.C) (beat.Beater, error) {
	return &panicBeaterMock{}, nil
}

func (m *panicBeaterMock) Run(_ *beat.Beat) error {
	panic("panicBeaterMock panics")
}

func (m *panicBeaterMock) Stop() {
}

type validatorMock struct {
	expected *config.C
}

func (v *validatorMock) Validate(cfg *config.C) error {
	var err error
	if !reflect.DeepEqual(cfg, v.expected) {
		err = fmt.Errorf("mock validation failed")
	}

	return err
}

type LauncherTestSuite struct {
	suite.Suite

	log  *logp.Logger
	opts goleak.Option
}

type launcherMocks struct {
	reloader   *MockReloader
	reloaderCh chan *config.C
	health     *MockHealth
	healthCh   chan error
	beat       *beat.Beat
	manager    *MockManager
	validator  Validator
}

func TestLauncherTestSuite(t *testing.T) {
	s := new(LauncherTestSuite)
	s.log = testhelper.NewLogger(t)

	s.opts = goleak.IgnoreCurrent()
	suite.Run(t, s)
}

func (s *LauncherTestSuite) InitMocks() *launcherMocks {
	mocks := launcherMocks{
		healthCh:   make(chan error),
		reloaderCh: make(chan *config.C, 10),
	}
	mocks.reloader = &MockReloader{}
	mocks.validator = &validatorMock{
		expected: config.MustNewConfigFrom(mapstr.M{"a": 1}),
	}
	mocks.health = &MockHealth{}

	mocks.manager = NewMockManager(s.T())
	mocks.beat = &beat.Beat{
		Manager: mocks.manager,
	}
<<<<<<< HEAD

	mocks.reloader.EXPECT().Channel().Return(mocks.reloaderCh)
	mocks.reloader.EXPECT().Stop()
	mocks.health.EXPECT().Channel().Return(mocks.healthCh)
	mocks.health.EXPECT().Stop()
	return &mocks
=======
	b, err := instance.NewInitializedBeat(settings)
	s.NoError(err)
	b.Manager, err = management.NewManager(b.Config.Management, reload.RegisterV2)
	s.NoError(err)
	mocks.beat = &b.Beat
>>>>>>> 14b4ffd4
}

func (s *LauncherTestSuite) TearDownTest() {
	// Verify no goroutines are leaking. Safest to keep this on top of the function.
	// Go defers are implemented as a LIFO stack. This should be the last one to run.
	goleak.VerifyNone(s.T(), s.opts)
}

func (s *LauncherTestSuite) TestWaitForUpdates() {
	configA := config.MustNewConfigFrom(mapstr.M{
		"common":    "A",
		"specificA": "a",
		"commonArr": []string{"a"},
	})

	configB := config.MustNewConfigFrom(mapstr.M{
		"common":    "B",
		"specificB": "b",
		"commonArr": []string{"b", "b"},
	})

	configC := config.MustNewConfigFrom(mapstr.M{
		"common":    "C",
		"specificC": "c",
		"commonArr": []string{"c", "c", "c"},
	})

	expected1 := config.MustNewConfigFrom(mapstr.M{
		"common":    "C",
		"specificA": "a",
		"specificB": "b",
		"specificC": "c",
		"commonArr": []string{"c", "c", "c"},
	})

	expected2 := config.MustNewConfigFrom(mapstr.M{
		"common":    "A",
		"specificA": "a",
		"specificB": "b",
		"commonArr": []string{"a"},
	})

	expected3 := config.MustNewConfigFrom(mapstr.M{
		"common":    "B",
		"specificA": "a",
		"specificB": "b",
		"specificC": "c",
		"commonArr": []string{"b", "b"},
	})

	expected4 := config.MustNewConfigFrom(mapstr.M{
		"common":    "A",
		"specificA": "a",
		"specificC": "c",
		"commonArr": []string{"a"},
	})

	type incomingConfigs []struct {
		after  time.Duration
		config *config.C
	}

	testcases := []struct {
		name     string
		delay    time.Duration
		configs  incomingConfigs
		expected *config.C
	}{
		{
			"no updates",
			100 * time.Millisecond,
			incomingConfigs{},
			config.NewConfig(),
		},
		{
			"single update",
			100 * time.Millisecond,
			incomingConfigs{
				{40 * time.Millisecond, configC},
			},
			configC,
		},
		{
			"multiple updates A B A C",
			100 * time.Millisecond,
			incomingConfigs{
				{1 * time.Millisecond, configA},
				{1 * time.Millisecond, configB},
				{1 * time.Millisecond, configA},
				{40 * time.Millisecond, configC},
			},
			expected1,
		},
		{
			"multiple updates A B A",
			100 * time.Millisecond,
			incomingConfigs{
				{1 * time.Millisecond, configA},
				{40 * time.Millisecond, configB},
				{1 * time.Millisecond, configA},
			},
			expected2,
		},
		{
			"multiple updates A C B",
			100 * time.Millisecond,
			incomingConfigs{
				{1 * time.Millisecond, configA},
				{1 * time.Millisecond, configC},
				{1 * time.Millisecond, configB},
			},
			expected3,
		},
		{
			"multiple updates C C A",
			100 * time.Millisecond,
			incomingConfigs{
				{1 * time.Millisecond, configC},
				{1 * time.Millisecond, configC},
				{1 * time.Millisecond, configA},
			},
			expected4,
		},
		{
			"multiple updates no delay A B A C",
			100 * time.Millisecond,
			incomingConfigs{
				{0, configA},
				{0, configB},
				{0, configA},
				{0, configC},
			},
			expected1,
		},
		{
			"no updates immediate stop",
			0,
			incomingConfigs{},
			config.NewConfig(),
		},
	}

	for _, tcase := range testcases {
		s.Run(tcase.name, func() {
			mocks := s.InitMocks()
			sut, err := New(s.log, dummyBeaterName, mocks.reloader, mocks.health, nil, beaterMockCreator, config.NewConfig())
			s.NoError(err)

			go func(ic incomingConfigs) {
				for _, c := range ic {
					time.Sleep(c.after)
					mocks.reloaderCh <- c.config
				}

				time.Sleep(tcase.delay)
				sut.Stop()
			}(tcase.configs)

			err = sut.run()
			s.ErrorIs(err, ErrorGracefulExit)
			beater, ok := sut.beater.(*beaterMock)
			s.True(ok)
			s.Equal(tcase.expected, beater.cfg)
		})
	}
}

// TestErrorWaitForUpdates should not call sut.Stop as the launcher should stop without callling it
func (s *LauncherTestSuite) TestErrorWaitForUpdates() {
	configErr := config.MustNewConfigFrom(mapstr.M{
		"error": "true",
	})

	mocks := s.InitMocks()
	sut, err := New(s.log, dummyBeaterName, mocks.reloader, mocks.health, nil, errorReloadBeaterCreator(), config.NewConfig())
	s.NoError(err)

	go func() {
		time.Sleep(40 * time.Millisecond)
		mocks.reloaderCh <- configErr
	}()

	err = sut.run()
	s.Error(err)
}

func (s *LauncherTestSuite) TestLauncherValidator() {
	validConfig := config.MustNewConfigFrom(mapstr.M{"a": 1})
	invalidConfig := config.MustNewConfigFrom(mapstr.M{"a": 2})

	type incomingConfigs []struct {
		after  time.Duration
		config *config.C
	}

	testcases := []struct {
		name     string
		timeout  time.Duration
		configs  incomingConfigs
		expected *config.C
	}{
		{
			"no updates",
			5 * time.Millisecond,
			incomingConfigs{},
			nil,
		},
		{
			"valid update after timeout",
			5 * time.Millisecond,
			incomingConfigs{
				{10 * time.Millisecond, validConfig},
			},
			nil,
		},
		{
			"invalid update on time",
			10 * time.Millisecond,
			incomingConfigs{
				{5 * time.Millisecond, invalidConfig},
			},
			nil,
		},
		{
			"valid update on time",
			10 * time.Millisecond,
			incomingConfigs{
				{5 * time.Millisecond, validConfig},
			},
			validConfig,
		},
		{
			"invalid and later valid after timeout",
			40 * time.Millisecond,
			incomingConfigs{
				{1 * time.Millisecond, invalidConfig},
				{1 * time.Millisecond, invalidConfig},
				{1 * time.Millisecond, invalidConfig},
				{40 * time.Millisecond, validConfig},
			},
			nil,
		},
		{
			"valid and then more updates",
			40 * time.Millisecond,
			incomingConfigs{
				{1 * time.Millisecond, validConfig},
				{40 * time.Millisecond, invalidConfig},
				{1 * time.Millisecond, validConfig},
			},
			validConfig,
		},
		{
			"third update is valid on time",
			40 * time.Millisecond,
			incomingConfigs{
				{1 * time.Millisecond, invalidConfig},
				{1 * time.Millisecond, invalidConfig},
				{1 * time.Millisecond, validConfig},
			},
			validConfig,
		},
	}

	for _, tcase := range testcases {
		s.Run(tcase.name, func() {
			mocks := s.InitMocks()
			sut, err := New(s.log, dummyBeaterName, mocks.reloader, mocks.health, mocks.validator, beaterMockCreator, config.NewConfig())
			s.NoError(err)

			go func(ic incomingConfigs) {
				for _, c := range ic {
					time.Sleep(c.after)
					mocks.reloaderCh <- c.config
				}
			}(tcase.configs)

			cfg, err := sut.reconfigureWait(tcase.timeout)
			if tcase.expected == nil {
				s.Error(err)
			} else {
				s.NoError(err)
				s.Equal(tcase.expected, cfg)
			}
		})
	}
}

func (s *LauncherTestSuite) TestHealthReporter() {
	errorStr := "some error"
	mocks := s.InitMocks()

	mocks.manager.EXPECT().Enabled().Return(true)
	mocks.manager.EXPECT().UpdateStatus(management.Degraded, errorStr)
	mocks.manager.EXPECT().UpdateStatus(management.Running, "")
	sut, err := New(s.log, dummyBeaterName, mocks.reloader, mocks.health, nil, beaterMockCreator, config.NewConfig())
	sut.beat = mocks.beat
	s.NoError(err)
	go func() {
		mocks.healthCh <- errors.New(errorStr)
		mocks.healthCh <- nil
		time.Sleep(time.Millisecond)

		sut.Stop()
	}()
	err = sut.run()
	s.NoError(err)
}

// TestLauncherErrorBeater should not call sut.Stop as the launcher should stop without callling it
func (s *LauncherTestSuite) TestLauncherErrorBeater() {
	mocks := s.InitMocks()
	sut, err := New(s.log, dummyBeaterName, mocks.reloader, mocks.health, nil, errorBeaterMockCreator, config.NewConfig())
	s.NoError(err)
	err = sut.run()
	s.Error(err)
}

// TestLauncherPanicBeater should not call sut.Stop as the launcher should stop without callling it
func (s *LauncherTestSuite) TestLauncherPanicBeater() {
	mocks := s.InitMocks()
	sut, err := New(s.log, dummyBeaterName, mocks.reloader, mocks.health, nil, panicBeaterMockCreator, config.NewConfig())
	s.NoError(err)
	err = sut.run()
	s.Error(err)
	s.ErrorContains(err, "panicBeaterMock panics")
}

func (s *LauncherTestSuite) TestLauncherUpdateAndStop() {
	mocks := s.InitMocks()
	sut, err := New(s.log, dummyBeaterName, mocks.reloader, mocks.health, nil, beaterMockCreator, config.NewConfig())
	s.NoError(err)
	go func() {
		mocks.reloaderCh <- config.NewConfig()
		sut.Stop()
	}()
	err = sut.run()
	s.ErrorIs(err, ErrorGracefulExit)
}

func (s *LauncherTestSuite) TestLauncherStopTwicePanics() {
	mocks := s.InitMocks()
	sut, err := New(s.log, dummyBeaterName, mocks.reloader, mocks.health, nil, beaterMockCreator, config.NewConfig())
	s.NoError(err)
	go func() {
		mocks.reloaderCh <- config.NewConfig()
		sut.Stop()
	}()
	err = sut.run()
	s.ErrorIs(err, ErrorGracefulExit)

	s.Panics(func() {
		sut.Stop()
	})
}

// TestLauncherErrorBeaterCreation should not call sut.Stop as the launcher should stop without callling it
func (s *LauncherTestSuite) TestLauncherErrorBeaterCreation() {
	mocks := s.InitMocks()
	sut, err := New(s.log, dummyBeaterName, mocks.reloader, mocks.health, nil, errorBeaterCreator, config.NewConfig())
	s.NoError(err)
	err = sut.run()
	s.Error(err)
}

func (s *LauncherTestSuite) TestLauncherStop() {
	mocks := s.InitMocks()
	sut, err := New(s.log, dummyBeaterName, mocks.reloader, nil, beaterMockCreator, config.NewConfig())
	s.NoError(err)

	go func() {
		sut.Stop()
	}()

	err = sut.run()
	s.ErrorIs(err, ErrorGracefulExit)
}

func (s *LauncherTestSuite) TestLauncherStopTimeout() {
	mocks := s.InitMocks()
	sut, err := New(s.log, dummyBeaterName, mocks.reloader, nil, beaterMockCreator, config.NewConfig())
	s.NoError(err)

	sut.wg.Add(1) // keep waiting for graceful period
	go func() {
		sut.Stop()
		time.Sleep(shutdownGracePeriod + 10*time.Millisecond)
		sut.wg.Done()
	}()

	err = sut.run()
	s.ErrorIs(err, ErrorTimeoutExit)
}<|MERGE_RESOLUTION|>--- conflicted
+++ resolved
@@ -157,20 +157,12 @@
 	mocks.beat = &beat.Beat{
 		Manager: mocks.manager,
 	}
-<<<<<<< HEAD
 
 	mocks.reloader.EXPECT().Channel().Return(mocks.reloaderCh)
 	mocks.reloader.EXPECT().Stop()
 	mocks.health.EXPECT().Channel().Return(mocks.healthCh)
 	mocks.health.EXPECT().Stop()
 	return &mocks
-=======
-	b, err := instance.NewInitializedBeat(settings)
-	s.NoError(err)
-	b.Manager, err = management.NewManager(b.Config.Management, reload.RegisterV2)
-	s.NoError(err)
-	mocks.beat = &b.Beat
->>>>>>> 14b4ffd4
 }
 
 func (s *LauncherTestSuite) TearDownTest() {
