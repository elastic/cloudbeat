create-kind-cluster:
  kind create cluster --config deploy/k8s/kind/kind-config.yaml

install-kind:
  brew install kind

setup-env: install-kind create-kind-cluster

# Vanilla

build-deploy-cloudbeat: build-cloudbeat load-cloudbeat-image delete-cloudbeat deploy-cloudbeat

build-deploy-cloudbeat-debug: build-cloudbeat-debug load-cloudbeat-image delete-cloudbeat-debug deploy-cloudbeat-debug

load-cloudbeat-image:
  kind load docker-image cloudbeat:latest --name kind-mono

build-cloudbeat:
  GOOS=linux go build -v && docker build -t cloudbeat .

deploy-cloudbeat:
<<<<<<< HEAD
  kubectl apply -f deploy/k8s/cloudbeat-ds.yaml -n kube-system
=======
  kubectl delete -f deploy/k8s/kustomize/base/cloudbeat-ds.yml -n kube-system & kubectl apply -f deploy/k8s/kustomize/base/cloudbeat-ds.yml -n kube-system

build-deploy-cloudbeat: build-cloudbeat load-cloudbeat-image deploy-cloudbeat
>>>>>>> f31c62f9

build-cloudbeat-debug:
  GOOS=linux CGO_ENABLED=0 go build -gcflags "all=-N -l" && docker build -f Dockerfile.debug -t cloudbeat .

deploy-cloudbeat-debug:
   kubectl apply -f deploy/k8s/cloudbeat-ds-debug.yaml -n kube-system

delete-cloudbeat:
  kubectl delete -f deploy/k8s/cloudbeat-ds.yaml -n kube-system

delete-cloudbeat-debug:
  kubectl delete -f deploy/k8s/cloudbeat-ds-debug.yaml -n kube-system


# EKS

build-deploy-eks-cloudbeat: login-aws build-cloudbeat publish-image-to-ecr delete-eks-cloudbeat deploy-eks-cloudbeat

login-aws:
  aws ecr get-login-password --region us-east-2 | docker login --username AWS --password-stdin 704479110758.dkr.ecr.us-east-2.amazonaws.com

publish-image-to-ecr:
  docker tag cloudbeat:latest 704479110758.dkr.ecr.us-east-2.amazonaws.com/cloudbeat:latest & docker push 704479110758.dkr.ecr.us-east-2.amazonaws.com/cloudbeat:latest

deploy-eks-cloudbeat:
  kubectl delete -f deploy/eks/cloudbeat-ds.yaml -n kube-system & kubectl apply -f deploy/eks/cloudbeat-ds.yaml -n kube-system

delete-eks-cloudbeat:
  kubectl delete -f deploy/eks/cloudbeat-ds.yaml -n kube-system


#General

logs-cloudbeat:
  kubectl logs -f --selector="k8s-app=cloudbeat" -n kube-system

logs-cloudbeat-file:
  kubectl logs -f --selector="k8s-app=cloudbeat" -n kube-system > cloudbeat-logs.ndjson

build-kibana-docker:
  node scripts/build --docker-images --skip-docker-ubi --skip-docker-centos -v

elastic-stack-up:
  elastic-package stack up --version=8.1.0-SNAPSHOT

elastic-stack-down:
  elastic-package stack down

ssh-cloudbeat:
    CLOUDBEAT_POD=$( kubectl get pods --no-headers -o custom-columns=":metadata.name" -n kube-system | grep "cloudbeat" ) && \
    kubectl exec --stdin --tty "${CLOUDBEAT_POD}" -n kube-system -- /bin/bash

expose-ports:
    CLOUDBEAT_POD=$( kubectl get pods --no-headers -o custom-columns=":metadata.name" -n kube-system | grep "cloudbeat" ) && \
    kubectl port-forward $CLOUDBEAT_POD -n kube-system 40000:40000 8080:8080


#### TESTS ####

TESTS_RELEASE := "cloudbeat-tests"
TIMEOUT := "1200s"

patch-cb-yml-tests:
  kubectl kustomize deploy/k8s/kustomize/test > tests/deploy/cloudbeat-pytest.yml

build-pytest-docker:
  cd tests; docker build -t cloudbeat-test .

load-pytest-kind:
  kind load docker-image cloudbeat-test:latest --name kind-mono

deploy-tests-helm:
  helm upgrade --wait --timeout={{TIMEOUT}} --install --values tests/deploy/values/ci.yml --namespace kube-system {{TESTS_RELEASE}}  tests/deploy/k8s-cloudbeat-tests/ 

purge-tests:
	helm del {{TESTS_RELEASE}} -n kube-system

gen-report:
  allure generate tests/allure/results --clean -o tests/allure/reports && cp tests/allure/reports/history/* tests/allure/results/history/. && allure open tests/allure/reports

run-tests:
  helm test cloudbeat-tests --namespace kube-system<|MERGE_RESOLUTION|>--- conflicted
+++ resolved
@@ -19,13 +19,7 @@
   GOOS=linux go build -v && docker build -t cloudbeat .
 
 deploy-cloudbeat:
-<<<<<<< HEAD
   kubectl apply -f deploy/k8s/cloudbeat-ds.yaml -n kube-system
-=======
-  kubectl delete -f deploy/k8s/kustomize/base/cloudbeat-ds.yml -n kube-system & kubectl apply -f deploy/k8s/kustomize/base/cloudbeat-ds.yml -n kube-system
-
-build-deploy-cloudbeat: build-cloudbeat load-cloudbeat-image deploy-cloudbeat
->>>>>>> f31c62f9
 
 build-cloudbeat-debug:
   GOOS=linux CGO_ENABLED=0 go build -gcflags "all=-N -l" && docker build -f Dockerfile.debug -t cloudbeat .
