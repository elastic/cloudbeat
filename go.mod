--- conflicted
+++ resolved
@@ -1,10 +1,6 @@
 module github.com/elastic/cloudbeat
 
-<<<<<<< HEAD
-go 1.23.8
-=======
 go 1.23.9
->>>>>>> d702e5b7
 
 toolchain go1.24.3
 
