module github.com/elastic/cloudbeat

go 1.18

require (
	code.cloudfoundry.org/go-diodes v0.0.0-20190809170250-f77fb823c7ee // indirect
	code.cloudfoundry.org/rfc5424 v0.0.0-20180905210152-236a6d29298a // indirect
	github.com/akavel/rsrc v0.10.2 // indirect
	github.com/aws/aws-sdk-go-v2 v0.24.0
	github.com/dlclark/regexp2 v1.4.0 // indirect
	github.com/go-ole/go-ole v1.2.6 // indirect
	github.com/go-sourcemap/sourcemap v2.1.3+incompatible // indirect
	github.com/gofrs/uuid v4.2.0+incompatible
	github.com/magefile/mage v1.13.0
	github.com/mailru/easyjson v0.7.6 // indirect
	github.com/mitchellh/gox v1.0.1
	github.com/mitchellh/mapstructure v1.4.3
	github.com/opencontainers/go-digest v1.0.0 // indirect
	github.com/opencontainers/image-spec v1.0.3-0.20211202183452-c5a74bcca799 // indirect
	github.com/pierrre/gotestcover v0.0.0-20160517101806-924dca7d15f0
	github.com/stretchr/testify v1.7.1
	github.com/tsg/go-daemon v0.0.0-20200207173439-e704b93fd89b
	golang.org/x/lint v0.0.0-20210508222113-6edffad5e616
	golang.org/x/tools v0.1.11
	gopkg.in/jcmturner/aescts.v1 v1.0.1 // indirect
	gopkg.in/jcmturner/dnsutils.v1 v1.0.1 // indirect
	gopkg.in/jcmturner/goidentity.v3 v3.0.0 // indirect
	gopkg.in/jcmturner/rpc.v1 v1.1.0 // indirect
	gotest.tools/gotestsum v1.7.0
	k8s.io/apimachinery v0.24.2
	k8s.io/client-go v0.24.2
)

require (
	github.com/elastic/e2e-testing v1.99.2-0.20220117192005-d3365c99b9c4
	github.com/elastic/elastic-agent-autodiscover v0.1.1
	github.com/elastic/elastic-agent-libs v0.2.5
	github.com/elastic/go-licenser v0.4.0
	github.com/open-policy-agent/opa v0.41.0
	github.com/pkg/errors v0.9.1
	go.elastic.co/go-licence-detector v0.5.0
	go.uber.org/goleak v1.1.12
	gopkg.in/yaml.v2 v2.4.0
<<<<<<< HEAD
	k8s.io/api v0.23.5
=======
	k8s.io/api v0.24.2
>>>>>>> ad6a9149
)

require (
	code.cloudfoundry.org/gofileutils v0.0.0-20170111115228-4d0c80011a0f // indirect
	github.com/OneOfOne/xxhash v1.2.8 // indirect
	github.com/armon/go-radix v1.0.0 // indirect
	github.com/bytecodealliance/wasmtime-go v0.36.0 // indirect
	github.com/cespare/xxhash v1.1.0 // indirect
	github.com/containerd/containerd v1.6.4 // indirect
	github.com/davecgh/go-spew v1.1.1 // indirect
	github.com/dgraph-io/ristretto v0.1.0 // indirect
	github.com/docker/distribution v2.8.1+incompatible
	github.com/eapache/go-xerial-snappy v0.0.0-20180814174437-776d5712da21 // indirect
	github.com/eapache/queue v1.1.0 // indirect
	github.com/elastic/beats/v7 v7.0.0-alpha2.0.20220622083326-cab8871124af
	github.com/elastic/csp-security-policies v1.0.5-0.20220623145033-85979044b4b5
	github.com/ghodss/yaml v1.0.0 // indirect
	github.com/go-ini/ini v1.66.6 // indirect
	github.com/go-logr/logr v1.2.3 // indirect
	github.com/gobwas/glob v0.2.3 // indirect
	github.com/golang/glog v1.0.0 // indirect
	github.com/golang/groupcache v0.0.0-20210331224755-41bb18bfe9da // indirect
	github.com/google/gofuzz v1.2.0 // indirect
	github.com/google/shlex v0.0.0-20191202100458-e7afc7fbc510 // indirect
	github.com/gorilla/websocket v1.4.2 // indirect
	github.com/hashicorp/cronexpr v1.1.0 // indirect
	github.com/hashicorp/errwrap v1.1.0 // indirect
	github.com/hashicorp/go-cleanhttp v0.5.2 // indirect
	github.com/hashicorp/go-rootcerts v1.0.2 // indirect
	github.com/hashicorp/go-uuid v1.0.2 // indirect
	github.com/hashicorp/go-version v1.2.0 // indirect
	github.com/imdario/mergo v0.3.12 // indirect
	github.com/inconshreveable/mousetrap v1.0.0 // indirect
	github.com/jcmturner/aescts/v2 v2.0.0 // indirect
	github.com/jcmturner/dnsutils/v2 v2.0.0 // indirect
	github.com/jcmturner/gofork v1.0.0 // indirect
	github.com/jcmturner/gokrb5/v8 v8.4.2 // indirect
	github.com/jcmturner/rpc/v2 v2.0.3 // indirect
	github.com/jmespath/go-jmespath v0.4.0 // indirect
	github.com/josharian/intern v1.0.0 // indirect
	github.com/json-iterator/go v1.1.12 // indirect
	github.com/klauspost/compress v1.13.6 // indirect
	github.com/mattn/go-isatty v0.0.14 // indirect
	github.com/mitchellh/go-homedir v1.1.0 // indirect
	github.com/mitchellh/iochan v1.0.0 // indirect
	github.com/modern-go/concurrent v0.0.0-20180306012644-bacd9c7ef1dd // indirect
	github.com/modern-go/reflect2 v1.0.2 // indirect
	github.com/pierrec/lz4 v2.6.0+incompatible // indirect
	github.com/santhosh-tekuri/jsonschema v1.2.4 // indirect
	github.com/sirupsen/logrus v1.8.1
	github.com/urso/diag v0.0.0-20200210123136-21b3cc8eb797 // indirect
	github.com/xdg/stringprep v1.0.3 // indirect
	github.com/xeipuuv/gojsonpointer v0.0.0-20190905194746-02993c407bfb // indirect
	github.com/xeipuuv/gojsonreference v0.0.0-20180127040603-bd5ef7bd5415 // indirect
	github.com/yashtewari/glob-intersection v0.1.0 // indirect
	go.elastic.co/fastjson v1.1.0 // indirect
	go.opencensus.io v0.23.0 // indirect
	go.opentelemetry.io/otel v1.7.0 // indirect
	go.opentelemetry.io/otel/trace v1.7.0 // indirect
	golang.org/x/term v0.0.0-20210927222741-03fcf44c2211 // indirect
	google.golang.org/appengine v1.6.7 // indirect
	gopkg.in/yaml.v3 v3.0.1
	k8s.io/klog/v2 v2.60.1 // indirect
	k8s.io/kube-openapi v0.0.0-20220328201542-3ee0da9b0b42 // indirect
	k8s.io/utils v0.0.0-20220210201930-3a6ce19ff2f9 // indirect
	sigs.k8s.io/json v0.0.0-20211208200746-9f7c6b3444d2 // indirect
	sigs.k8s.io/structured-merge-diff/v4 v4.2.1 // indirect
	sigs.k8s.io/yaml v1.2.0 // indirect
)

require (
	code.cloudfoundry.org/go-loggregator v7.4.0+incompatible // indirect
	github.com/Azure/go-ansiterm v0.0.0-20210617225240-d185dfc1b5a1 // indirect
	github.com/Jeffail/gabs/v2 v2.6.0 // indirect
	github.com/Masterminds/semver v1.5.0 // indirect
	github.com/Microsoft/go-winio v0.5.2 // indirect
	github.com/PuerkitoBio/purell v1.1.1 // indirect
	github.com/PuerkitoBio/urlesc v0.0.0-20170810143723-de5bf2ad4578 // indirect
	github.com/Shopify/sarama v1.27.0 // indirect
	github.com/agnivade/levenshtein v1.0.1 // indirect
	github.com/beorn7/perks v1.0.1 // indirect
	github.com/cenkalti/backoff/v4 v4.1.3 // indirect
	github.com/cespare/xxhash/v2 v2.1.2 // indirect
	github.com/cloudfoundry-community/go-cfclient v0.0.0-20190808214049-35bcce23fc5f // indirect
	github.com/cloudfoundry/noaa v2.1.0+incompatible // indirect
	github.com/cloudfoundry/sonde-go v0.0.0-20171206171820-b33733203bb4 // indirect
	github.com/cyphar/filepath-securejoin v0.2.3 // indirect
	github.com/dgraph-io/badger/v3 v3.2103.2 // indirect
	github.com/dnephin/pflag v1.0.7 // indirect
	github.com/docker/cli v20.10.11+incompatible // indirect
	github.com/docker/docker v20.10.12+incompatible // indirect
	github.com/docker/docker-credential-helpers v0.6.4 // indirect
	github.com/docker/go-connections v0.4.0 // indirect
	github.com/docker/go-metrics v0.0.1 // indirect
	github.com/docker/go-units v0.4.0 // indirect
	github.com/dop251/goja v0.0.0-20220516123900-4418d4575a41 // indirect
	github.com/dop251/goja_nodejs v0.0.0-20211022123610-8dd9abb0616d // indirect
	github.com/dustin/go-humanize v1.0.0 // indirect
	github.com/eapache/go-resiliency v1.2.0 // indirect
	github.com/elastic/elastic-agent-client/v7 v7.0.0-20220607160924-1a71765a8bbe // indirect
	github.com/elastic/elastic-agent-system-metrics v0.4.1 // indirect
	github.com/elastic/go-concert v0.2.0 // indirect
	github.com/elastic/go-lumber v0.1.0 // indirect
	github.com/elastic/go-seccomp-bpf v1.2.0 // indirect
	github.com/elastic/go-structform v0.0.9 // indirect
	github.com/elastic/go-sysinfo v1.8.0 // indirect
	github.com/elastic/go-ucfg v0.8.5 // indirect
	github.com/elastic/go-windows v1.0.1 // indirect
	github.com/elastic/gosigar v0.14.2 // indirect
	github.com/emicklei/go-restful v2.9.5+incompatible // indirect
	github.com/evanphx/json-patch v4.12.0+incompatible // indirect
	github.com/fatih/color v1.13.0 // indirect
	github.com/fsnotify/fsnotify v1.5.4 // indirect
	github.com/go-openapi/jsonpointer v0.19.5 // indirect
	github.com/go-openapi/jsonreference v0.19.5 // indirect
	github.com/go-openapi/swag v0.19.14 // indirect
	github.com/gobuffalo/here v0.6.0 // indirect
	github.com/gofrs/flock v0.8.1 // indirect
	github.com/gogo/protobuf v1.3.2 // indirect
	github.com/golang/protobuf v1.5.2 // indirect
	github.com/golang/snappy v0.0.4 // indirect
	github.com/gomodule/redigo v1.8.3 // indirect
	github.com/google/flatbuffers v1.12.1 // indirect
	github.com/google/gnostic v0.5.7-v3refs // indirect
	github.com/google/go-cmp v0.5.8 // indirect
	github.com/google/licenseclassifier v0.0.0-20200402202327-879cb1424de0 // indirect
	github.com/google/uuid v1.3.0 // indirect
	github.com/gorilla/mux v1.8.0 // indirect
	github.com/h2non/filetype v1.1.1 // indirect
	github.com/hashicorp/go-multierror v1.1.1 // indirect
	github.com/hashicorp/nomad/api v0.0.0-20201203164818-6318a8ac7bf8 // indirect
	github.com/jcchavezs/porto v0.4.0 // indirect
	github.com/joeshaw/multierror v0.0.0-20140124173710-69b34d4ec901 // indirect
	github.com/jonboulle/clockwork v0.2.2 // indirect
	github.com/josephspurrier/goversioninfo v1.4.0 // indirect
	github.com/karrick/godirwalk v1.15.8 // indirect
	github.com/lufia/plan9stats v0.0.0-20211012122336-39d0f177ccd0 // indirect
	github.com/markbates/pkger v0.17.0 // indirect
	github.com/mattn/go-colorable v0.1.12 // indirect
	github.com/matttproud/golang_protobuf_extensions v1.0.2-0.20181231171920-c182affec369 // indirect
	github.com/miekg/dns v1.1.43 // indirect
	github.com/mitchellh/hashstructure v1.1.0 // indirect
	github.com/moby/locker v1.0.1 // indirect
	github.com/moby/term v0.0.0-20210610120745-9d4ed1856297 // indirect
	github.com/morikuni/aec v1.0.0 // indirect
	github.com/munnerz/goautoneg v0.0.0-20191010083416-a7dc8b61c822 // indirect
	github.com/pmezard/go-difflib v1.0.0 // indirect
	github.com/power-devops/perfstat v0.0.0-20210106213030-5aafc221ea8c // indirect
	github.com/prometheus/client_golang v1.12.1 // indirect
	github.com/prometheus/client_model v0.2.0 // indirect
	github.com/prometheus/common v0.32.1 // indirect
	github.com/prometheus/procfs v0.7.3 // indirect
	github.com/rcrowley/go-metrics v0.0.0-20201227073835-cf1acfcdf475 // indirect
	github.com/sergi/go-diff v1.1.0 // indirect
	github.com/shirou/gopsutil/v3 v3.21.12 // indirect
	github.com/spf13/cobra v1.4.0 // indirect
	github.com/spf13/pflag v1.0.5 // indirect
	github.com/stretchr/objx v0.2.0 // indirect
	github.com/tklauser/go-sysconf v0.3.9 // indirect
	github.com/tklauser/numcpus v0.3.0 // indirect
	github.com/ugorji/go/codec v1.1.8 // indirect
	github.com/urso/sderr v0.0.0-20210525210834-52b04e8f5c71 // indirect
	github.com/vektah/gqlparser/v2 v2.4.4 // indirect
	github.com/xdg/scram v1.0.3 // indirect
	github.com/yusufpapurcu/wmi v1.2.2 // indirect
	go.elastic.co/apm v1.13.0 // indirect
	go.elastic.co/apm/module/apmelasticsearch/v2 v2.0.0 // indirect
	go.elastic.co/apm/module/apmhttp/v2 v2.1.0 // indirect
	go.elastic.co/apm/v2 v2.1.0 // indirect
	go.elastic.co/ecszap v1.0.1 // indirect
	go.uber.org/atomic v1.9.0 // indirect
	go.uber.org/multierr v1.8.0 // indirect
	go.uber.org/zap v1.21.0 // indirect
	golang.org/x/crypto v0.0.0-20220525230936-793ad666bf5e // indirect
	golang.org/x/mod v0.6.0-dev.0.20220419223038-86c51ed26bb4 // indirect
	golang.org/x/net v0.0.0-20220621193019-9d032be2e588 // indirect
	golang.org/x/oauth2 v0.0.0-20211104180415-d3ed0bb246c8 // indirect
	golang.org/x/sync v0.0.0-20220513210516-0976fa681c29 // indirect
	golang.org/x/sys v0.0.0-20220615213510-4f61da869c0c // indirect
	golang.org/x/text v0.3.7 // indirect
	golang.org/x/time v0.0.0-20220210224613-90d013bbcef8 // indirect
	google.golang.org/genproto v0.0.0-20220622131801-db39fadba55f // indirect
	google.golang.org/grpc v1.47.0 // indirect
	google.golang.org/protobuf v1.28.0 // indirect
	gopkg.in/inf.v0 v0.9.1 // indirect
	gopkg.in/jcmturner/gokrb5.v7 v7.5.0 // indirect; indirectresources/manager/data.go
	howett.net/plist v1.0.0 // indirect
<<<<<<< HEAD
=======
	oras.land/oras-go v1.1.1 // indirect
>>>>>>> ad6a9149
)

replace (
	github.com/Microsoft/go-winio => github.com/bi-zone/go-winio v0.4.15
	github.com/Shopify/sarama => github.com/elastic/sarama v1.19.1-0.20210823122811-11c3ef800752
	github.com/apoydence/eachers => github.com/poy/eachers v0.0.0-20181020210610-23942921fe77 //indirect, see https://github.com/elastic/beats/pull/29780 for details.
	github.com/cucumber/godog => github.com/cucumber/godog v0.8.1
	github.com/dop251/goja => github.com/andrewkroh/goja v0.0.0-20190128172624-dd2ac4456e20
	github.com/dop251/goja_nodejs => github.com/dop251/goja_nodejs v0.0.0-20171011081505-adff31b136e6
	github.com/fsnotify/fsnotify => github.com/adriansr/fsnotify v1.4.8-0.20211018144411-a81f2b630e7c
	github.com/golang/glog => github.com/elastic/glog v1.0.1-0.20210831205241-7d8b5c89dfc4
	github.com/google/gopacket => github.com/elastic/gopacket v1.1.20-0.20211202005954-d412fca7f83a
)<|MERGE_RESOLUTION|>--- conflicted
+++ resolved
@@ -41,11 +41,7 @@
 	go.elastic.co/go-licence-detector v0.5.0
 	go.uber.org/goleak v1.1.12
 	gopkg.in/yaml.v2 v2.4.0
-<<<<<<< HEAD
 	k8s.io/api v0.23.5
-=======
-	k8s.io/api v0.24.2
->>>>>>> ad6a9149
 )
 
 require (
@@ -233,10 +229,7 @@
 	gopkg.in/inf.v0 v0.9.1 // indirect
 	gopkg.in/jcmturner/gokrb5.v7 v7.5.0 // indirect; indirectresources/manager/data.go
 	howett.net/plist v1.0.0 // indirect
-<<<<<<< HEAD
-=======
 	oras.land/oras-go v1.1.1 // indirect
->>>>>>> ad6a9149
 )
 
 replace (
