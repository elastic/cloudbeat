module github.com/elastic/cloudbeat

go 1.24.4

require (
	cloud.google.com/go/asset v1.21.1
	cloud.google.com/go/iam v1.5.2
	github.com/Azure/azure-sdk-for-go/sdk/azidentity v1.11.0
	github.com/Azure/azure-sdk-for-go/sdk/resourcemanager/appservice/armappservice/v2 v2.3.0
	github.com/Azure/azure-sdk-for-go/sdk/resourcemanager/keyvault/armkeyvault v1.5.0
	github.com/Azure/azure-sdk-for-go/sdk/resourcemanager/monitor/armmonitor v0.11.0
	github.com/Azure/azure-sdk-for-go/sdk/resourcemanager/mysql/armmysqlflexibleservers v1.2.0
	github.com/Azure/azure-sdk-for-go/sdk/resourcemanager/postgresql/armpostgresql v1.2.0
	github.com/Azure/azure-sdk-for-go/sdk/resourcemanager/postgresql/armpostgresqlflexibleservers v1.1.0
	github.com/Azure/azure-sdk-for-go/sdk/resourcemanager/resourcegraph/armresourcegraph v0.9.0
	github.com/Azure/azure-sdk-for-go/sdk/resourcemanager/resources/armsubscriptions v1.3.0
	github.com/Azure/azure-sdk-for-go/sdk/resourcemanager/security/armsecurity v0.14.0
	github.com/Azure/azure-sdk-for-go/sdk/resourcemanager/sql/armsql v1.2.0
	github.com/Azure/azure-sdk-for-go/sdk/resourcemanager/storage/armstorage v1.8.1
	github.com/aquasecurity/go-dep-parser v0.0.0-20240606050805-1de9a375c629
	github.com/aquasecurity/trivy v0.66.0
	github.com/aquasecurity/trivy-db v0.0.0-20250731052236-c7c831e2254d
	github.com/aws/aws-sdk-go-v2 v1.39.0
	github.com/aws/aws-sdk-go-v2/config v1.31.8
	github.com/aws/aws-sdk-go-v2/credentials v1.18.12
	github.com/aws/aws-sdk-go-v2/feature/ec2/imds v1.18.7
	github.com/aws/aws-sdk-go-v2/service/accessanalyzer v1.44.4
	github.com/aws/aws-sdk-go-v2/service/autoscaling v1.59.1
	github.com/aws/aws-sdk-go-v2/service/cloudformation v1.66.2
	github.com/aws/aws-sdk-go-v2/service/cloudtrail v1.53.4
	github.com/aws/aws-sdk-go-v2/service/cloudwatch v1.50.1
	github.com/aws/aws-sdk-go-v2/service/cloudwatchlogs v1.57.4
	github.com/aws/aws-sdk-go-v2/service/configservice v1.57.4
	github.com/aws/aws-sdk-go-v2/service/ec2 v1.251.2
	github.com/aws/aws-sdk-go-v2/service/ecr v1.50.3
	github.com/aws/aws-sdk-go-v2/service/elasticloadbalancing v1.33.4
	github.com/aws/aws-sdk-go-v2/service/iam v1.47.5
	github.com/aws/aws-sdk-go-v2/service/kms v1.45.3
	github.com/aws/aws-sdk-go-v2/service/lambda v1.77.4
	github.com/aws/aws-sdk-go-v2/service/organizations v1.45.1
	github.com/aws/aws-sdk-go-v2/service/rds v1.107.0
	github.com/aws/aws-sdk-go-v2/service/s3 v1.88.1
	github.com/aws/aws-sdk-go-v2/service/s3control v1.66.0
	github.com/aws/aws-sdk-go-v2/service/securityhub v1.64.1
	github.com/aws/aws-sdk-go-v2/service/sns v1.38.3
	github.com/aws/aws-sdk-go-v2/service/sts v1.38.4
	github.com/aws/smithy-go v1.23.0
	github.com/dgraph-io/ristretto v1.0.0
	github.com/djherbis/times v1.6.0
	github.com/elastic/beats/v7 v7.0.0-alpha2.0.20250610225910-dfdc12e33de0
	github.com/elastic/e2e-testing v1.2.3
	github.com/elastic/elastic-agent-autodiscover v0.9.2
	github.com/elastic/elastic-agent-client/v7 v7.17.2
	github.com/elastic/elastic-agent-libs v0.19.6
	github.com/elastic/go-licenser v0.4.2
	github.com/elastic/go-ucfg v0.8.8
	github.com/go-logr/zapr v1.3.0
	github.com/go-viper/mapstructure/v2 v2.4.0
	github.com/gocarina/gocsv v0.0.0-20240520201108-78e41c74b4b1
	github.com/gofrs/uuid v4.4.0+incompatible
	github.com/googleapis/gax-go/v2 v2.15.0
	github.com/hashicorp/go-uuid v1.0.3
	github.com/huandu/xstrings v1.5.0
	github.com/magefile/mage v1.15.0
	github.com/masahiro331/go-xfs-filesystem v0.0.0-20250508093807-355a81f6ae2f
	github.com/microsoft/kiota-abstractions-go v1.9.3
	github.com/microsoftgraph/msgraph-sdk-go v1.85.0
	github.com/microsoftgraph/msgraph-sdk-go-core v1.4.0
	github.com/mikefarah/yq/v4 v4.47.2
	github.com/mitchellh/gox v1.0.1
	github.com/open-policy-agent/opa v1.7.1
	github.com/pierrre/gotestcover v0.0.0-20160517101806-924dca7d15f0
	github.com/samber/lo v1.51.0
	github.com/spf13/viper v1.21.0
	github.com/stretchr/testify v1.11.1
	github.com/tsg/go-daemon v0.0.0-20200207173439-e704b93fd89b
	go.elastic.co/go-licence-detector v0.9.1
	go.opentelemetry.io/contrib/instrumentation/github.com/aws/aws-sdk-go-v2/otelaws v0.62.0
	go.opentelemetry.io/otel/exporters/otlp/otlpmetric/otlpmetricgrpc v1.37.0
	go.opentelemetry.io/otel/exporters/otlp/otlptrace/otlptracegrpc v1.37.0
	go.opentelemetry.io/otel/sdk/metric v1.37.0
	go.opentelemetry.io/proto/otlp v1.8.0
	go.uber.org/goleak v1.3.0
	go.uber.org/zap v1.27.0
	go.uber.org/zap/exp v0.3.0
	golang.org/x/lint v0.0.0-20241112194109-818c5a804067
	golang.org/x/oauth2 v0.31.0
	google.golang.org/api v0.249.0
	gopkg.in/yaml.v2 v2.4.0
	gotest.tools/gotestsum v1.13.0
	k8s.io/api v0.34.1
	k8s.io/apimachinery v0.34.1
	k8s.io/client-go v0.34.1
	k8s.io/klog/v2 v2.130.1
	modernc.org/sqlite v1.39.0
)

require (
	cel.dev/expr v0.24.0 // indirect
	cloud.google.com/go/auth v0.16.5 // indirect
	cloud.google.com/go/auth/oauth2adapt v0.2.8 // indirect
	cloud.google.com/go/monitoring v1.24.2 // indirect
	dario.cat/mergo v1.0.1 // indirect
	github.com/Azure/azure-sdk-for-go/sdk/containers/azcontainerregistry v0.2.3 // indirect
	github.com/Azure/azure-sdk-for-go/sdk/resourcemanager/containerservice/armcontainerservice/v4 v4.8.0 // indirect
	github.com/Azure/go-ntlmssp v0.0.0-20221128193559-754e69321358 // indirect
	github.com/DataDog/zstd v1.5.5 // indirect
	github.com/GoogleCloudPlatform/opentelemetry-operations-go/detectors/gcp v1.29.0 // indirect
	github.com/GoogleCloudPlatform/opentelemetry-operations-go/exporter/metric v0.51.0 // indirect
	github.com/GoogleCloudPlatform/opentelemetry-operations-go/internal/resourcemapping v0.51.0 // indirect
	github.com/Intevation/gval v1.3.0 // indirect
	github.com/Intevation/jsonpath v0.2.1 // indirect
	github.com/apparentlymart/go-textseg/v15 v15.0.0 // indirect
	github.com/aquasecurity/iamgo v0.0.10 // indirect
	github.com/aquasecurity/jfather v0.0.8 // indirect
	github.com/aquasecurity/trivy-checks v1.11.3-0.20250604022615-9a7efa7c9169 // indirect
	github.com/aws/aws-sdk-go v1.55.7 // indirect
	github.com/aws/aws-sdk-go-v2/service/dynamodb v1.44.0 // indirect
	github.com/aws/aws-sdk-go-v2/service/internal/endpoint-discovery v1.10.17 // indirect
	github.com/aws/aws-sdk-go-v2/service/sqs v1.38.8 // indirect
	github.com/bitfield/gotestdox v0.2.2 // indirect
	github.com/bitnami/go-version v0.0.0-20231130084017-bb00604d650c // indirect
	github.com/blakesmith/ar v0.0.0-20150311145944-8bd4349a67f2 // indirect
	github.com/blang/semver v3.5.1+incompatible // indirect
	github.com/blang/semver/v4 v4.0.0 // indirect
	github.com/cenkalti/backoff/v5 v5.0.2 // indirect
	github.com/cncf/xds/go v0.0.0-20250501225837-2ac532fd4443 // indirect
	github.com/containerd/cgroups/v3 v3.0.5 // indirect
	github.com/containerd/containerd/api v1.9.0 // indirect
	github.com/containerd/containerd/v2 v2.1.4 // indirect
	github.com/containerd/errdefs v1.0.0 // indirect
	github.com/containerd/errdefs/pkg v0.3.0 // indirect
	github.com/containerd/log v0.1.0 // indirect
	github.com/containerd/platforms v1.0.0-rc.1 // indirect
	github.com/containerd/plugin v1.0.0 // indirect
	github.com/cyberphone/json-canonicalization v0.0.0-20231011164504-785e29786b46 // indirect
	github.com/dgraph-io/badger/v4 v4.8.0 // indirect
	github.com/dgraph-io/ristretto/v2 v2.2.0 // indirect
	github.com/digitorus/pkcs7 v0.0.0-20230818184609-3a137a874352 // indirect
	github.com/digitorus/timestamp v0.0.0-20231217203849-220c5c2851b7 // indirect
	github.com/distribution/reference v0.6.0 // indirect
	github.com/ebitengine/purego v0.9.0-alpha.3.0.20250507171635-5047c08daa38 // indirect
	github.com/elastic/pkcs8 v1.0.0 // indirect
	github.com/elastic/sarama v1.19.1-0.20250603175145-7672917f26b6 // indirect
	github.com/envoyproxy/go-control-plane/envoy v1.32.4 // indirect
	github.com/envoyproxy/protoc-gen-validate v1.2.1 // indirect
	github.com/felixge/httpsnoop v1.0.4 // indirect
	github.com/fvbommel/sortorder v1.1.0 // indirect
	github.com/fxamacker/cbor/v2 v2.9.0 // indirect
	github.com/go-asn1-ber/asn1-ber v1.5.5 // indirect
	github.com/go-chi/chi v4.1.2+incompatible // indirect
	github.com/go-git/go-git/v5 v5.16.2 // indirect
	github.com/go-jose/go-jose/v4 v4.1.1 // indirect
	github.com/go-json-experiment/json v0.0.0-20250223041408-d3c622f1b874 // indirect
	github.com/go-ldap/ldap/v3 v3.4.6 // indirect
	github.com/gocsaf/csaf/v3 v3.3.0 // indirect
	github.com/gofrs/uuid/v5 v5.2.0 // indirect
	github.com/google/certificate-transparency-go v1.1.8 // indirect
	github.com/google/gnostic-models v0.7.0 // indirect
	github.com/google/go-github/v62 v62.0.0 // indirect
	github.com/google/go-querystring v1.1.0 // indirect
	github.com/grpc-ecosystem/grpc-gateway/v2 v2.27.2 // indirect
	github.com/hashicorp/go-retryablehttp v0.7.8 // indirect
	github.com/jcmturner/goidentity/v6 v6.0.1 // indirect
	github.com/jedisct1/go-minisign v0.0.0-20230811132847-661be99b8267 // indirect
	github.com/letsencrypt/boulder v0.0.0-20240620165639-de9c06129bec // indirect
	github.com/mattn/go-shellwords v1.0.12 // indirect
	github.com/microsoft/kiota-authentication-azure-go v1.3.1 // indirect
	github.com/microsoft/kiota-http-go v1.5.4 // indirect
	github.com/microsoft/kiota-serialization-form-go v1.1.2 // indirect
	github.com/microsoft/kiota-serialization-json-go v1.1.2 // indirect
	github.com/microsoft/kiota-serialization-multipart-go v1.1.2 // indirect
	github.com/microsoft/kiota-serialization-text-go v1.1.2 // indirect
	github.com/mitchellh/mapstructure v1.5.0 // indirect
	github.com/moby/docker-image-spec v1.3.1 // indirect
	github.com/moby/sys/atomicwriter v0.1.0 // indirect
	github.com/moby/sys/user v0.4.0 // indirect
	github.com/moby/sys/userns v0.1.0 // indirect
	github.com/morikuni/aec v1.0.0 // indirect
	github.com/mxk/go-flowrate v0.0.0-20140419014527-cca7078d478f // indirect
	github.com/ncruces/go-strftime v0.1.9 // indirect
	github.com/nozzle/throttler v0.0.0-20180817012639-2ea982251481 // indirect
	github.com/oklog/ulid/v2 v2.1.1 // indirect
	github.com/openvex/discovery v0.1.1-0.20240802171711-7c54efc57553 // indirect
	github.com/pkg/errors v0.9.1 // indirect
	github.com/planetscale/vtprotobuf v0.6.1-0.20240319094008-0393e58bdf10 // indirect
	github.com/rust-secure-code/go-rustaudit v0.0.0-20250226111315-e20ec32e963c // indirect
	github.com/sagikazarmark/locafero v0.11.0 // indirect
	github.com/samber/oops v1.18.1 // indirect
	github.com/santhosh-tekuri/jsonschema/v6 v6.0.2 // indirect
	github.com/sassoftware/go-rpmutils v0.4.0 // indirect
	github.com/sassoftware/relic v7.2.1+incompatible // indirect
	github.com/shirou/gopsutil/v4 v4.25.5 // indirect
	github.com/sigstore/cosign/v2 v2.2.4 // indirect
	github.com/sigstore/protobuf-specs v0.5.0 // indirect
	github.com/sigstore/sigstore v1.9.5 // indirect
	github.com/sigstore/timestamp-authority v1.2.2 // indirect
	github.com/sourcegraph/conc v0.3.1-0.20240121214520-5f936abd7ae8 // indirect
	github.com/spiffe/go-spiffe/v2 v2.5.0 // indirect
	github.com/std-uritemplate/std-uritemplate/go/v2 v2.0.5 // indirect
	github.com/syndtr/goleveldb v1.0.1-0.20220721030215-126854af5e6d // indirect
	github.com/theupdateframework/go-tuf v0.7.0 // indirect
	github.com/titanous/rocacheck v0.0.0-20171023193734-afe73141d399 // indirect
	github.com/tonistiigi/go-csvvalue v0.0.0-20240814133006-030d3b2625d0 // indirect
	github.com/transparency-dev/merkle v0.0.2 // indirect
	github.com/vektah/gqlparser/v2 v2.5.30 // indirect
	github.com/vmihailenco/msgpack/v5 v5.4.1 // indirect
	github.com/vmihailenco/tagparser/v2 v2.0.0 // indirect
	github.com/x448/float16 v0.8.4 // indirect
	github.com/xdg-go/pbkdf2 v1.0.0 // indirect
	github.com/xdg-go/scram v1.1.2 // indirect
	github.com/xdg-go/stringprep v1.0.4 // indirect
	github.com/xi2/xz v0.0.0-20171230120015-48954b6210f8 // indirect
	github.com/yuin/gopher-lua v1.1.1 // indirect
	github.com/zeebo/errs v1.4.0 // indirect
	go.opentelemetry.io/auto/sdk v1.2.1 // indirect
	go.opentelemetry.io/collector/consumer v1.31.0 // indirect
	go.opentelemetry.io/collector/consumer/consumererror v0.125.0 // indirect
	go.opentelemetry.io/collector/pdata v1.31.0 // indirect
	go.opentelemetry.io/collector/pdata/pprofile v0.125.0 // indirect
	go.opentelemetry.io/contrib/detectors/gcp v1.36.0 // indirect
	go.opentelemetry.io/contrib/instrumentation/google.golang.org/grpc/otelgrpc v0.61.0 // indirect
	go.opentelemetry.io/contrib/instrumentation/net/http/otelhttp v0.62.0 // indirect
	go.opentelemetry.io/otel/exporters/otlp/otlptrace v1.37.0 // indirect
	go.yaml.in/yaml/v2 v2.4.2 // indirect
	go.yaml.in/yaml/v3 v3.0.4 // indirect
	golang.org/x/exp v0.0.0-20250911091902-df9299821621 // indirect
	golang.org/x/tools v0.37.0 // indirect
	gopkg.in/evanphx/json-patch.v4 v4.12.0 // indirect
	kernel.org/pub/linux/libs/security/libcap/cap v1.2.76 // indirect
	kernel.org/pub/linux/libs/security/libcap/psx v1.2.76 // indirect
	mvdan.cc/sh/v3 v3.11.0 // indirect
	sigs.k8s.io/randfill v1.0.0 // indirect
	sigs.k8s.io/structured-merge-diff/v6 v6.3.0 // indirect
)

require (
	cloud.google.com/go v0.121.2 // indirect
	cloud.google.com/go/accesscontextmanager v1.9.6 // indirect
	cloud.google.com/go/compute/metadata v0.8.0 // indirect
	cloud.google.com/go/longrunning v0.6.7 // indirect
	cloud.google.com/go/orgpolicy v1.15.0 // indirect
	cloud.google.com/go/osconfig v1.15.0 // indirect
	cloud.google.com/go/storage v1.55.0 // indirect
	code.cloudfoundry.org/go-diodes v0.0.0-20190809170250-f77fb823c7ee // indirect
	code.cloudfoundry.org/go-loggregator v7.4.0+incompatible // indirect
	code.cloudfoundry.org/gofileutils v0.0.0-20170111115228-4d0c80011a0f // indirect
	code.cloudfoundry.org/rfc5424 v0.0.0-20180905210152-236a6d29298a // indirect
	github.com/Azure/azure-sdk-for-go/sdk/azcore v1.19.1
	github.com/Azure/azure-sdk-for-go/sdk/internal v1.11.2 // indirect
	github.com/Azure/go-ansiterm v0.0.0-20250102033503-faa5f7b0171c // indirect
	github.com/AzureAD/microsoft-authentication-library-for-go v1.5.0 // indirect
	github.com/BurntSushi/toml v1.5.0 // indirect
	github.com/CycloneDX/cyclonedx-go v0.9.2 // indirect
	github.com/GoogleCloudPlatform/docker-credential-gcr v2.0.5+incompatible // indirect
	github.com/Jeffail/gabs/v2 v2.6.0 // indirect
	github.com/MakeNowJust/heredoc v1.0.0 // indirect
	github.com/Masterminds/goutils v1.1.1 // indirect
	github.com/Masterminds/semver v1.5.0 // indirect
	github.com/Masterminds/semver/v3 v3.3.0 // indirect
	github.com/Masterminds/sprig/v3 v3.3.0 // indirect
	github.com/Masterminds/squirrel v1.5.4 // indirect
	github.com/Microsoft/go-winio v0.6.2 // indirect
	github.com/Microsoft/hcsshim v0.13.0 // indirect
	github.com/ProtonMail/go-crypto v1.3.0 // indirect
	github.com/VividCortex/ewma v1.2.0 // indirect
	github.com/a8m/envsubst v1.4.3 // indirect
	github.com/agext/levenshtein v1.2.3 // indirect
	github.com/agnivade/levenshtein v1.2.1 // indirect
	github.com/akavel/rsrc v0.10.2 // indirect
	github.com/alecthomas/chroma v0.10.0 // indirect
	github.com/alecthomas/participle/v2 v2.1.4 // indirect
	github.com/anchore/go-struct-converter v0.0.0-20221118182256-c68fdcfa2092 // indirect
	github.com/apparentlymart/go-cidr v1.1.0 // indirect
	github.com/aquasecurity/go-gem-version v0.0.0-20201115065557-8eed6fe000ce // indirect
	github.com/aquasecurity/go-npm-version v0.0.2 // indirect
	github.com/aquasecurity/go-pep440-version v0.0.1 // indirect
	github.com/aquasecurity/go-version v0.0.1 // indirect
	github.com/aquasecurity/table v1.11.0 // indirect
	github.com/aquasecurity/tml v0.6.1 // indirect
	github.com/aquasecurity/trivy-java-db v0.0.0-20240109071736-184bd7481d48 // indirect
	github.com/armon/go-radix v1.0.0 // indirect
	github.com/asaskevich/govalidator v0.0.0-20230301143203-a9d515a09cc2 // indirect
	github.com/aws/aws-sdk-go-v2/aws/protocol/eventstream v1.7.1 // indirect
	github.com/aws/aws-sdk-go-v2/internal/configsources v1.4.7 // indirect
	github.com/aws/aws-sdk-go-v2/internal/endpoints/v2 v2.7.7 // indirect
	github.com/aws/aws-sdk-go-v2/internal/ini v1.8.3 // indirect
	github.com/aws/aws-sdk-go-v2/internal/v4a v1.4.7 // indirect
	github.com/aws/aws-sdk-go-v2/service/ebs v1.23.10 // indirect
	github.com/aws/aws-sdk-go-v2/service/elasticloadbalancingv2 v1.50.4
	github.com/aws/aws-sdk-go-v2/service/internal/accept-encoding v1.13.1 // indirect
	github.com/aws/aws-sdk-go-v2/service/internal/checksum v1.8.7 // indirect
	github.com/aws/aws-sdk-go-v2/service/internal/presigned-url v1.13.7 // indirect
	github.com/aws/aws-sdk-go-v2/service/internal/s3shared v1.19.7 // indirect
	github.com/aws/aws-sdk-go-v2/service/sso v1.29.3 // indirect
	github.com/aws/aws-sdk-go-v2/service/ssooidc v1.34.4 // indirect
	github.com/beorn7/perks v1.0.1 // indirect
	github.com/bgentry/go-netrc v0.0.0-20140422174119-9fd32a8b3d3d // indirect
	github.com/bmatcuk/doublestar/v4 v4.9.1 // indirect
	github.com/briandowns/spinner v1.23.0 // indirect
	github.com/bytecodealliance/wasmtime-go/v3 v3.0.2 // indirect
	github.com/cenkalti/backoff/v4 v4.3.0 // indirect
	github.com/cespare/xxhash/v2 v2.3.0 // indirect
	github.com/chai2010/gettext-go v1.0.2 // indirect
	github.com/cheggaaa/pb/v3 v3.1.7 // indirect
	github.com/cloudflare/circl v1.6.1 // indirect
	github.com/cloudfoundry-community/go-cfclient v0.0.0-20190808214049-35bcce23fc5f // indirect
	github.com/cloudfoundry/noaa v2.1.0+incompatible // indirect
	github.com/cloudfoundry/sonde-go v0.0.0-20171206171820-b33733203bb4 // indirect
	github.com/containerd/containerd v1.7.27 // indirect
	github.com/containerd/continuity v0.4.5 // indirect
	github.com/containerd/fifo v1.1.0 // indirect
	github.com/containerd/stargz-snapshotter/estargz v0.16.3 // indirect
	github.com/containerd/ttrpc v1.2.7 // indirect
	github.com/containerd/typeurl/v2 v2.2.3 // indirect
	github.com/cyphar/filepath-securejoin v0.4.1 // indirect
	github.com/davecgh/go-spew v1.1.2-0.20180830191138-d8f796af33cc // indirect
	github.com/dgryski/go-rendezvous v0.0.0-20200823014737-9f7001d12a5f // indirect
	github.com/dimchansky/utfbom v1.1.1 // indirect
	github.com/dlclark/regexp2 v1.11.0 // indirect
	github.com/dnephin/pflag v1.0.7 // indirect
	github.com/docker/cli v28.3.3+incompatible // indirect
	github.com/docker/distribution v2.8.3+incompatible // indirect
	github.com/docker/docker v28.3.3+incompatible // indirect
	github.com/docker/docker-credential-helpers v0.9.3 // indirect
	github.com/docker/go-connections v0.6.0 // indirect
	github.com/docker/go-units v0.5.0 // indirect
	github.com/dop251/goja v0.0.0-20231027120936-b396bb4c349d // indirect
	github.com/dop251/goja_nodejs v0.0.0-20171011081505-adff31b136e6 // indirect
	github.com/dustin/go-humanize v1.0.1 // indirect
	github.com/eapache/go-resiliency v1.7.0 // indirect
	github.com/eapache/go-xerial-snappy v0.0.0-20230731223053-c322873962e3 // indirect
	github.com/eapache/queue v1.1.0 // indirect
	github.com/elastic/elastic-agent-system-metrics v0.11.11 // indirect
	github.com/elastic/go-concert v0.3.0 // indirect
	github.com/elastic/go-lumber v0.1.2-0.20220819171948-335fde24ea0f // indirect
	github.com/elastic/go-seccomp-bpf v1.5.0 // indirect
	github.com/elastic/go-structform v0.0.12 // indirect
	github.com/elastic/go-sysinfo v1.15.3 // indirect
	github.com/elastic/go-windows v1.0.2 // indirect
	github.com/elastic/gosigar v0.14.3 // indirect
	github.com/elliotchance/orderedmap v1.8.0 // indirect
	github.com/emicklei/go-restful/v3 v3.12.2 // indirect
	github.com/emirpasic/gods v1.18.1 // indirect
	github.com/evanphx/json-patch v5.9.11+incompatible // indirect
	github.com/exponent-io/jsonpath v0.0.0-20210407135951-1de76d718b3f // indirect
	github.com/fatih/color v1.18.0 // indirect
	github.com/fsnotify/fsnotify v1.9.0 // indirect
	github.com/go-errors/errors v1.4.2 // indirect
	github.com/go-git/gcfg v1.5.1-0.20230307220236-3a3c6141e376 // indirect
	github.com/go-git/go-billy/v5 v5.6.2 // indirect
	github.com/go-gorp/gorp/v3 v3.1.0 // indirect
	github.com/go-ini/ini v1.67.0 // indirect
	github.com/go-logr/logr v1.4.3
	github.com/go-logr/stdr v1.2.2 // indirect
	github.com/go-ole/go-ole v1.3.0 // indirect
	github.com/go-openapi/analysis v0.23.0 // indirect
	github.com/go-openapi/errors v0.22.1 // indirect
	github.com/go-openapi/jsonpointer v0.21.0 // indirect
	github.com/go-openapi/jsonreference v0.21.0 // indirect
	github.com/go-openapi/loads v0.22.0 // indirect
	github.com/go-openapi/runtime v0.28.0 // indirect
	github.com/go-openapi/spec v0.21.0 // indirect
	github.com/go-openapi/strfmt v0.23.0 // indirect
	github.com/go-openapi/swag v0.23.1 // indirect
	github.com/go-openapi/validate v0.24.0 // indirect
	github.com/go-redis/redis/v8 v8.11.5 // indirect
	github.com/go-sourcemap/sourcemap v2.1.3+incompatible // indirect
	github.com/gobwas/glob v0.2.3 // indirect
	github.com/goccy/go-json v0.10.5 // indirect
	github.com/goccy/go-yaml v1.18.0 // indirect
	github.com/gofrs/flock v0.12.1 // indirect
	github.com/gogo/protobuf v1.3.2 // indirect
	github.com/golang-jwt/jwt/v5 v5.3.0 // indirect
	github.com/golang/groupcache v0.0.0-20241129210726-2c02b8208cf8 // indirect
	github.com/golang/protobuf v1.5.4 // indirect
	github.com/golang/snappy v1.0.0 // indirect
	github.com/gomodule/redigo v1.8.3 // indirect
	github.com/google/btree v1.1.3 // indirect
	github.com/google/flatbuffers v25.2.10+incompatible // indirect
	github.com/google/go-cmp v0.7.0 // indirect
	github.com/google/go-containerregistry v0.20.6
	github.com/google/licenseclassifier v0.0.0-20250213175939-b5d1a3369749 // indirect
	github.com/google/licenseclassifier/v2 v2.0.0 // indirect
	github.com/google/s2a-go v0.1.9 // indirect
	github.com/google/shlex v0.0.0-20191202100458-e7afc7fbc510 // indirect
	github.com/google/uuid v1.6.0
	github.com/google/wire v0.7.0 // indirect
	github.com/googleapis/enterprise-certificate-proxy v0.3.6 // indirect
	github.com/gorilla/mux v1.8.1 // indirect
	github.com/gorilla/websocket v1.5.4-0.20250319132907-e064f32e3674 // indirect
	github.com/gosuri/uitable v0.0.4 // indirect
	github.com/gregjones/httpcache v0.0.0-20190611155906-901d90724c79 // indirect
	github.com/h2non/filetype v1.1.1 // indirect
	github.com/hashicorp/cronexpr v1.1.2 // indirect
	github.com/hashicorp/errwrap v1.1.0 // indirect
	github.com/hashicorp/go-cleanhttp v0.5.2 // indirect
	github.com/hashicorp/go-getter v1.7.9 // indirect
	github.com/hashicorp/go-multierror v1.1.1 // indirect
	github.com/hashicorp/go-rootcerts v1.0.2 // indirect
	github.com/hashicorp/go-safetemp v1.0.0 // indirect
	github.com/hashicorp/go-version v1.7.0 // indirect
	github.com/hashicorp/golang-lru/v2 v2.0.7 // indirect
	github.com/hashicorp/hcl/v2 v2.24.0 // indirect
	github.com/hashicorp/nomad/api v0.0.0-20240717122358-3d93bd3778f3 // indirect
	github.com/in-toto/in-toto-golang v0.9.0 // indirect
	github.com/inconshreveable/mousetrap v1.1.0 // indirect
	github.com/jbenet/go-context v0.0.0-20150711004518-d14ea06fba99 // indirect
	github.com/jcmturner/aescts/v2 v2.0.0 // indirect
	github.com/jcmturner/dnsutils/v2 v2.0.0 // indirect
	github.com/jcmturner/gofork v1.7.6 // indirect
	github.com/jcmturner/gokrb5/v8 v8.4.4 // indirect
	github.com/jcmturner/rpc/v2 v2.0.3 // indirect
	github.com/jinzhu/copier v0.4.0 // indirect
	github.com/jmespath/go-jmespath v0.4.1-0.20220621161143-b0104c826a24 // indirect
	github.com/jmoiron/sqlx v1.4.0 // indirect
	github.com/jonboulle/clockwork v0.4.0 // indirect
	github.com/josephspurrier/goversioninfo v1.4.0 // indirect
	github.com/josharian/intern v1.0.0 // indirect
	github.com/json-iterator/go v1.1.12 // indirect
	github.com/kevinburke/ssh_config v1.2.0 // indirect
	github.com/klauspost/compress v1.18.0 // indirect
	github.com/knqyf263/go-apk-version v0.0.0-20200609155635-041fdbb8563f // indirect
	github.com/knqyf263/go-deb-version v0.0.0-20241115132648-6f4aee6ccd23 // indirect
	github.com/knqyf263/go-rpm-version v0.0.0-20220614171824-631e686d1075 // indirect
	github.com/knqyf263/go-rpmdb v0.1.1 // indirect
	github.com/knqyf263/nested v0.0.1 // indirect
	github.com/kylelemons/godebug v1.1.0 // indirect
	github.com/lann/builder v0.0.0-20180802200727-47ae307949d0 // indirect
	github.com/lann/ps v0.0.0-20150810152359-62de8c46ede0 // indirect
	github.com/liamg/memoryfs v1.6.0 // indirect
	github.com/lib/pq v1.10.9 // indirect
	github.com/liggitt/tabwriter v0.0.0-20181228230101-89fcab3d43de // indirect
	github.com/lufia/plan9stats v0.0.0-20240226150601-1dcf7310316a // indirect
	github.com/lunixbochs/struc v0.0.0-20200707160740-784aaebc1d40 // indirect
	github.com/magiconair/properties v1.8.10 // indirect
	github.com/mailru/easyjson v0.9.0 // indirect
	github.com/masahiro331/go-disk v0.0.0-20240625071113-56c933208fee // indirect
	github.com/masahiro331/go-ebs-file v0.0.0-20240917043618-e6d2bea5c32e // indirect
	github.com/masahiro331/go-ext4-filesystem v0.0.0-20240620024024-ca14e6327bbd // indirect
	github.com/masahiro331/go-mvn-version v0.0.0-20250131095131-f4974fa13b8a // indirect
	github.com/masahiro331/go-vmdk-parser v0.0.0-20221225061455-612096e4bbbd // indirect
	github.com/mattn/go-colorable v0.1.14 // indirect
	github.com/mattn/go-isatty v0.0.20 // indirect
	github.com/mattn/go-runewidth v0.0.16 // indirect
	github.com/miekg/dns v1.1.62 // indirect
	github.com/mitchellh/copystructure v1.2.0 // indirect
	github.com/mitchellh/go-homedir v1.1.0 // indirect
	github.com/mitchellh/go-wordwrap v1.0.1 // indirect
	github.com/mitchellh/hashstructure v1.1.0 // indirect
	github.com/mitchellh/hashstructure/v2 v2.0.2 // indirect
	github.com/mitchellh/iochan v1.0.0 // indirect
	github.com/mitchellh/reflectwalk v1.0.2 // indirect
	github.com/moby/buildkit v0.23.2 // indirect
	github.com/moby/locker v1.0.1 // indirect
	github.com/moby/spdystream v0.5.0 // indirect
	github.com/moby/sys/mountinfo v0.7.2 // indirect
	github.com/moby/sys/sequential v0.6.0 // indirect
	github.com/moby/sys/signal v0.7.1 // indirect
	github.com/moby/term v0.5.2 // indirect
	github.com/modern-go/concurrent v0.0.0-20180306012644-bacd9c7ef1dd // indirect
	github.com/modern-go/reflect2 v1.0.3-0.20250322232337-35a7c28c31ee // indirect
	github.com/monochromegane/go-gitignore v0.0.0-20200626010858-205db1a8cc00 // indirect
	github.com/munnerz/goautoneg v0.0.0-20191010083416-a7dc8b61c822 // indirect
	github.com/oklog/ulid v1.3.1 // indirect
	github.com/opencontainers/go-digest v1.0.0 // indirect
	github.com/opencontainers/image-spec v1.1.1 // indirect
	github.com/opencontainers/runtime-spec v1.2.1 // indirect
	github.com/opencontainers/selinux v1.12.0 // indirect
	github.com/opentracing/opentracing-go v1.2.0 // indirect
	github.com/openvex/go-vex v0.2.5 // indirect
	github.com/owenrumney/go-sarif/v2 v2.3.3 // indirect
	github.com/owenrumney/squealer v1.2.11 // indirect
	github.com/package-url/packageurl-go v0.1.3 // indirect
	github.com/pelletier/go-toml/v2 v2.2.4 // indirect
	github.com/peterbourgon/diskv v2.0.1+incompatible // indirect
	github.com/pierrec/lz4/v4 v4.1.22 // indirect
	github.com/pjbgf/sha1cd v0.3.2 // indirect
	github.com/pkg/browser v0.0.0-20240102092130-5ac0b6a4141c // indirect
	github.com/pmezard/go-difflib v1.0.1-0.20181226105442-5d4384ee4fb2 // indirect
	github.com/power-devops/perfstat v0.0.0-20240221224432-82ca36839d55 // indirect
	github.com/prometheus/client_golang v1.22.0 // indirect
	github.com/prometheus/client_model v0.6.2 // indirect
	github.com/prometheus/common v0.64.0 // indirect
	github.com/prometheus/procfs v0.16.1 // indirect
	github.com/rcrowley/go-metrics v0.0.0-20250401214520-65e299d6c5c9 // indirect
	github.com/remyoudompheng/bigfft v0.0.0-20230129092748-24d4a6f8daec // indirect
	github.com/rivo/uniseg v0.4.7 // indirect
	github.com/rubenv/sql-migrate v1.8.0 // indirect
	github.com/russross/blackfriday/v2 v2.1.0 // indirect
	github.com/secure-systems-lab/go-securesystemslib v0.9.1 // indirect
	github.com/sergi/go-diff v1.4.0 // indirect
	github.com/shibumi/go-pathspec v1.3.0 // indirect
	github.com/shopspring/decimal v1.4.0 // indirect
	github.com/sigstore/rekor v1.4.0 // indirect
	github.com/sirupsen/logrus v1.9.3 // indirect
	github.com/skeema/knownhosts v1.3.1 // indirect
	github.com/spdx/tools-golang v0.5.5 // indirect
	github.com/spf13/afero v1.15.0 // indirect
	github.com/spf13/cast v1.10.0 // indirect
	github.com/spf13/cobra v1.10.1 // indirect
	github.com/spf13/pflag v1.0.10 // indirect
	github.com/stretchr/objx v0.5.2 // indirect
	github.com/subosito/gotenv v1.6.0 // indirect
	github.com/tchap/go-patricia/v2 v2.3.3 // indirect
	github.com/tetratelabs/wazero v1.9.0 // indirect
	github.com/tklauser/go-sysconf v0.3.13 // indirect
	github.com/tklauser/numcpus v0.8.0 // indirect
	github.com/twitchtv/twirp v8.1.3+incompatible // indirect
	github.com/ugorji/go/codec v1.1.8 // indirect
	github.com/ulikunitz/xz v0.5.15 // indirect
	github.com/vbatts/tar-split v0.12.1 // indirect
	github.com/xanzy/ssh-agent v0.3.3 // indirect
	github.com/xeipuuv/gojsonpointer v0.0.0-20190905194746-02993c407bfb // indirect
	github.com/xeipuuv/gojsonreference v0.0.0-20180127040603-bd5ef7bd5415 // indirect
	github.com/xeipuuv/gojsonschema v1.2.0 // indirect
	github.com/xlab/treeprint v1.2.0 // indirect
	github.com/yashtewari/glob-intersection v0.2.0 // indirect
	github.com/yusufpapurcu/wmi v1.2.4 // indirect
	github.com/zclconf/go-cty v1.16.4 // indirect
	github.com/zclconf/go-cty-yaml v1.1.0 // indirect
	go.elastic.co/apm/module/apmelasticsearch/v2 v2.6.3 // indirect
	go.elastic.co/apm/module/apmhttp/v2 v2.7.1 // indirect
	go.elastic.co/apm/v2 v2.7.1 // indirect
	go.elastic.co/ecszap v1.0.2 // indirect
	go.elastic.co/fastjson v1.5.1 // indirect
	go.etcd.io/bbolt v1.4.3 // indirect
	go.mongodb.org/mongo-driver v1.14.0 // indirect
	go.opencensus.io v0.24.0 // indirect
<<<<<<< HEAD
	go.opentelemetry.io/otel v1.37.0
	go.opentelemetry.io/otel/metric v1.37.0 // indirect
=======
	go.opentelemetry.io/otel v1.38.0
	go.opentelemetry.io/otel/metric v1.38.0 // indirect
>>>>>>> 5571de2b
	go.opentelemetry.io/otel/sdk v1.37.0
	go.opentelemetry.io/otel/trace v1.38.0
	go.uber.org/multierr v1.11.0 // indirect
	golang.org/x/crypto v0.42.0 // indirect
	golang.org/x/mod v0.28.0 // indirect
	golang.org/x/net v0.44.0 // indirect
	golang.org/x/sync v0.17.0 // indirect
	golang.org/x/sys v0.36.0 // indirect
	golang.org/x/term v0.35.0 // indirect
	golang.org/x/text v0.29.0 // indirect
	golang.org/x/time v0.13.0
	golang.org/x/xerrors v0.0.0-20240903120638-7835f813f4da // indirect
	google.golang.org/genproto v0.0.0-20250908214217-97024824d090 // indirect
	google.golang.org/genproto/googleapis/api v0.0.0-20250908214217-97024824d090 // indirect
	google.golang.org/genproto/googleapis/rpc v0.0.0-20250908214217-97024824d090 // indirect
	google.golang.org/grpc v1.75.1
	google.golang.org/protobuf v1.36.9
	gopkg.in/cheggaaa/pb.v1 v1.0.28 // indirect
	gopkg.in/inf.v0 v0.9.1 // indirect
	gopkg.in/op/go-logging.v1 v1.0.0-20160211212156-b2cb9fa56473 // indirect
	gopkg.in/warnings.v0 v0.1.2 // indirect
	gopkg.in/yaml.v3 v3.0.1 // indirect
	helm.sh/helm/v3 v3.18.6 // indirect
	howett.net/plist v1.0.1 // indirect
	k8s.io/apiextensions-apiserver v0.33.3 // indirect
	k8s.io/apiserver v0.33.3 // indirect
	k8s.io/cli-runtime v0.33.3 // indirect
	k8s.io/component-base v0.33.3 // indirect
	k8s.io/kube-openapi v0.0.0-20250710124328-f3f2b991d03b // indirect
	k8s.io/kubectl v0.33.3 // indirect
	k8s.io/utils v0.0.0-20250604170112-4c0f3b243397 // indirect
	modernc.org/libc v1.66.8 // indirect
	modernc.org/mathutil v1.7.1 // indirect
	modernc.org/memory v1.11.0 // indirect
	oras.land/oras-go/v2 v2.6.0 // indirect
	sigs.k8s.io/json v0.0.0-20241014173422-cfa47c3a1cc8 // indirect
	sigs.k8s.io/kustomize/api v0.19.0 // indirect
	sigs.k8s.io/kustomize/kyaml v0.19.0 // indirect
	sigs.k8s.io/yaml v1.6.0 // indirect
)

replace (
	github.com/apoydence/eachers => github.com/poy/eachers v0.0.0-20181020210610-23942921fe77 //indirect, see https://github.com/elastic/beats/pull/29780 for details.
	github.com/dop251/goja => github.com/elastic/goja v0.0.0-20190128172624-dd2ac4456e20
	github.com/google/gopacket => github.com/elastic/gopacket v1.1.20-0.20241002174017-e8c5fda595e6
)<|MERGE_RESOLUTION|>--- conflicted
+++ resolved
@@ -527,13 +527,8 @@
 	go.etcd.io/bbolt v1.4.3 // indirect
 	go.mongodb.org/mongo-driver v1.14.0 // indirect
 	go.opencensus.io v0.24.0 // indirect
-<<<<<<< HEAD
-	go.opentelemetry.io/otel v1.37.0
-	go.opentelemetry.io/otel/metric v1.37.0 // indirect
-=======
 	go.opentelemetry.io/otel v1.38.0
 	go.opentelemetry.io/otel/metric v1.38.0 // indirect
->>>>>>> 5571de2b
 	go.opentelemetry.io/otel/sdk v1.37.0
 	go.opentelemetry.io/otel/trace v1.38.0
 	go.uber.org/multierr v1.11.0 // indirect
