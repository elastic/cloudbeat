# Cloudbeat 
<<<<<<< HEAD
![Coverage](https://img.shields.io/badge/Coverage-48.4%25-yellow)
=======
[![Coverage Status](https://coveralls.io/repos/github/elastic/cloudbeat/badge.svg?branch=main)](https://coveralls.io/github/elastic/cloudbeat?branch=main)
>>>>>>> f0849136
[![Go Report Card](https://goreportcard.com/badge/github.com/elastic/cloudbeat)](https://goreportcard.com/report/github.com/elastic/cloudbeat)
[![Build Status](https://internal-ci.elastic.co/buildStatus/icon?job=cloudbeat%2Fcloudbeat-mbp%2Fmain)](https://internal-ci.elastic.co/job/cloudbeat/job/cloudbeat-mbp/job/main/)

## Table of contents
- [Prerequisites](#prerequisites)
- [Running Cloudbeat](#running-cloudbeat)
  - [Clean up](#clean-up)
  - [Remote Debugging](#remote-debugging)
- [Code guidelines](#code-guidelines)


## Prerequisites
1. [Just command runner](https://github.com/casey/just)
2. Elasticsearch with the default username & password (`elastic` & `changeme`) running on the default port (`http://localhost:9200`)
3. Kibana with running on the default port (`http://localhost:5601`)
4. Set up the local env:

```zsh
just setup-env
```

## Running Cloudbeat

Build & deploy cloudbeat:

```zsh
just build-deploy-cloudbeat
```

To validate check the logs:

```zsh
just logs-cloudbeat
```

Now go and check out the data on your Kibana! Make sure to add a kibana dataview `logs-cis_kubernetes_benchmark.findings-*`

### Clean up

To stop this example and clean up the pod, run:
```zsh
just delete-cloudbeat
```
### Remote Debugging

Build & Deploy remote debug docker:

```zsh
just build-deploy-cloudbeat-debug
```

After running the pod, expose the relevant ports:
```zsh
just expose-ports
```

The app will wait for the debugger to connect before starting

```zsh
just logs-cloudbeat
```

Use your favorite IDE to connect to the debugger on `localhost:40000` (for example [Goland](https://www.jetbrains.com/help/go/attach-to-running-go-processes-with-debugger.html#step-3-create-the-remote-run-debug-configuration-on-the-client-computer))

Note: Check the jusfile for all available commands for build or deploy `$ just --summary`
</br>

## Code guidelines

### Testing

Cloudbeat has a various sets of tests. This guide should help to understand how the different test suites work, how they are used and how new tests are added.

In general there are two major test suites:

- Unit tests written in Go
- Integration tests written in Python

The tests written in Go use the Go Testing package. The tests written in Python depend on pytest and require a compiled and executable binary from the Go code. The python test run a beat with a specific config and params and either check if the output is as expected or if the correct things show up in the logs.

Integration tests in Beats are tests which require an external system like Elasticsearch to test if the integration with this service works as expected. Beats provides in its testsuite docker containers and docker-compose files to start these environments but a developer can run the required services also locally.

#### Mocking

Cloudbeat uses [`mockery`](https://github.com/vektra/mockery) as its mocking test framework.
`Mockery` provides an easy way to generate mocks for golang interfaces.

Some tests use the new [expecter]((https://github.com/vektra/mockery#expecter-interfaces)) interface the library provides.
For example, given an interface such as

```go
type Requester interface {
	Get(path string) (string, error)
}
```
You can use the type-safe expecter interface as such:
```go
requesterMock := Requester{}
requesterMock.EXPECT().Get("some path").Return("result", nil)
requesterMock.EXPECT().
	Get(mock.Anything).
	Run(func(path string) { fmt.Println(path, "was called") }).
	// Can still use return functions by getting the embedded mock.Call
	Call.Return(func(path string) string { return "result for " + path }, nil)
```

Notes
- Place the test in the same package as the code it meant to test.
- File name should be aligned with the convention `original_file_mock`. For example: ecr_provider -> ecr_provider_mock.

Command example:
```
mockery --name=<interface_name> --with-expecter  --case underscore  --inpackage --recursive
```<|MERGE_RESOLUTION|>--- conflicted
+++ resolved
@@ -1,9 +1,5 @@
 # Cloudbeat 
-<<<<<<< HEAD
-![Coverage](https://img.shields.io/badge/Coverage-48.4%25-yellow)
-=======
 [![Coverage Status](https://coveralls.io/repos/github/elastic/cloudbeat/badge.svg?branch=main)](https://coveralls.io/github/elastic/cloudbeat?branch=main)
->>>>>>> f0849136
 [![Go Report Card](https://goreportcard.com/badge/github.com/elastic/cloudbeat)](https://goreportcard.com/report/github.com/elastic/cloudbeat)
 [![Build Status](https://internal-ci.elastic.co/buildStatus/icon?job=cloudbeat%2Fcloudbeat-mbp%2Fmain)](https://internal-ci.elastic.co/job/cloudbeat/job/cloudbeat-mbp/job/main/)
 
@@ -12,7 +8,6 @@
 - [Running Cloudbeat](#running-cloudbeat)
   - [Clean up](#clean-up)
   - [Remote Debugging](#remote-debugging)
-- [Code guidelines](#code-guidelines)
 
 
 ## Prerequisites
@@ -80,41 +75,4 @@
 In general there are two major test suites:
 
 - Unit tests written in Go
-- Integration tests written in Python
-
-The tests written in Go use the Go Testing package. The tests written in Python depend on pytest and require a compiled and executable binary from the Go code. The python test run a beat with a specific config and params and either check if the output is as expected or if the correct things show up in the logs.
-
-Integration tests in Beats are tests which require an external system like Elasticsearch to test if the integration with this service works as expected. Beats provides in its testsuite docker containers and docker-compose files to start these environments but a developer can run the required services also locally.
-
-#### Mocking
-
-Cloudbeat uses [`mockery`](https://github.com/vektra/mockery) as its mocking test framework.
-`Mockery` provides an easy way to generate mocks for golang interfaces.
-
-Some tests use the new [expecter]((https://github.com/vektra/mockery#expecter-interfaces)) interface the library provides.
-For example, given an interface such as
-
-```go
-type Requester interface {
-	Get(path string) (string, error)
-}
-```
-You can use the type-safe expecter interface as such:
-```go
-requesterMock := Requester{}
-requesterMock.EXPECT().Get("some path").Return("result", nil)
-requesterMock.EXPECT().
-	Get(mock.Anything).
-	Run(func(path string) { fmt.Println(path, "was called") }).
-	// Can still use return functions by getting the embedded mock.Call
-	Call.Return(func(path string) string { return "result for " + path }, nil)
-```
-
-Notes
-- Place the test in the same package as the code it meant to test.
-- File name should be aligned with the convention `original_file_mock`. For example: ecr_provider -> ecr_provider_mock.
-
-Command example:
-```
-mockery --name=<interface_name> --with-expecter  --case underscore  --inpackage --recursive
-```+- Integration tests written in Python