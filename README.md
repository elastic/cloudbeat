--- conflicted
+++ resolved
@@ -28,14 +28,10 @@
 - [Deploying Cloudbeat with Elastic-Agent](#running-cloudbeat-with-elastic-agent)
 
 ## Prerequisites
-<<<<<<< HEAD
+
 1. We use [Hermit](https://cashapp.github.io/hermit/usage/get-started/) to keep all our tooling in check. See our [README](bin/README.hermit.md) for more details.
-   Install it with the following command:
-=======
-
-1. We use [Hermit](https://cashapp.github.io/hermit/usage/get-started/) to keep all our tooling in check. Install it
+   Install it
    with the following command:
->>>>>>> 68cd3bcd
     ```zsh
     curl -fsSL https://github.com/cashapp/hermit/releases/download/stable/install.sh | /bin/bash
     . ./bin/activate-hermit
@@ -64,13 +60,8 @@
 # Deploying Cloudbeat
 
 ## Running Cloudbeat as a process
-<<<<<<< HEAD
+
 ### Self-Managed Kubernetes
-=======
-
-### Unmanaged Kubernetes (Vanilla)
-
->>>>>>> 68cd3bcd
 Build and deploying cloudbeat into your local kind cluster:
 
 ```zsh
@@ -104,12 +95,7 @@
 can
 also create the deployment file yourself.
 
-<<<<<<< HEAD
 Self-Managed Kubernetes
-=======
-Vanilla
-
->>>>>>> 68cd3bcd
 ```zsh
 just create-vanilla-deployment-file
 ```
