[![Coverage Status](https://coveralls.io/repos/github/elastic/cloudbeat/badge.svg?branch=main)](https://coveralls.io/github/elastic/cloudbeat?branch=main)
[![Go Report Card](https://goreportcard.com/badge/github.com/elastic/cloudbeat)](https://goreportcard.com/report/github.com/elastic/cloudbeat)

# Cloudbeat

Cloudbeat analyzes cloud assets for security compliance and sends findings to Elasticsearch as part of
the [Cloud Security Posture](https://www.elastic.co/blog/secure-your-cloud-with-elastic-security) plugin in Kibana.

## Getting Started

To get started with Cloud Security Posture on your cluster, see
our [documentation](https://www.elastic.co/guide/en/security/master/get-started-with-kspm.html#kspm-setup-unmanaged).

- [Setup KSPM for Amazon EKS clusters](https://www.elastic.co/guide/en/security/master/get-started-with-kspm.html#kspm-setup-unmanaged)

- [Setup KSPM for unmanaged Kubernetes clusters](https://www.elastic.co/guide/en/security/master/get-started-with-kspm.html#kspm-setup-eks-start)

___

## Development

### Table of contents

- [Prerequisites](#prerequisites)
- [Deploying Cloudbeat as a process](#deploying-cloudbeat)
    - [Unmanaged Kubernetes](#clean-up)
    - [Amazon Elastic Kubernetes Service (EKS)](#amazon-elastic-kubernetes-service-(EKS))
- [Deploying Cloudbeat with Elastic-Agent](#running-cloudbeat-with-elastic-agent)

## Prerequisites

1. We use [Hermit](https://cashapp.github.io/hermit/usage/get-started/) to keep all our tooling in check. See our [README](bin/README.hermit.md) for more details.
   Install it
   with the following command:
    ```zsh
    curl -fsSL https://github.com/cashapp/hermit/releases/download/stable/install.sh | /bin/bash
    . ./bin/activate-hermit
    ```

   > **Note**
   This will download and install hermit into `~/bin`. You should add this to your `$PATH` if it isn't already.

   It is also recommended to add hermit's [shell integration](https://cashapp.github.io/hermit/usage/shell/)

2. Elastic stack running locally, preferably using [Elastic-Package](https://github.com/elastic/elastic-package) (you
   may need to [authenticate](https://docker-auth.elastic.co/github_auth))
   For example, spinning up 8.5.0 stack locally:

    ```zsh
    eval "$(elastic-package stack shellinit)" # load stack environment variables
    elastic-package stack up --version 8.5.0 -v -d
    ```

- _optional:_ Create local kind cluster to test against
  ```zsh
  just create-kind-cluster
  just elastic-stack-connect-kind # connect it to local elastic stack
  ```

## Deployment

## Running Cloudbeat as a process

### Self-Managed Kubernetes
Build and deploying cloudbeat into your local kind cluster:

```zsh
just build-deploy-cloudbeat
```

### Amazon Elastic Kubernetes Service (EKS)

Export AWS creds as env vars, kustomize will use these to populate your cloudbeat deployment.

```zsh
export AWS_ACCESS_KEY="<YOUR_AWS_KEY>"
export AWS_SECRET_ACCESS_KEY="<YOUR_AWS_SECRET>"
```

Set your default cluster to your EKS cluster

```zsh
kubectl config use-context {your-eks-cluster}
```

Deploy cloudbeat on your EKS cluster

```zsh
just deploy-eks-cloudbeat
````

### Advanced

If you need to change the default values in the configuration(`ES_HOST`, `ES_PORT`, `ES_USERNAME`, `ES_PASSWORD`), you
can
also create the deployment file yourself.

Self-Managed Kubernetes
```zsh
just create-vanilla-deployment-file
```

EKS

```zsh
just create-eks-deployment-file
```

To validate check the logs:

```zsh
just logs-cloudbeat
```

Now go and check out the data on your Kibana!

### Clean up

To stop this example and clean up the pod, run:

```zsh
just delete-cloudbeat
```

### Remote Debugging

Build & Deploy remote debug docker:

```zsh
just build-deploy-cloudbeat-debug
```

After running the pod, expose the relevant ports:

```zsh
just expose-ports
```

The app will wait for the debugger to connect before starting

> **Note**
> Use your favorite IDE to connect to the debugger on `localhost:40000` (for
> example [Goland](https://www.jetbrains.com/help/go/attach-to-running-go-processes-with-debugger.html#step-3-create-the-remote-run-debug-configuration-on-the-client-computer))

## Running Cloudbeat with Elastic Agent

Cloudbeat is only supported on managed Elastic-Agents. It means, that in order to run the setup, you will be required to
have a Kibana running.
Create an agent policy and install the CSP integration. Now, when adding a new agent, you will get the K8s deployment
instructions of elastic-agent.

<<<<<<< HEAD
### Skaffold Workflows
[Skaffold](https://skaffold.dev/) is a CLI tool that enables continuous development for K8s applications. Skaffold will initiate a file-system watcher and will continuously deploy cloudbeat to a local or remote K8s cluster. The skaffold workflows are defined in the [skaffold.yml](skaffold.yml) file.
[Kustomize](https://kustomize.io/) is used to overlay different config options. (current are cloudbeat vanilla & EKS)

#### Cloudbeat Vanilla:
Skaffold will initiate a watcher to build and re-deploy Cloudbeat every time a go file is saved and output logs to stdout
```zsh
skaffold dev
```

#### Cloudbeat EKS:
Export AWS creds as env vars, Skaffold & kustomize will use these to populate your k8s deployment.
```zsh
$ export AWS_ACCESS_KEY="<YOUR_AWS_KEY>" AWS_SECRET_ACCESS_KEY="<YOUR_AWS_SECRET>"
```
A [skaffold profile](https://skaffold.dev/docs/environment/profiles/) is configured for EKS, it can be activated via the following options

Specify the profile name using the `-p` flag
```zsh
skaffold -p eks dev
```

export the activation var prior to skaffold invocation, then proceed as usual.
```zsh
export SKF_MODE="CB_EKS"
skaffold dev
```
#### Additional commands:

Skaffold supports one-off commands (no continuous watcher) if you wish to build or deploy just once.
```zsh
skaffold build
skaffold deploy
```
Full CLI reference can be found [here](https://skaffold.dev/docs/references/cli/)
## Running Agent & Cloudbeat
Cloudbeat is only supported on managed elastic-agents. It means, that in order to run the setup, you will be required to have a Kibana running.
Create an agent policy and install the CSP integration. Now, when adding a new agent, you will get the K8s deployment instructions of elastic-agent.

### Update settings
Update cloudbeat settings on a running elastic-agent can be done by running the [script](/scripts/remote_edit_config.sh).
The script still requires a second step of trigerring the agent to re-run cloudbeat.
This can be done on Fleet UI by changing the agent log level.
Another option is through CLI on the agent by running
```
kill -9 `pidof cloudbeat`
```

### Local configuration changes
To update your local configuration of cloudbeat and control it, use
```sh
mage config
```

In order to control the policy type you can pass the following environment variable
```sh
POLICY_TYPE=cloudbeat/cis_eks mage config
```

The default `POLICY_TYPE` is set to `cloudbeat/cis_k8s` on [`_meta/config/cloudbeat.common.yml.tmpl`](_meta/config/cloudbeat.common.yml.tmpl)

## Code guidelines

### Pre-commit hooks

see [pre-commit](https://pre-commit.com/) package

- Install the package `brew install pre-commit`
- Then run `pre-commit install`
- Finally `pre-commit run --all-files --verbose`

### Editorconfig

see [editorconfig](https://editorconfig.org/#pre-installed) package
### Testing

Cloudbeat has a various sets of tests. This guide should help to understand how the different test suites work, how they are used and how new tests are added.

In general there are two major test suites:

- Unit tests written in Go
- Integration tests written in Python

The tests written in Go use the Go Testing package. The tests written in Python depend on pytest and require a compiled and executable binary from the Go code. The python test run a beat with a specific config and params and either check if the output is as expected or if the correct things show up in the logs.

Integration tests in Beats are tests which require an external system like Elasticsearch to test if the integration with this service works as expected. Beats provides in its testsuite docker containers and docker-compose files to start these environments but a developer can run the required services also locally.

#### Mocking

Cloudbeat uses [`mockery`](https://github.com/vektra/mockery) as its mocking test framework.
`Mockery` provides an easy way to generate mocks for golang interfaces.

Some tests use the new [expecter]((https://github.com/vektra/mockery#expecter-interfaces)) interface the library provides.
For example, given an interface such as

```go
type Requester interface {
	Get(path string) (string, error)
}
```
You can use the type-safe expecter interface as such:
```go
requesterMock := Requester{}
requesterMock.EXPECT().Get("some path").Return("result", nil)
requesterMock.EXPECT().
	Get(mock.Anything).
	Run(func(path string) { fmt.Println(path, "was called") }).
	// Can still use return functions by getting the embedded mock.Call
	Call.Return(func(path string) string { return "result for " + path }, nil)
```

Notes
- Place the test in the same package as the code it meant to test.
- File name should be aligned with the convention `original_file_mock`. For example: ecr_provider -> ecr_provider_mock.

Command example:
```
mockery --name=<interface_name> --with-expecter  --case underscore  --inpackage --recursive
```
=======
> **Note** Are you a developer/contributor or just looking for more deployment types? check out
> our [dev docs](dev-docs/Development.md)
>>>>>>> b372b8e8
<|MERGE_RESOLUTION|>--- conflicted
+++ resolved
@@ -149,127 +149,5 @@
 Create an agent policy and install the CSP integration. Now, when adding a new agent, you will get the K8s deployment
 instructions of elastic-agent.
 
-<<<<<<< HEAD
-### Skaffold Workflows
-[Skaffold](https://skaffold.dev/) is a CLI tool that enables continuous development for K8s applications. Skaffold will initiate a file-system watcher and will continuously deploy cloudbeat to a local or remote K8s cluster. The skaffold workflows are defined in the [skaffold.yml](skaffold.yml) file.
-[Kustomize](https://kustomize.io/) is used to overlay different config options. (current are cloudbeat vanilla & EKS)
-
-#### Cloudbeat Vanilla:
-Skaffold will initiate a watcher to build and re-deploy Cloudbeat every time a go file is saved and output logs to stdout
-```zsh
-skaffold dev
-```
-
-#### Cloudbeat EKS:
-Export AWS creds as env vars, Skaffold & kustomize will use these to populate your k8s deployment.
-```zsh
-$ export AWS_ACCESS_KEY="<YOUR_AWS_KEY>" AWS_SECRET_ACCESS_KEY="<YOUR_AWS_SECRET>"
-```
-A [skaffold profile](https://skaffold.dev/docs/environment/profiles/) is configured for EKS, it can be activated via the following options
-
-Specify the profile name using the `-p` flag
-```zsh
-skaffold -p eks dev
-```
-
-export the activation var prior to skaffold invocation, then proceed as usual.
-```zsh
-export SKF_MODE="CB_EKS"
-skaffold dev
-```
-#### Additional commands:
-
-Skaffold supports one-off commands (no continuous watcher) if you wish to build or deploy just once.
-```zsh
-skaffold build
-skaffold deploy
-```
-Full CLI reference can be found [here](https://skaffold.dev/docs/references/cli/)
-## Running Agent & Cloudbeat
-Cloudbeat is only supported on managed elastic-agents. It means, that in order to run the setup, you will be required to have a Kibana running.
-Create an agent policy and install the CSP integration. Now, when adding a new agent, you will get the K8s deployment instructions of elastic-agent.
-
-### Update settings
-Update cloudbeat settings on a running elastic-agent can be done by running the [script](/scripts/remote_edit_config.sh).
-The script still requires a second step of trigerring the agent to re-run cloudbeat.
-This can be done on Fleet UI by changing the agent log level.
-Another option is through CLI on the agent by running
-```
-kill -9 `pidof cloudbeat`
-```
-
-### Local configuration changes
-To update your local configuration of cloudbeat and control it, use
-```sh
-mage config
-```
-
-In order to control the policy type you can pass the following environment variable
-```sh
-POLICY_TYPE=cloudbeat/cis_eks mage config
-```
-
-The default `POLICY_TYPE` is set to `cloudbeat/cis_k8s` on [`_meta/config/cloudbeat.common.yml.tmpl`](_meta/config/cloudbeat.common.yml.tmpl)
-
-## Code guidelines
-
-### Pre-commit hooks
-
-see [pre-commit](https://pre-commit.com/) package
-
-- Install the package `brew install pre-commit`
-- Then run `pre-commit install`
-- Finally `pre-commit run --all-files --verbose`
-
-### Editorconfig
-
-see [editorconfig](https://editorconfig.org/#pre-installed) package
-### Testing
-
-Cloudbeat has a various sets of tests. This guide should help to understand how the different test suites work, how they are used and how new tests are added.
-
-In general there are two major test suites:
-
-- Unit tests written in Go
-- Integration tests written in Python
-
-The tests written in Go use the Go Testing package. The tests written in Python depend on pytest and require a compiled and executable binary from the Go code. The python test run a beat with a specific config and params and either check if the output is as expected or if the correct things show up in the logs.
-
-Integration tests in Beats are tests which require an external system like Elasticsearch to test if the integration with this service works as expected. Beats provides in its testsuite docker containers and docker-compose files to start these environments but a developer can run the required services also locally.
-
-#### Mocking
-
-Cloudbeat uses [`mockery`](https://github.com/vektra/mockery) as its mocking test framework.
-`Mockery` provides an easy way to generate mocks for golang interfaces.
-
-Some tests use the new [expecter]((https://github.com/vektra/mockery#expecter-interfaces)) interface the library provides.
-For example, given an interface such as
-
-```go
-type Requester interface {
-	Get(path string) (string, error)
-}
-```
-You can use the type-safe expecter interface as such:
-```go
-requesterMock := Requester{}
-requesterMock.EXPECT().Get("some path").Return("result", nil)
-requesterMock.EXPECT().
-	Get(mock.Anything).
-	Run(func(path string) { fmt.Println(path, "was called") }).
-	// Can still use return functions by getting the embedded mock.Call
-	Call.Return(func(path string) string { return "result for " + path }, nil)
-```
-
-Notes
-- Place the test in the same package as the code it meant to test.
-- File name should be aligned with the convention `original_file_mock`. For example: ecr_provider -> ecr_provider_mock.
-
-Command example:
-```
-mockery --name=<interface_name> --with-expecter  --case underscore  --inpackage --recursive
-```
-=======
 > **Note** Are you a developer/contributor or just looking for more deployment types? check out
-> our [dev docs](dev-docs/Development.md)
->>>>>>> b372b8e8
+> our [dev docs](dev-docs/Development.md)