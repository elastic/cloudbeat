--- conflicted
+++ resolved
@@ -90,12 +90,8 @@
 	start := time.Now()
 	defer func() { fmt.Println("package ran for", time.Since(start)) }()
 
-<<<<<<< HEAD
-	// devtools.MustUsePackaging("cloudbeat", "cloudbeat/dev-tools/packaging/packages.yml")
-=======
 	devtools.UseElasticBeatXPackPackaging()
 	cloudbeat.CustomizePackaging()
->>>>>>> 95ff33b8
 
 	if packageTypes := os.Getenv("TYPES"); packageTypes != "" {
 		filterPackages(packageTypes)
