#!/usr/bin/env python
"""
This script installs CSPM integrations for Agentless agents.
The following steps are performed:
1. Create a CSPM AWS integration.
2. Create a CSPM Azure integration.
3. Create a CSPM GCP integration.
"""

import json

import configuration_fleet as cnfg
from fleet_api.agent_policy_api import create_agent_policy
from fleet_api.package_policy_api import create_cspm_integration
from loguru import logger
<<<<<<< HEAD
<<<<<<< HEAD
from package_policy import (
    generate_package_policy,
    generate_policy_template,
    generate_random_name,
)

AGENT_POLICY_ID = "agentless"
=======
from package_policy import generate_policy_template, generate_random_name, load_data
from state_file_manager import HostType, PolicyState, state_manager
>>>>>>> a03de6f ( Update serverless workflow to use correct stack version (#2824))
=======
from package_policy import generate_policy_template, generate_random_name, load_data
>>>>>>> 05c05087


def generate_aws_integration_data():
    """
    Generate data for creating CSPM AWS integration
    """
    return {
        "name": generate_random_name("agentless-pkg-cspm-aws"),
        "input_name": "cis_aws",
        "posture": "cspm",
        "deployment": "aws",
        "vars": {
            "aws.account_type": "single-account",
            "aws.credentials.type": "direct_access_keys",
            "access_key_id": cnfg.aws_config.access_key_id,
            "secret_access_key": cnfg.aws_config.secret_access_key,
        },
    }


def generate_azure_integration_data():
    """
    Generate data for creating CSPM Azure integration
    """
    creds = json.loads(cnfg.azure_arm_parameters.credentials)
    return {
        "name": generate_random_name("agentless-pkg-cspm-azure"),
        "input_name": "cis_azure",
        "posture": "cspm",
        "deployment": "azure",
        "vars": {
            "azure.account_type": "single-account",
            "azure.credentials.type": "service_principal_with_client_secret",
            "azure.credentials.client_id": creds["clientId"],
            "azure.credentials.tenant_id": creds["tenantId"],
            "azure.credentials.client_secret": creds["clientSecret"],
        },
    }


def generate_gcp_integration_data():
    """
    Generate data for creating CSPM GCP integration
    """
    with open(cnfg.gcp_dm_config.credentials_file, "r") as credentials_json_file:
        credentials_json = credentials_json_file.read()
    return {
        "name": generate_random_name("agentless-pkg-cspm-gcp"),
        "input_name": "cis_gcp",
        "posture": "cspm",
        "deployment": "gcp",
        "vars": {
<<<<<<< HEAD
<<<<<<< HEAD
            "setup_access": "manual",
=======
            "gcp.project_id": cnfg.gcp_dm_config.project_id,
>>>>>>> a03de6f ( Update serverless workflow to use correct stack version (#2824))
=======
>>>>>>> 05c05087
            "gcp.account_type": "single-account",
            "gcp.credentials.type": "credentials-json",
            "gcp.credentials.json": credentials_json,
        },
    }


if __name__ == "__main__":
    integrations = [
        generate_aws_integration_data(),
        generate_azure_integration_data(),
        generate_gcp_integration_data(),
    ]
    cspm_template = generate_policy_template(
        cfg=cnfg.elk_config,
        stream_prefix="cloud_security_posture",
    )
    for integration_data in integrations:
        INTEGRATION_NAME = integration_data["name"]
        AGENTLESS_INPUT = {
            "name": f"Agentless policy for {INTEGRATION_NAME}",
            "supports_agentless": True,
        }

        logger.info(f"Starting installation of agentless-agent {INTEGRATION_NAME} integration.")
        agent_data, package_data = load_data(
            cfg=cnfg.elk_config,
            agent_input=AGENTLESS_INPUT,
            package_input=integration_data,
            stream_name="cloud_security_posture.findings",
        )

        logger.info("Create agentless-agent policy")
        agent_policy_id = create_agent_policy(cfg=cnfg.elk_config, json_policy=agent_data)

        logger.info(f"Create agentless-agent {INTEGRATION_NAME} integration")
        package_policy_id = create_cspm_integration(
            cfg=cnfg.elk_config,
            pkg_policy=package_data,
            agent_policy_id=agent_policy_id,
            cspm_data={},
        )
<<<<<<< HEAD
<<<<<<< HEAD
        logger.info(f"Installation of {NAME} integration is done")
=======

        state_manager.add_policy(
            PolicyState(
                agent_policy_id,
                package_policy_id,
                1,
                [],
                HostType.KUBERNETES.value,
                integration_data["name"],
            ),
        )

        logger.info(f"Installation of {INTEGRATION_NAME} integration is done")
>>>>>>> a03de6f ( Update serverless workflow to use correct stack version (#2824))
=======

        logger.info(f"Installation of {INTEGRATION_NAME} integration is done")
>>>>>>> 05c05087
<|MERGE_RESOLUTION|>--- conflicted
+++ resolved
@@ -13,22 +13,8 @@
 from fleet_api.agent_policy_api import create_agent_policy
 from fleet_api.package_policy_api import create_cspm_integration
 from loguru import logger
-<<<<<<< HEAD
-<<<<<<< HEAD
-from package_policy import (
-    generate_package_policy,
-    generate_policy_template,
-    generate_random_name,
-)
-
-AGENT_POLICY_ID = "agentless"
-=======
 from package_policy import generate_policy_template, generate_random_name, load_data
 from state_file_manager import HostType, PolicyState, state_manager
->>>>>>> a03de6f ( Update serverless workflow to use correct stack version (#2824))
-=======
-from package_policy import generate_policy_template, generate_random_name, load_data
->>>>>>> 05c05087
 
 
 def generate_aws_integration_data():
@@ -81,14 +67,7 @@
         "posture": "cspm",
         "deployment": "gcp",
         "vars": {
-<<<<<<< HEAD
-<<<<<<< HEAD
-            "setup_access": "manual",
-=======
             "gcp.project_id": cnfg.gcp_dm_config.project_id,
->>>>>>> a03de6f ( Update serverless workflow to use correct stack version (#2824))
-=======
->>>>>>> 05c05087
             "gcp.account_type": "single-account",
             "gcp.credentials.type": "credentials-json",
             "gcp.credentials.json": credentials_json,
@@ -131,10 +110,6 @@
             agent_policy_id=agent_policy_id,
             cspm_data={},
         )
-<<<<<<< HEAD
-<<<<<<< HEAD
-        logger.info(f"Installation of {NAME} integration is done")
-=======
 
         state_manager.add_policy(
             PolicyState(
@@ -147,9 +122,4 @@
             ),
         )
 
-        logger.info(f"Installation of {INTEGRATION_NAME} integration is done")
->>>>>>> a03de6f ( Update serverless workflow to use correct stack version (#2824))
-=======
-
-        logger.info(f"Installation of {INTEGRATION_NAME} integration is done")
->>>>>>> 05c05087
+        logger.info(f"Installation of {INTEGRATION_NAME} integration is done")