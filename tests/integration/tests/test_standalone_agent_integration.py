"""
This test is a basic integration test for cloudbeat.
The test executed on pre-merge events as required test.
The following flow is tested:
Cloudbeat -> ElasticSearch
"""
import time
import json
import pytest
import allure
from commonlib.io_utils import FsClient

testdata = ['file', 'process', 'k8s_object']
CONFIG_TIMEOUT = 60


@pytest.mark.pre_merge_agent
@pytest.mark.order(1)
@pytest.mark.dependency()
def test_agent_pod_exist(fixture_data):
    """
    This test verifies that pods count is equal to nodes count
    :param fixture_data: (Pods list, Nodes list)
    :return:
    """
    pods, nodes = fixture_data
    pods_count = len(pods)
    nodes_count = len(nodes)
    assert pods_count == nodes_count,\
        f"Pods count is {pods_count}, and nodes count is {nodes_count}"


@pytest.mark.pre_merge_agent
@pytest.mark.order(2)
@pytest.mark.dependency(depends=["test_agent_pod_exist"])
def test_agent_pods_running(fixture_data):
    """
    This test verifies that all pods are in status "Running"
    :param fixture_sa_data: (Pods list, Nodes list)
    :return:
    """
    # Verify that at least 1 pod is running the cluster
    assert len(
        fixture_data[0]) > 0, "There are no elastic-agent pod instances running in the cluster"
    # Verify that each pod is in running state
    assert all(pod.status.phase ==
               "Running" for pod in fixture_data[0]), "Not all pods are running"


@pytest.mark.pre_merge_agent
@pytest.mark.order(3)
@pytest.mark.dependency(depends=["test_agent_pod_exist"])
@pytest.mark.parametrize("match_type", testdata)
def test_elastic_index_exists(elastic_client, match_type):
    """
    This test verifies that findings of all types are sending to elasticsearch
    :param elastic_client: Elastic API client
    :param match_type: Findings type for matching
    :return:
    """
    query, sort = elastic_client.build_es_query(
        term={"resource.type": match_type})
    start_time = time.time()
    result = {}
    while time.time() - start_time < CONFIG_TIMEOUT:
        current_result = elastic_client.get_index_data(index_name=elastic_client.index,
                                                       query=query,
                                                       sort=sort)
        if elastic_client.get_total_value(data=current_result) != 0:
            allure.attach(json.dumps(elastic_client.get_doc_source(data=current_result),
                                     indent=4,
                                     sort_keys=True),
                          match_type,
                          attachment_type=allure.attachment_type.JSON)
            result = current_result
            break
        time.sleep(1)

    assert len(result) > 0,\
        f"The findings of type {match_type} not found"


@pytest.mark.pre_merge_agent
@pytest.mark.order(4)
@pytest.mark.dependency(depends=["test_agent_pods_running"])
def test_cloudbeat_status(k8s, cloudbeat_agent):
    """
    This test connects to all elastic agents, executes command to
    retrieve beats status, verifies that cloud beat status in state "Running"
    @param k8s: Kubernetes wrapper client
    @param cloudbeat_agent: Cloudbeat configuration
    @return: Pass / Fail
    """

    pods = k8s.get_agent_pod_instances(agent_name=cloudbeat_agent.name,
                                       namespace=cloudbeat_agent.namespace)
    results = []
    exec_command = ["/usr/share/elastic-agent/elastic-agent",
                    "status", "--output", "json"]
    for pod in pods:
        response = k8s.pod_exec(name=pod.metadata.name,
                                namespace=cloudbeat_agent.namespace,
                                command=exec_command)
        print(response)
        status = FsClient.get_beat_status_from_json(response=response,
                                                    beat_name='cloudbeat')
<<<<<<< HEAD
        if 'Healthy' not in status:
=======
        if not status.startswith('Healthy'):
>>>>>>> a8829b5b
            results.append(f"Pod: {pod.metadata.name} status: {status}")

    assert len(results) == 0, '\n'.join(results)<|MERGE_RESOLUTION|>--- conflicted
+++ resolved
@@ -104,11 +104,7 @@
         print(response)
         status = FsClient.get_beat_status_from_json(response=response,
                                                     beat_name='cloudbeat')
-<<<<<<< HEAD
-        if 'Healthy' not in status:
-=======
         if not status.startswith('Healthy'):
->>>>>>> a8829b5b
             results.append(f"Pod: {pod.metadata.name} status: {status}")
 
     assert len(results) == 0, '\n'.join(results)