--- conflicted
+++ resolved
@@ -89,7 +89,6 @@
         "json",
     ]
     for pod in pods:
-<<<<<<< HEAD
         response = k8s.pod_exec(
             name=pod.metadata.name,
             namespace=cloudbeat_agent.namespace,
@@ -99,15 +98,7 @@
             response=response,
             beat_name="cloudbeat",
         )
-        if status != "Running":
-=======
-        response = k8s.pod_exec(name=pod.metadata.name,
-                                namespace=cloudbeat_agent.namespace,
-                                command=exec_command)
-        status = FsClient.get_beat_status_from_json(response=response,
-                                                    beat_name='cloudbeat')
-        if not status.startswith('Healthy'):
->>>>>>> b372b8e8
+        if not status.startswith("Healthy"):
             results.append(f"Pod: {pod.metadata.name} status: {status}")
 
     assert len(results) == 0, "\n".join(results)