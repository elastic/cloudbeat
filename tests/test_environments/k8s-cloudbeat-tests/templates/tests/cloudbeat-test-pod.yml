apiVersion: v1
kind: Pod
metadata:
  name: test-pod-v1
  namespace: {{ .Values.namespace }}
  annotations:
    "helm.sh/hook-delete-policy": "before-hook-creation"
    "helm.sh/hook": test
spec:
  serviceAccountName: {{ .Values.serviceAccount.name }}
  containers:
  - name: {{ .Values.image.name }}
    image: "{{ .Values.image.repository }}:{{ .Values.image.tag }}"
    imagePullPolicy: {{.Values.image.pullPolicy}}
    command:
    - /bin/sh
    - -c
    - |
      pytest -rA --disable-warnings ${MARKER_CMD} "${TEST_MARKER}" ${RANGE_FLAG} ${TEST_RANGE} --alluredir=/usr/src/app/report; pytest_exit_status=$?
      # When directly linking to mounted path,
      # INTERNALERROR> OSError: [Errno 16] Device or resource busy: '/usr/src/app/tests/report'
      # To workaround this, copy the report to a different path
<<<<<<< HEAD
      cp -r /usr/src/app/report/* /usr/src/app/tests/report
=======
      cp -r /usr/src/app/report/* /usr/src/app/tests/report || exit $?

      exit $pytest_exit_status
>>>>>>> c3d46048
    envFrom:
      - configMapRef:
          name: {{ .Values.serviceAccount.name }}-configmap
    env:
      - name: NODE_NAME
        valueFrom:
          fieldRef:
            fieldPath: spec.nodeName
    volumeMounts:
      - name: cloudbeat-test-pv-storage
        mountPath: /usr/src/app/tests/report
      - name: etc-kubernetes
        mountPath: /etc/kubernetes/
        readOnly: false
      - name: etc-full
        mountPath: /hostfs/etc
        readOnly: false
      - name: var-lib-etcd
        mountPath: /var/lib/etcd
        readOnly: false
      - name: kubelet-service
        mountPath: /etc/systemd/system/kubelet.service.d
        readOnly: false
      - name: var-lib-kubelet
        mountPath: /var/lib/kubelet
        readOnly: false

  restartPolicy: Never
  {{- if eq .Values.testData.clusterType "vanilla" }}
  nodeName: {{ .Values.kindNode.name }}
  tolerations:
  - effect: NoSchedule
    key: node-role.kubernetes.io/control-plane
    operator: "Exists"
  - effect: NoSchedule
    key: node-role.kubernetes.io/master
    operator: "Exists"
  {{- end }}
  volumes:
    - name: cloudbeat-test-pv-storage
      hostPath:
        path: /tmp/data
    - name: etc-kubernetes
      hostPath:
        path: /etc/kubernetes/
    - name: etc-full
      hostPath:
        path: /etc/
    - name: var-lib-etcd
      hostPath:
        path: /var/lib/etcd
    - name: kubelet-service
      hostPath:
        path: /etc/systemd/system/kubelet.service.d
    - name: var-lib-kubelet
      hostPath:
        path: /var/lib/kubelet<|MERGE_RESOLUTION|>--- conflicted
+++ resolved
@@ -20,13 +20,9 @@
       # When directly linking to mounted path,
       # INTERNALERROR> OSError: [Errno 16] Device or resource busy: '/usr/src/app/tests/report'
       # To workaround this, copy the report to a different path
-<<<<<<< HEAD
-      cp -r /usr/src/app/report/* /usr/src/app/tests/report
-=======
       cp -r /usr/src/app/report/* /usr/src/app/tests/report || exit $?
 
       exit $pytest_exit_status
->>>>>>> c3d46048
     envFrom:
       - configMapRef:
           name: {{ .Values.serviceAccount.name }}-configmap
