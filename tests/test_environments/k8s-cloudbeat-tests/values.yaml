--- conflicted
+++ resolved
@@ -125,10 +125,7 @@
 
   protocol: http
 
-<<<<<<< HEAD
-=======
-
->>>>>>> cb6ece0c
+
   xpackSecurity:
     enabled: false
 
