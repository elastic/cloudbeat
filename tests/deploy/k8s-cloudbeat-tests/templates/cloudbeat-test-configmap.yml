kind: ConfigMap
apiVersion: v1
metadata:
  name: {{ .Values.serviceAccount.name}}-configmap
  labels:
    {{- include "k8s-cloudbeat-tests.labels" . | indent 4 }}
data:
  KUBERNETES_IN_CLUSTER: "true"
  ES_USER: "kibana_system"
  ES_PASSWORD: "changeme"
  ES_HOST: "elasticsearch-master.kube-system"
  USE_DOCKER: "false"
  TEST_MARKER: {{ .Values.testData.marker }}
<<<<<<< HEAD
  AGENT_NAME: {{ .Values.testData.agentName }}
  CLUSTER_TYPE: {{ .Values.testData.clusterType }}
=======
  {{- if .Values.testData.range }}
  RANGE_FLAG: "--range"
  TEST_RANGE: {{ .Values.testData.range }}
  {{- else }}
  RANGE_FLAG: ""
  TEST_RANGE: ""
  {{- end }}
  AGENT_NAME: {{ .Values.testData.agentName }}
>>>>>>> 133cb6d9
<|MERGE_RESOLUTION|>--- conflicted
+++ resolved
@@ -11,10 +11,6 @@
   ES_HOST: "elasticsearch-master.kube-system"
   USE_DOCKER: "false"
   TEST_MARKER: {{ .Values.testData.marker }}
-<<<<<<< HEAD
-  AGENT_NAME: {{ .Values.testData.agentName }}
-  CLUSTER_TYPE: {{ .Values.testData.clusterType }}
-=======
   {{- if .Values.testData.range }}
   RANGE_FLAG: "--range"
   TEST_RANGE: {{ .Values.testData.range }}
@@ -23,4 +19,4 @@
   TEST_RANGE: ""
   {{- end }}
   AGENT_NAME: {{ .Values.testData.agentName }}
->>>>>>> 133cb6d9
+  CLUSTER_TYPE: {{ .Values.testData.clusterType }}