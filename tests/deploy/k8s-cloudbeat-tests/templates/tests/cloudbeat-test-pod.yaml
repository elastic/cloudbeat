--- conflicted
+++ resolved
@@ -16,11 +16,7 @@
     - /bin/sh
     - -c
     - |
-<<<<<<< HEAD
-      pytest -s -v -m ${TEST_MARKER} --alluredir=/usr/src/app/tests/report
-=======
-      pytest -rA --disable-warnings --alluredir=/usr/src/app/tests/report
->>>>>>> 569d8407
+      pytest -rA --disable-warnings -m ${TEST_MARKER} --alluredir=/usr/src/app/tests/report
     envFrom:
       - configMapRef:
           name: {{ .Values.serviceAccount.name }}-configmap
