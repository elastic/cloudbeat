apiVersion: v1
kind: ServiceAccount
metadata:
  labels:
    k8s-app: cloudbeat
  name: cloudbeat
  namespace: kube-system
---
apiVersion: rbac.authorization.k8s.io/v1
kind: Role
metadata:
  labels:
    k8s-app: cloudbeat
  name: cloudbeat-kubeadm-config
  namespace: kube-system
rules:
- apiGroups:
  - ""
  resourceNames:
  - kubeadm-config
  resources:
  - configmaps
  verbs:
  - get
---
apiVersion: rbac.authorization.k8s.io/v1
kind: Role
metadata:
  labels:
    k8s-app: cloudbeat
  name: cloudbeat-role
  namespace: kube-system
rules:
- apiGroups:
  - coordination.k8s.io
  resources:
  - leases
  verbs:
  - get
  - create
  - update
---
apiVersion: rbac.authorization.k8s.io/v1
kind: ClusterRole
metadata:
  labels:
    k8s-app: cloudbeat
  name: cloudbeat
rules:
- apiGroups:
  - ""
  resources:
  - nodes
  - namespaces
  - events
  - pods
  - services
  - configmaps
  - serviceaccounts
  verbs:
  - get
  - list
  - watch
- apiGroups:
  - extensions
  resources:
  - replicasets
  verbs:
  - get
  - list
  - watch
- apiGroups:
  - apps
  resources:
  - statefulsets
  - deployments
  - replicasets
  verbs:
  - get
  - list
  - watch
- apiGroups:
  - batch
  resources:
  - jobs
  verbs:
  - get
  - list
  - watch
- apiGroups:
  - ""
  resources:
  - nodes/stats
  verbs:
  - get
- nonResourceURLs:
  - /metrics
  verbs:
  - get
- apiGroups:
  - rbac.authorization.k8s.io
  resources:
  - clusterrolebindings
  - clusterroles
  - rolebindings
  - roles
  verbs:
  - get
  - list
  - watch
- apiGroups:
  - networking.k8s.io
  resources:
  - ingressclasses
  - ingresses
  - networkpolicies
  verbs:
  - get
  - list
  - watch
- apiGroups:
  - policy
  resources:
  - podsecuritypolicies
  verbs:
  - get
  - list
  - watch
---
apiVersion: rbac.authorization.k8s.io/v1
kind: RoleBinding
metadata:
  name: cloudbeat-kubeadm-config
  namespace: kube-system
roleRef:
  apiGroup: rbac.authorization.k8s.io
  kind: Role
  name: cloudbeat-kubeadm-config
subjects:
- kind: ServiceAccount
  name: cloudbeat
  namespace: kube-system
---
apiVersion: rbac.authorization.k8s.io/v1
kind: RoleBinding
metadata:
  name: cloudbeat-role-binding
  namespace: kube-system
roleRef:
  apiGroup: rbac.authorization.k8s.io
  kind: Role
  name: cloudbeat-role
subjects:
- kind: ServiceAccount
  name: cloudbeat
  namespace: kube-system
---
apiVersion: rbac.authorization.k8s.io/v1
kind: ClusterRoleBinding
metadata:
  name: cloudbeat
roleRef:
  apiGroup: rbac.authorization.k8s.io
  kind: ClusterRole
  name: cluster-admin
subjects:
- kind: ServiceAccount
  name: cloudbeat
  namespace: kube-system
---
apiVersion: v1
data:
  cloudbeat.yml: |
    cloudbeat:
      type: cloudbeat/cis_eks
      streams:
        - access_key_id: ${AWS_ACCESS_KEY_ID:no_access_key_was_set}
          secret_access_key: ${AWS_SECRET_ACCESS_KEY:no_secret_was_set}
          # Defines how often an event is sent to the output
          period: 30s
          fetchers:
            - name: kube-api
            - name: process
              directory: "/hostfs"
              processes:
                kubelet:
                  config-file-arguments:
                    - config
            - name: aws-ecr
            - name: aws-elb
            - name: file-system
              patterns: [
                "/hostfs/etc/kubernetes/kubelet/kubelet-config.json",
                "/hostfs/var/lib/kubelet/kubeconfig",
              ]
<<<<<<< HEAD
=======
          runtime_cfg:
            activated_rules:
              cis_eks:
                - cis_3_1_1
                - cis_3_1_2
                - cis_3_1_3
                - cis_3_1_4
                - cis_3_2_1
                - cis_3_2_2
                - cis_3_2_3
                - cis_3_2_4
                - cis_3_2_5
                - cis_3_2_6
                - cis_3_2_7
                - cis_3_2_8
                - cis_3_2_9
                - cis_3_2_10
                - cis_3_2_11
                - cis_4_2_1
                - cis_4_2_2
                - cis_4_2_3
                - cis_4_2_4
                - cis_4_2_5
                - cis_4_2_6
                - cis_4_2_7
                - cis_4_2_8
                - cis_4_2_9
                - cis_5_1_1
                - cis_5_4_3
                - cis_5_4_5
          evaluator:
            decision_logs: false
>>>>>>> e15f42d2
    # =================================== Kibana ===================================
    setup.kibana:

      # Kibana Host
      host: "http://host.docker.internal:5601"
    # =============================== Elastic Cloud ================================

    # These settings simplify using Cloudbeat with the Elastic Cloud (https://cloud.elastic.co/).

    # The cloud.id setting overwrites the `output.elasticsearch.hosts` and
    # `setup.kibana.host` options.
    # You can find the `cloud.id` in the Elastic Cloud web UI.
    #cloud.id:

    # The cloud.auth setting overwrites the `output.elasticsearch.username` and
    # `output.elasticsearch.password` settings. The format is `<user>:<pass>`.
    #cloud.auth:

    # ---------------------------- Elasticsearch Output ----------------------------
    output.elasticsearch:
      # Array of hosts to connect to.
      hosts: ${ES_HOST}

      # Protocol - either `http` (default) or `https`.
      #protocol: "https"

      # Authentication credentials - either API key or username/password.
      #api_key: "id:api_key"
      username: ${ES_USERNAME}
      password: ${ES_PASSWORD}

      # Enable to allow sending output to older ES versions
      allow_older_versions: true

    # ================================= Processors =================================
    processors:
      - add_host_metadata: ~
      - add_cloud_metadata: ~
      - add_docker_metadata: ~
      - add_cluster_id: ~

    # Sets log level. The default log level is info.
    # Available log levels are: error, warning, info, debug
    logging.level: debug

    # Enable debug output for selected components. To enable all selectors use ["*"]
    # Other available selectors are "beat", "publisher", "service"
    # Multiple selectors can be chained.
    #logging.selectors: ["publisher"]

    # Send all logging output to stderr. The default is false.
    #logging.to_stderr: false
kind: ConfigMap
metadata:
  labels:
    k8s-app: cloudbeat
  name: cloudbeat-daemonset-config
  namespace: kube-system
---
apiVersion: apps/v1
kind: DaemonSet
metadata:
  labels:
    k8s-app: cloudbeat
  name: cloudbeat
  namespace: kube-system
spec:
  selector:
    matchLabels:
      k8s-app: cloudbeat
  template:
    metadata:
      labels:
        k8s-app: cloudbeat
    spec:
      containers:
      - env:
        - name: CLOUDBEAT_TYPE
          value: cloudbeat/eks
        - name: AWS_ACCESS_KEY_ID
          valueFrom:
            secretKeyRef:
              key: AWS_ACCESS_KEY_ID
              name: aws-creds-secret
        - name: AWS_SECRET_ACCESS_KEY
          valueFrom:
            secretKeyRef:
              key: AWS_SECRET_ACCESS_KEY
              name: aws-creds-secret
        - name: ES_HOST
          value: elasticsearch-master.kube-system:9200
        - name: ES_USERNAME
          value: kibana_system
        - name: ES_PASSWORD
          value: changeme
        - name: KIBANA_HOST
          value: http://host.docker.internal:5601
        - name: ELASTIC_CLOUD_ID
          value: none
        - name: ELASTIC_CLOUD_AUTH
          value: none
        - name: NODE_NAME
          valueFrom:
            fieldRef:
              fieldPath: spec.nodeName
        - name: POD_NAME
          valueFrom:
            fieldRef:
              fieldPath: metadata.name
        image: public.ecr.aws/z7e1r9l0/cloudbeat:latest
        name: cloudbeat
        resources:
          requests:
            cpu: 100m
            memory: 100Mi
        securityContext:
          runAsUser: 0
        volumeMounts:
        - mountPath: /cloudbeat.yml
          name: config
          readOnly: true
          subPath: cloudbeat.yml
        - mountPath: /hostfs/proc
          name: proc
          readOnly: true
        - mountPath: /hostfs/etc/kubernetes
          name: etc-kubernetes
        - mountPath: /hostfs/var/lib
          name: var-lib
          readOnly: true
        - mountPath: /hostfs/sys/fs/cgroup
          name: cgroup
          readOnly: true
        - mountPath: /var/lib/docker/containers
          name: varlibdockercontainers
          readOnly: true
        - mountPath: /var/log
          name: varlog
          readOnly: true
        - mountPath: /hostfs/etc/passwd
          name: passwd
          readOnly: true
        - mountPath: /hostfs/etc/group
          name: group
          readOnly: true
        - mountPath: /hostfs/etc/systemd
          name: etcsysmd
          readOnly: true
      dnsPolicy: ClusterFirstWithHostNet
      hostNetwork: true
      serviceAccountName: cloudbeat
      terminationGracePeriodSeconds: 30
      tolerations:
      - effect: NoSchedule
        key: node-role.kubernetes.io/master
      volumes:
      - hostPath:
          path: /proc
        name: proc
      - hostPath:
          path: /etc/kubernetes
        name: etc-kubernetes
      - hostPath:
          path: /var/lib
        name: var-lib
      - hostPath:
          path: /etc/passwd
        name: passwd
      - hostPath:
          path: /etc/group
        name: group
      - hostPath:
          path: /sys/fs/cgroup
        name: cgroup
      - hostPath:
          path: /var/lib/docker/containers
        name: varlibdockercontainers
      - hostPath:
          path: /var/log
        name: varlog
      - hostPath:
          path: /etc/systemd
        name: etcsysmd
      - configMap:
          defaultMode: 416
          name: cloudbeat-daemonset-config
        name: config<|MERGE_RESOLUTION|>--- conflicted
+++ resolved
@@ -193,8 +193,6 @@
                 "/hostfs/etc/kubernetes/kubelet/kubelet-config.json",
                 "/hostfs/var/lib/kubelet/kubeconfig",
               ]
-<<<<<<< HEAD
-=======
           runtime_cfg:
             activated_rules:
               cis_eks:
@@ -225,9 +223,6 @@
                 - cis_5_1_1
                 - cis_5_4_3
                 - cis_5_4_5
-          evaluator:
-            decision_logs: false
->>>>>>> e15f42d2
     # =================================== Kibana ===================================
     setup.kibana:
 
