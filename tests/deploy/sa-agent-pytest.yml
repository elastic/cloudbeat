apiVersion: v1
kind: ConfigMap
metadata:
  name: agent-node-datastreams
  namespace: kube-system
  labels:
    k8s-app: elastic-agent
data:
  agent.yml: |-
    id: 018a9260-6a50-11ed-8f5e-0d25f77fe149
    outputs:
      default:
        type: elasticsearch
        hosts:
          - >-
            elasticsearch-master.kube-system:9200
        username: '${ES_USERNAME}'
        password: '${ES_PASSWORD}'
    inputs:
      - id: logfile-system-c0895400-34c2-473f-a802-566f866f9186
        revision: 1
        name: system-2
        type: logfile
        data_stream:
          namespace: default
        use_output: default
        package_policy_id: c0895400-34c2-473f-a802-566f866f9186
        streams:
          - id: logfile-system.auth-c0895400-34c2-473f-a802-566f866f9186
            data_stream:
              type: logs
              dataset: system.auth
            ignore_older: 72h
            paths:
              - /var/log/auth.log*
              - /var/log/secure*
            exclude_files:
              - .gz$
            multiline:
              pattern: ^\s
              match: after
            tags:
              - system-auth
            processors:
              - add_locale: null
          - id: logfile-system.syslog-c0895400-34c2-473f-a802-566f866f9186
            data_stream:
              type: logs
              dataset: system.syslog
            paths:
              - /var/log/messages*
              - /var/log/syslog*
            exclude_files:
              - .gz$
            multiline:
              pattern: ^\s
              match: after
            processors:
              - add_locale: null
            ignore_older: 72h
        meta:
          package:
            name: system
            version: 1.20.4
      - id: winlog-system-c0895400-34c2-473f-a802-566f866f9186
        revision: 1
        name: system-2
        type: winlog
        data_stream:
          namespace: default
        use_output: default
        package_policy_id: c0895400-34c2-473f-a802-566f866f9186
        streams:
          - id: winlog-system.application-c0895400-34c2-473f-a802-566f866f9186
            data_stream:
              type: logs
              dataset: system.application
            name: Application
            condition: '${host.platform} == ''windows'''
            ignore_older: 72h
          - id: winlog-system.security-c0895400-34c2-473f-a802-566f866f9186
            data_stream:
              type: logs
              dataset: system.security
            name: Security
            condition: '${host.platform} == ''windows'''
            ignore_older: 72h
          - id: winlog-system.system-c0895400-34c2-473f-a802-566f866f9186
            data_stream:
              type: logs
              dataset: system.system
            name: System
            condition: '${host.platform} == ''windows'''
            ignore_older: 72h
        meta:
          package:
            name: system
            version: 1.20.4
      - id: system/metrics-system-c0895400-34c2-473f-a802-566f866f9186
        revision: 1
        name: system-2
        type: system/metrics
        data_stream:
          namespace: default
        use_output: default
        package_policy_id: c0895400-34c2-473f-a802-566f866f9186
        streams:
          - id: system/metrics-system.cpu-c0895400-34c2-473f-a802-566f866f9186
            data_stream:
              type: metrics
              dataset: system.cpu
            metricsets:
              - cpu
            cpu.metrics:
              - percentages
              - normalized_percentages
            period: 10s
          - id: system/metrics-system.diskio-c0895400-34c2-473f-a802-566f866f9186
            data_stream:
              type: metrics
              dataset: system.diskio
            metricsets:
              - diskio
            diskio.include_devices: null
            period: 10s
          - id: >-
              system/metrics-system.filesystem-c0895400-34c2-473f-a802-566f866f9186
            data_stream:
              type: metrics
              dataset: system.filesystem
            metricsets:
              - filesystem
            period: 1m
            processors:
              - drop_event.when.regexp:
                  system.filesystem.mount_point: ^/(sys|cgroup|proc|dev|etc|host|lib|snap)($|/)
          - id: system/metrics-system.fsstat-c0895400-34c2-473f-a802-566f866f9186
            data_stream:
              type: metrics
              dataset: system.fsstat
            metricsets:
              - fsstat
            period: 1m
            processors:
              - drop_event.when.regexp:
                  system.fsstat.mount_point: ^/(sys|cgroup|proc|dev|etc|host|lib|snap)($|/)
          - id: system/metrics-system.load-c0895400-34c2-473f-a802-566f866f9186
            data_stream:
              type: metrics
              dataset: system.load
            metricsets:
              - load
            condition: '${host.platform} != ''windows'''
            period: 10s
          - id: system/metrics-system.memory-c0895400-34c2-473f-a802-566f866f9186
            data_stream:
              type: metrics
              dataset: system.memory
            metricsets:
              - memory
            period: 10s
          - id: system/metrics-system.network-c0895400-34c2-473f-a802-566f866f9186
            data_stream:
              type: metrics
              dataset: system.network
            metricsets:
              - network
            period: 10s
            network.interfaces: null
          - id: system/metrics-system.process-c0895400-34c2-473f-a802-566f866f9186
            data_stream:
              type: metrics
              dataset: system.process
            metricsets:
              - process
            period: 10s
            process.include_top_n.by_cpu: 5
            process.include_top_n.by_memory: 5
            process.cmdline.cache.enabled: true
            process.cgroups.enabled: false
            process.include_cpu_ticks: false
            processes:
              - .*
          - id: >-
              system/metrics-system.process.summary-c0895400-34c2-473f-a802-566f866f9186
            data_stream:
              type: metrics
              dataset: system.process.summary
            metricsets:
              - process_summary
            period: 10s
          - id: >-
              system/metrics-system.socket_summary-c0895400-34c2-473f-a802-566f866f9186
            data_stream:
              type: metrics
              dataset: system.socket_summary
            metricsets:
              - socket_summary
            period: 10s
          - id: system/metrics-system.uptime-c0895400-34c2-473f-a802-566f866f9186
            data_stream:
              type: metrics
              dataset: system.uptime
            metricsets:
              - uptime
            period: 10s
        meta:
          package:
            name: system
            version: 1.20.4
      - id: 147702c3-409a-4a63-81a3-5d9ab84c620c
        revision: 1
        name: cloud_security_posture-2
        type: cloudbeat/cis_k8s
        data_stream:
          namespace: default
        use_output: default
        package_policy_id: 147702c3-409a-4a63-81a3-5d9ab84c620c
        streams:
          - id: >-
              cloudbeat/cis_k8s-cloud_security_posture.findings-147702c3-409a-4a63-81a3-5d9ab84c620c
            data_stream:
              type: logs
              dataset: cloud_security_posture.findings
            name: Findings
            config:
              v1:
                benchmark: cis_k8s
            fetchers:
              - name: kube-api
              - name: process
                directory: /hostfs
                processes:
                  etcd: null
                  kube-apiserver: null
                  kube-controller: null
                  kube-scheduler: null
                  kubelet:
                    config-file-arguments:
                      - config
              - name: file-system
                patterns:
                  - /hostfs/etc/kubernetes/scheduler.conf
                  - /hostfs/etc/kubernetes/controller-manager.conf
                  - /hostfs/etc/kubernetes/admin.conf
                  - /hostfs/etc/kubernetes/kubelet.conf
                  - /hostfs/etc/kubernetes/manifests/etcd.yaml
                  - /hostfs/etc/kubernetes/manifests/kube-apiserver.yaml
                  - >-
                    /hostfs/etc/kubernetes/manifests/kube-controller-manager.yaml
                  - /hostfs/etc/kubernetes/manifests/kube-scheduler.yaml
                  - /hostfs/etc/systemd/system/kubelet.service.d/10-kubeadm.conf
                  - /hostfs/etc/kubernetes/pki/*
                  - /hostfs/var/lib/kubelet/config.yaml
                  - /hostfs/var/lib/etcd
                  - /hostfs/etc/kubernetes/pki
            processors:
              - add_cluster_id: null
        meta:
          package:
            name: cloud_security_posture
            version: 1.0.7
    revision: 2
    agent:
      download:
        source_uri: 'https://artifacts.elastic.co/downloads/'
      monitoring:
        namespace: default
        use_output: default
        enabled: true
        logs: true
        metrics: true
    output_permissions:
      default:
        _elastic_agent_monitoring:
          indices:
            - names:
                - logs-elastic_agent.apm_server-default
              privileges: &ref_0
                - auto_configure
                - create_doc
            - names:
                - metrics-elastic_agent.apm_server-default
              privileges: *ref_0
            - names:
                - logs-elastic_agent.auditbeat-default
              privileges: *ref_0
            - names:
                - metrics-elastic_agent.auditbeat-default
              privileges: *ref_0
            - names:
                - logs-elastic_agent.cloudbeat-default
              privileges: *ref_0
            - names:
                - metrics-elastic_agent.cloudbeat-default
              privileges: *ref_0
            - names:
                - logs-elastic_agent-default
              privileges: *ref_0
            - names:
                - metrics-elastic_agent.elastic_agent-default
              privileges: *ref_0
            - names:
                - metrics-elastic_agent.endpoint_security-default
              privileges: *ref_0
            - names:
                - logs-elastic_agent.endpoint_security-default
              privileges: *ref_0
            - names:
                - logs-elastic_agent.filebeat-default
              privileges: *ref_0
            - names:
                - metrics-elastic_agent.filebeat-default
              privileges: *ref_0
            - names:
                - logs-elastic_agent.fleet_server-default
              privileges: *ref_0
            - names:
                - metrics-elastic_agent.fleet_server-default
              privileges: *ref_0
            - names:
                - logs-elastic_agent.heartbeat-default
              privileges: *ref_0
            - names:
                - metrics-elastic_agent.heartbeat-default
              privileges: *ref_0
            - names:
                - logs-elastic_agent.metricbeat-default
              privileges: *ref_0
            - names:
                - metrics-elastic_agent.metricbeat-default
              privileges: *ref_0
            - names:
                - logs-elastic_agent.osquerybeat-default
              privileges: *ref_0
            - names:
                - metrics-elastic_agent.osquerybeat-default
              privileges: *ref_0
            - names:
                - logs-elastic_agent.packetbeat-default
              privileges: *ref_0
            - names:
                - metrics-elastic_agent.packetbeat-default
              privileges: *ref_0
        _elastic_agent_checks:
          cluster:
            - monitor
        c0895400-34c2-473f-a802-566f866f9186:
          indices:
            - names:
                - logs-system.auth-default
              privileges: *ref_0
            - names:
                - logs-system.syslog-default
              privileges: *ref_0
            - names:
                - logs-system.application-default
              privileges: *ref_0
            - names:
                - logs-system.security-default
              privileges: *ref_0
            - names:
                - logs-system.system-default
              privileges: *ref_0
            - names:
                - metrics-system.cpu-default
              privileges: *ref_0
            - names:
                - metrics-system.diskio-default
              privileges: *ref_0
            - names:
                - metrics-system.filesystem-default
              privileges: *ref_0
            - names:
                - metrics-system.fsstat-default
              privileges: *ref_0
            - names:
                - metrics-system.load-default
              privileges: *ref_0
            - names:
                - metrics-system.memory-default
              privileges: *ref_0
            - names:
                - metrics-system.network-default
              privileges: *ref_0
            - names:
                - metrics-system.process-default
              privileges: *ref_0
            - names:
                - metrics-system.process.summary-default
              privileges: *ref_0
            - names:
                - metrics-system.socket_summary-default
              privileges: *ref_0
            - names:
                - metrics-system.uptime-default
              privileges: *ref_0
        147702c3-409a-4a63-81a3-5d9ab84c620c:
          indices:
            - names:
                - logs-cloud_security_posture.findings-default
              privileges: *ref_0

---
# For more information refer https://www.elastic.co/guide/en/fleet/current/running-on-kubernetes-standalone.html
apiVersion: apps/v1
kind: DaemonSet
metadata:
  name: elastic-agent
  namespace: kube-system
  labels:
    app: elastic-agent
spec:
  selector:
    matchLabels:
      app: elastic-agent
  template:
    metadata:
      labels:
        app: elastic-agent
    spec:
      # Tolerations are needed to run Elastic Agent on Kubernetes control-plane nodes.
      # Agents running on control-plane nodes collect metrics from the control plane components (scheduler, controller manager) of Kubernetes
      tolerations:
        - key: node-role.kubernetes.io/control-plane
          effect: NoSchedule
        - key: node-role.kubernetes.io/master
          effect: NoSchedule
      serviceAccountName: elastic-agent
      hostNetwork: true
      dnsPolicy: ClusterFirstWithHostNet
      containers:
        - name: elastic-agent
<<<<<<< HEAD
          image: 704479110758.dkr.ecr.eu-west-2.amazonaws.com/elastic-agent:8.6.0-SNAPSHOT
          imagePullPolicy: IfNotPresent
          args: [
            "-c", "/etc/agent.yml",
            "-e",
          ]
=======
          image: docker.elastic.co/beats/elastic-agent:8.6.0-SNAPSHOT
          args: ["-c", "/etc/agent.yml", "-e"]
>>>>>>> 7c4d7c7c
          env:
            # The basic authentication username used to connect to Elasticsearch
            # This user needs the privileges required to publish events to Elasticsearch.
            - name: ES_USERNAME
              value: "kibana_system"
            # The basic authentication password used to connect to Elasticsearch
            - name: ES_PASSWORD
              value: "changeme"
            - name: NODE_NAME
              valueFrom:
                fieldRef:
                  fieldPath: spec.nodeName
            - name: POD_NAME
              valueFrom:
                fieldRef:
                  fieldPath: metadata.name
          securityContext:
            runAsUser: 0
          resources:
            limits:
              memory: 700Mi
            requests:
              cpu: 100m
              memory: 400Mi
          volumeMounts:
            - name: datastreams
              mountPath: /etc/agent.yml
              readOnly: true
              subPath: agent.yml
            - name: proc
              mountPath: /hostfs/proc
              readOnly: true
            - name: cgroup
              mountPath: /hostfs/sys/fs/cgroup
              readOnly: true
            - name: varlibdockercontainers
              mountPath: /var/lib/docker/containers
              readOnly: true
            - name: varlog
              mountPath: /var/log
              readOnly: true
            - name: etc-full
              mountPath: /hostfs/etc
              readOnly: true
            - name: var-lib
              mountPath: /hostfs/var/lib
              readOnly: true
      volumes:
        - name: datastreams
          configMap:
            defaultMode: 0640
            name: agent-node-datastreams
        - name: proc
          hostPath:
            path: /proc
        - name: cgroup
          hostPath:
            path: /sys/fs/cgroup
        - name: varlibdockercontainers
          hostPath:
            path: /var/lib/docker/containers
        - name: varlog
          hostPath:
            path: /var/log
        # The following volumes are needed for Cloud Security Posture integration (cloudbeat)
        # If you are not using this integration, then these volumes and the corresponding
        # mounts can be removed.
        - name: etc-full
          hostPath:
            path: /etc
        - name: var-lib
          hostPath:
            path: /var/lib
---
apiVersion: rbac.authorization.k8s.io/v1
kind: ClusterRoleBinding
metadata:
  name: elastic-agent
subjects:
  - kind: ServiceAccount
    name: elastic-agent
    namespace: kube-system
roleRef:
  kind: ClusterRole
  name: elastic-agent
  apiGroup: rbac.authorization.k8s.io
---
apiVersion: rbac.authorization.k8s.io/v1
kind: RoleBinding
metadata:
  namespace: kube-system
  name: elastic-agent
subjects:
  - kind: ServiceAccount
    name: elastic-agent
    namespace: kube-system
roleRef:
  kind: Role
  name: elastic-agent
  apiGroup: rbac.authorization.k8s.io
---
apiVersion: rbac.authorization.k8s.io/v1
kind: RoleBinding
metadata:
  name: elastic-agent-kubeadm-config
  namespace: kube-system
subjects:
  - kind: ServiceAccount
    name: elastic-agent
    namespace: kube-system
roleRef:
  kind: Role
  name: elastic-agent-kubeadm-config
  apiGroup: rbac.authorization.k8s.io
---
apiVersion: rbac.authorization.k8s.io/v1
kind: ClusterRole
metadata:
  name: elastic-agent
  labels:
    k8s-app: elastic-agent
rules:
  - apiGroups: [""]
    resources:
      - nodes
      - namespaces
      - events
      - pods
      - services
      - configmaps
      # Needed for cloudbeat
      - serviceaccounts
      - persistentvolumes
      - persistentvolumeclaims
    verbs: ["get", "list", "watch"]
  # Enable this rule only if planing to use kubernetes_secrets provider
  #- apiGroups: [""]
  #  resources:
  #  - secrets
  #  verbs: ["get"]
  - apiGroups: ["extensions"]
    resources:
      - replicasets
    verbs: ["get", "list", "watch"]
  - apiGroups: ["apps"]
    resources:
      - statefulsets
      - deployments
      - replicasets
      - daemonsets
    verbs: ["get", "list", "watch"]
  - apiGroups: ["batch"]
    resources:
      - jobs
      - cronjobs
    verbs: ["get", "list", "watch"]
  - apiGroups:
      - ""
    resources:
      - nodes/stats
    verbs:
      - get
  # Needed for apiserver
  - nonResourceURLs:
      - "/metrics"
    verbs:
      - get
  # Needed for cloudbeat
  - apiGroups: ["rbac.authorization.k8s.io"]
    resources:
      - clusterrolebindings
      - clusterroles
      - rolebindings
      - roles
    verbs: ["get", "list", "watch"]
  # Needed for cloudbeat
  - apiGroups: ["policy"]
    resources:
      - podsecuritypolicies
    verbs: ["get", "list", "watch"]
---
apiVersion: rbac.authorization.k8s.io/v1
kind: Role
metadata:
  name: elastic-agent
  # Should be the namespace where elastic-agent is running
  namespace: kube-system
  labels:
    k8s-app: elastic-agent
rules:
  - apiGroups:
      - coordination.k8s.io
    resources:
      - leases
    verbs: ["get", "create", "update"]
---
apiVersion: rbac.authorization.k8s.io/v1
kind: Role
metadata:
  name: elastic-agent-kubeadm-config
  namespace: kube-system
  labels:
    k8s-app: elastic-agent
rules:
  - apiGroups: [""]
    resources:
      - configmaps
    resourceNames:
      - kubeadm-config
    verbs: ["get"]
---
apiVersion: v1
kind: ServiceAccount
metadata:
  name: elastic-agent
  namespace: kube-system
  labels:
    k8s-app: elastic-agent
---
<|MERGE_RESOLUTION|>--- conflicted
+++ resolved
@@ -431,17 +431,12 @@
       dnsPolicy: ClusterFirstWithHostNet
       containers:
         - name: elastic-agent
-<<<<<<< HEAD
           image: 704479110758.dkr.ecr.eu-west-2.amazonaws.com/elastic-agent:8.6.0-SNAPSHOT
           imagePullPolicy: IfNotPresent
           args: [
             "-c", "/etc/agent.yml",
             "-e",
           ]
-=======
-          image: docker.elastic.co/beats/elastic-agent:8.6.0-SNAPSHOT
-          args: ["-c", "/etc/agent.yml", "-e"]
->>>>>>> 7c4d7c7c
           env:
             # The basic authentication username used to connect to Elasticsearch
             # This user needs the privileges required to publish events to Elasticsearch.
