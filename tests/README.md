# Cloudbeat Automated Tests Framework (C-ATF)
<<<<<<< HEAD
=======

>
>>>>>>> 68cd3bcd

>

<<<<<<< HEAD
This project provides a framework for developing component and integration tests for Cloudbeat.

=======
>>>>>>> 68cd3bcd
## Getting started

This guide provides installations for macOS users via [Homebrew](https://brew.sh/).
For other platforms, please go forward through instructions provided in links and select relevant installation:

Install [Allure](https://docs.qameta.io/allure/#_installing_a_commandline) commandline tool

```shell
brew install allure
```

After install allure commandline you will be able to display raw test results in pretty html format.

## System Under Test (SUT) Setup

Before performing steps below verify that **just** tool is installed and your root folder in commandline is cloudbeat.

1. Create Kubernetes cluster
<<<<<<< HEAD

    ```shell
    just create-kind-cluster
    ```

2. Build cloudbeat and upload docker image to kind

=======
    ```shell
    just create-kind-cluster
    ```
   This command will create new kubernetes cluster named **kind-multi**.
   In order to verify that cluster installed you can execute:
    ```shell
    kind get clusters
    ```

2. Build cloudbeat and upload docker image to kind
>>>>>>> 68cd3bcd
    ```shell
    just build-cloudbeat
    just load-cloudbeat-image
    ```

3. Install elasticsearch and start cloudbeat
<<<<<<< HEAD

    ```shell
    just deploy-tests-helm-ci pre_merge
    ```

This command will install elasticsearch one node instance in kubernetes cluster and prepare configuration
for executing **pre_merge** marker tests.
=======
    ```shell
    just deploy-tests-helm-ci pre_merge
    ```
   This command will install elasticsearch 8.5.0 one node instance in kubernetes cluster and prepare configuration
   for executing **pre_merge** marker tests.
>>>>>>> 68cd3bcd

### Dependencies

Automated test framework is built on top of the following:

<<<<<<< HEAD
- [pytest](https://docs.pytest.org/en/7.1.x/) -  Python testing framework.
- [poetry](https://python-poetry.org/docs/) - Dependency management for Python.
- [allure](https://docs.qameta.io/allure/#_pytest) - Generates html test reports.
=======
- [pytest](https://docs.pytest.org/en/7.1.x/) - mature full-featured Python testing framework.
- [poetry](https://python-poetry.org/docs/) - tool for dependency **management** and **packaging** in Python.
- [allure](https://docs.qameta.io/allure/#_pytest) - test report tool and framework that generates html reports, and
  allow everyone to participate in the development process to extract maximum of useful information from tests.
>>>>>>> 68cd3bcd

### Prerequisites

Install [poetry](https://python-poetry.org/docs/#installation) python package manager

```shell
curl -sSL https://raw.githubusercontent.com/python-poetry/poetry/master/get-poetry.py | python -
```

**Note**: Installing poetry process will also initiate python installation if not installed yet.

### Setting up Dev

<<<<<<< HEAD
After forking the repo:
=======
In the github, fork [cloudbeat repo](https://github.com/elastic/cloudbeat). After forking the repo, clone and install
dependencies.
>>>>>>> 68cd3bcd

```shell
git clone https://github.com/<yourname>/cloudbeat.git
cd cloudbeat/tests
poetry install
```

### Configuring IDE

Tests development may be done using any IDE like [visual studio code](https://code.visualstudio.com/)
or [pycharm](https://www.jetbrains.com/pycharm/).

#### Configure Interpreter

<<<<<<< HEAD
Pycharm has integration with poetry. We recommend using it as interpreter for tests development:

- Navigate to PyCharm -> Preferences -> Project -> Project Interpreter
=======
Pycharm has integration with poetry therefore in order to use it as interpreter perform the following:

- Navigate to PyCharm -> Preferences...
- Write **Python interpreter** in the search box
>>>>>>> 68cd3bcd
- Select Gear icon near Python interpreter text box
- Select Poetry environment

#### Tests Project as Root

Since this test project is a standalone project in cloudbeat repo, in pycharm you can configure it as standalone repo:

- PyCharm -> Preferences -> Project -> Project Structure
- Write **Project Structure** in the search box
- Select tests folder as content root

or alternatively, right-click the tests folder and select **Mark Directory as** -> **Sources Root**

#### Run / Debug Configuration:

- Open Run/Debug Configuration dialog
- Select pytest as runner
- For target select script path radio button and select script to be executed
- In Additional arguments define: -s -v --alluredir=./reports
- In Python interpreter select Poetry

### Project Structure

The project main folders are:

- commonlib - contains helper functions used for tests development.
- deploy - contains helm charts for deploying ELK, cloudbeat, and tests docker.
- product - contains cloudbeat tests, for example cloudbeat behavior and functional tests.
- integration - contains cloudbeat integration tests.
- project root content - contains project and tests configuration files.

### Adding New Tests

#### Conventions

- Test file shall start with **test_** prefix, for example test_login.py.
- Test method shall start with **test_** prefix, for example test_login_success().
- Add test marker for a test method. Framework markers are defined in **pyproject.toml** file,
  section **[tool.pytest.ini_options] markers**
- SetUp and TearDown actions for a test method are defined using pytest.fixture.
- Global SetUp and TearDown actions are defined in **conftest.py** file.

#### Test Folders

- Product tests folder is **product/tests**.</br>
- Integration tests folder is **intergration/tests**.

### Building

Test framework output is a docker image that encapsulates python framework and tests.
In order to build tests docker image ensure that docker desktop application is running.

```shell
cd tests
docker build -t cloudbeat-tests .
```

The command above will build docker image tagged as **cloudbeat-tests**, '.' - means search for **Dockerfile** in the
current folder.

Execute the following command

```shell
docker images
```

The cloudbeat-tests:latest image shall appear in docker images list.

### Uploading Image

For loading test's docker image to kind cluster execute

```shell
just load-pytest-kind
```

## Tests Execution

Tests execution depends on the developers needs and currently this framework supports the following modes:

1. Dev Mode - Writing test and executing tests on dev machine
2. Integration Mode (Production) - Writing tests on dev machine, building test's docker image, and executing tests in
   kubernetes cluster.

### Dev Mode

To run all test targets with just cloudbeat, without testing against Kibana or Elasticsearch, run

```
just run-test-targets
```

Note that this will create and destroy the test cluster several times. Logs can be found in the `test-logs` directory
and test results can be found in `tests/allure/results`.

----

Before running tests verify that **System Under Test (SUT) Setup** is done and running.
Since elasticsearch is deployed inside cluster, for reaching it from outside execute the following command:

```shell
kubectl port-forward svc/elasticsearch-master -n kube-system 9200
```

For kibana:

```shell
kubectl port-forward svc/cloudbeat-test-kibana -n kube-system 5601
```

IDE: Execute tests by IDE runner (assume run/debug setup done before) -> click on play/debug button
Terminal: Ensure that virtualenv is activated and then execute

```shell
poetry run pytest -s -v -m ci_cloudbeat --alluredir=./reports
allure serve ./reports
```

### Integration Mode

1. Build tests docker image and upload to kubernetes cluster

    ```shell
    just build-test-docker
    just load-tests-image-kind
    ```

<<<<<<< HEAD
2. If test suite is not deployed initiate:
=======
2. If **SUT** is not deployed initiate:
>>>>>>> 68cd3bcd

    ```shell
    just deploy-tests-helm-ci pre_merge
    ```

3. Execute tests

    ```shell
    just run-tests
    ```

4. Investigate reports

    ```shell
    allure serve <path to raw result data>
    ```

## CI-CD Workflows

Current usage of test project is in the following ci flows:
<<<<<<< HEAD
=======

- cloudbeat-ci
    - build cloudbeat-tests docker image
    - load cloudbeat-tests docker image to kind cluster
    - deploy tests helm chart
    - execute product and integration cloudbeat tests

## EKS Functional Tests

The verification results are based on pre-defined configuration of EKS clusters.
In order to be able to cover all test cases need to execute eks related tests on the following clusters

- test-eks-config-1
- test-eks-config-2

Environment variable EKS_CONFIG is used by framework to identify which test cases to execute.

### Tests Execution

EKS test markers are defined in pyproject.toml

- eks_file_system_rules
- eks_process_rules
- eks_k8s_objects_rules
- eks_aws_service_rules

Tests execution may be done by selecting appropriate marker.

### Expected Findings

Tables below describe expected findings to be verified in the test cases.

#### File Tests

|  Rule  | Conf-1-Node-1 | Conf-1-Node-2 | Conf-2-Node-1 | Conf-2-Node-2 |
|:------:|:-------------:|:-------------:|:-------------:|:-------------:|
| 3.1.1  |    Passed     |    Failed     |       -       |       -       |
| 3.1.2  |    Failed     |    Failed     |       -       |       -       |
| 3.1.3  |    Passed     |    Failed     |       -       |       -       |
| 3.1.4  |    Failed     |    Failed     |       -       |       -       |

#### Process Tests

|  Rule  | Conf-1-Node-1 | Conf-1-Node-2 | Conf-2-Node-1 | Conf-2-Node-2 |
|:------:|:-------------:|:-------------:|:-------------:|:-------------:|
| 3.2.1  |    Passed     |    Failed     |       -       |       -       |
| 3.2.2  |    Passed     |    Failed     |       -       |       -       |
| 3.2.3  |    Passed     |    Failed     |       -       |       -       |
| 3.2.4  |    Failed     |    Failed     |    Passed     |    Failed     |
| 3.2.5  |    Failed     |    Failed     |    Passed     |    Failed     |
| 3.2.6  |    Failed     |    Passed     |       -       |       -       |
| 3.2.7  |    Failed     |    Failed     |    Passed     |    Passed     |
| 3.2.8  |    Passed     |    Failed     |       -       |       -       |
| 3.2.9  |    Passed     |    Passed     |       -       |    Failed     |
| 3.2.10 |    Failed     |    Passed     |       -       |       -       |
| 3.2.11 |    Failed     |    Passed     |       -       |       -       |

#### Kubernetes Objects Tests

Kubernetes objects findings are not dependent on cluster configuration and may be executed in any EKS cluster.
Before tests execution ensure that the following pods are running:

- test-eks-good-pod
- test-eks-bad-pod

Pods definition location:

- [test-eks-good-pod](deploy/eks-psp-pass-pod.yaml)
- [test-eks-bad-pod](deploy/eks-psp-failures-pod.yaml)

Pods are identified by label `testResourceId`.

| Rule  | id=eks-psp-pass | id=eks-psp-failures |
|:-----:|:---------------:|:-------------------:|
| 4.2.1 |     Passed      |       Failed        |
| 4.2.2 |     Passed      |       Failed        |
| 4.2.3 |     Passed      |       Failed        |
| 4.2.4 |     Passed      |       Failed        |
| 4.2.5 |     Passed      |       Failed        |
| 4.2.6 |     Passed      |       Failed        |
| 4.2.7 |     Passed      |       Failed        |
| 4.2.8 |     Passed      |       Failed        |
| 4.2.9 |     Passed      |       Failed        |

#### AWS Managed Services Tests

| Rule  | Config-1 | Config-2 |
|:-----:|:--------:|:--------:|
| 2.1.1 |  Failed  |  Passed  |

| Rule  | id=test-eks-scan-true | id=test-eks-scan-false |
|:-----:|:---------------------:|:----------------------:|
| 5.1.1 |        Passed         |         Failed         |

| Rule  | Conf-1-Node-1 | Conf-1-Node-2 | Conf-2-Node-1 | Conf-2-Node-2 |
|:-----:|:-------------:|:-------------:|:-------------:|:-------------:|
| 5.4.3 |    Failed     |       -       |       -       |       -       |

| Rule  | id=a628adbaa057d44c5b7aa777a9e36462 |
|:-----:|:-----------------------------------:|
| 5.4.5 |               Failed                |
>>>>>>> 68cd3bcd

- cloudbeat-ci
    - build cloudbeat-tests docker image
    - load cloudbeat-tests docker image to kind cluster
    - deploy tests helm chart
    - execute product and integration cloudbeat tests
<|MERGE_RESOLUTION|>--- conflicted
+++ resolved
@@ -1,17 +1,11 @@
 # Cloudbeat Automated Tests Framework (C-ATF)
-<<<<<<< HEAD
-=======
 
 >
->>>>>>> 68cd3bcd
 
 >
 
-<<<<<<< HEAD
 This project provides a framework for developing component and integration tests for Cloudbeat.
 
-=======
->>>>>>> 68cd3bcd
 ## Getting started
 
 This guide provides installations for macOS users via [Homebrew](https://brew.sh/).
@@ -30,7 +24,6 @@
 Before performing steps below verify that **just** tool is installed and your root folder in commandline is cloudbeat.
 
 1. Create Kubernetes cluster
-<<<<<<< HEAD
 
     ```shell
     just create-kind-cluster
@@ -38,25 +31,12 @@
 
 2. Build cloudbeat and upload docker image to kind
 
-=======
-    ```shell
-    just create-kind-cluster
-    ```
-   This command will create new kubernetes cluster named **kind-multi**.
-   In order to verify that cluster installed you can execute:
-    ```shell
-    kind get clusters
-    ```
-
-2. Build cloudbeat and upload docker image to kind
->>>>>>> 68cd3bcd
     ```shell
     just build-cloudbeat
     just load-cloudbeat-image
     ```
 
 3. Install elasticsearch and start cloudbeat
-<<<<<<< HEAD
 
     ```shell
     just deploy-tests-helm-ci pre_merge
@@ -64,28 +44,14 @@
 
 This command will install elasticsearch one node instance in kubernetes cluster and prepare configuration
 for executing **pre_merge** marker tests.
-=======
-    ```shell
-    just deploy-tests-helm-ci pre_merge
-    ```
-   This command will install elasticsearch 8.5.0 one node instance in kubernetes cluster and prepare configuration
-   for executing **pre_merge** marker tests.
->>>>>>> 68cd3bcd
 
 ### Dependencies
 
 Automated test framework is built on top of the following:
 
-<<<<<<< HEAD
 - [pytest](https://docs.pytest.org/en/7.1.x/) -  Python testing framework.
 - [poetry](https://python-poetry.org/docs/) - Dependency management for Python.
 - [allure](https://docs.qameta.io/allure/#_pytest) - Generates html test reports.
-=======
-- [pytest](https://docs.pytest.org/en/7.1.x/) - mature full-featured Python testing framework.
-- [poetry](https://python-poetry.org/docs/) - tool for dependency **management** and **packaging** in Python.
-- [allure](https://docs.qameta.io/allure/#_pytest) - test report tool and framework that generates html reports, and
-  allow everyone to participate in the development process to extract maximum of useful information from tests.
->>>>>>> 68cd3bcd
 
 ### Prerequisites
 
@@ -99,12 +65,7 @@
 
 ### Setting up Dev
 
-<<<<<<< HEAD
 After forking the repo:
-=======
-In the github, fork [cloudbeat repo](https://github.com/elastic/cloudbeat). After forking the repo, clone and install
-dependencies.
->>>>>>> 68cd3bcd
 
 ```shell
 git clone https://github.com/<yourname>/cloudbeat.git
@@ -119,16 +80,9 @@
 
 #### Configure Interpreter
 
-<<<<<<< HEAD
 Pycharm has integration with poetry. We recommend using it as interpreter for tests development:
 
 - Navigate to PyCharm -> Preferences -> Project -> Project Interpreter
-=======
-Pycharm has integration with poetry therefore in order to use it as interpreter perform the following:
-
-- Navigate to PyCharm -> Preferences...
-- Write **Python interpreter** in the search box
->>>>>>> 68cd3bcd
 - Select Gear icon near Python interpreter text box
 - Select Poetry environment
 
@@ -253,19 +207,14 @@
 
     ```shell
     just build-test-docker
-    just load-tests-image-kind
-    ```
-
-<<<<<<< HEAD
+    just load-tests-image-kind```
+
+
 2. If test suite is not deployed initiate:
-=======
-2. If **SUT** is not deployed initiate:
->>>>>>> 68cd3bcd
 
     ```shell
     just deploy-tests-helm-ci pre_merge
     ```
-
 3. Execute tests
 
     ```shell
@@ -281,8 +230,6 @@
 ## CI-CD Workflows
 
 Current usage of test project is in the following ci flows:
-<<<<<<< HEAD
-=======
 
 - cloudbeat-ci
     - build cloudbeat-tests docker image
@@ -384,10 +331,7 @@
 | Rule  | id=a628adbaa057d44c5b7aa777a9e36462 |
 |:-----:|:-----------------------------------:|
 | 5.4.5 |               Failed                |
->>>>>>> 68cd3bcd
-
-- cloudbeat-ci
-    - build cloudbeat-tests docker image
-    - load cloudbeat-tests docker image to kind cluster
-    - deploy tests helm chart
-    - execute product and integration cloudbeat tests
+
+## Licensing
+
+Will be defined later.