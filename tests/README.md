--- conflicted
+++ resolved
@@ -11,40 +11,7 @@
 This guide provides installations for macOS users via [Homebrew](https://brew.sh/).
 For other platforms, please go forward through instructions provided in links and select relevant installation:
 
-<<<<<<< HEAD
-1. Install [Python 3](https://www.python.org/downloads/)
-
-
-2. Install [Docker Desktop](https://docs.docker.com/desktop/mac/install/)
-
-
-3. Install [JUST](https://github.com/casey/just) command runner
-
-```shell
-brew install just
-```
-
-After installing just you will be able to execute commands defined in **JUSTFILE** located in the project root folder.
-
-
-4. Install [kind](https://kind.sigs.k8s.io/docs/user/quick-start)
-
-```shell
-brew install kind
-```
-After installing kind you will be able to create and run local Kubernetes clusters using Docker container.
-
-5. Install [Helm](https://helm.sh/docs/intro/install/)
-
-```
-brew install helm
-```
-Helm is a package manager for Kubernetes.
-
-6. Install [Allure](https://docs.qameta.io/allure/#_installing_a_commandline) commandline tool
-=======
 Install [Allure](https://docs.qameta.io/allure/#_installing_a_commandline) commandline tool
->>>>>>> a8829b5b
 
 ```shell
 brew install allure
