--- conflicted
+++ resolved
@@ -11,24 +11,7 @@
 This guide provides installations for macOS users via [Homebrew](https://brew.sh/).
 For other platforms, please go forward through instructions provided in links and select relevant installation:
 
-<<<<<<< HEAD
-1. Initialize `hermit`
-```
-source bin/activate-hermit
-```
-
-2. Setup linters
-```
-just linter-setup
-```
-
-3. Install [Docker Desktop](https://docs.docker.com/desktop/mac/install/)
-
-
-4. Install [Allure](https://docs.qameta.io/allure/#_installing_a_commandline) commandline tool
-=======
 Install [Allure](https://docs.qameta.io/allure/#_installing_a_commandline) commandline tool
->>>>>>> b372b8e8
 
 ```shell
 brew install allure
