[project]
name = "tests"
version = "0.1.0"
description = "Test project for cloudbeat agent"
authors = [
    {name = "Dmitry Gurevich", email = "dmitry.gurevich@elastic.co"}
]
requires-python = ">=3.9"
dependencies = [
    "pytest >= 7.1.1",
    "munch ~= 3",
    "kubernetes >= 23.3.0",
    "elasticsearch >= 8.1.0",
    "allure-pytest >= 2.9.45",
    "pytest-xdist >= 2.5.0",
    "docker >= 7.0.0",
    "pytest-order >= 1.0.1",
    "pytest-dependency >= 0.5.1",
    "pylint >= 2.14.2",
    "loguru ~= 0.7.0",
    "requests >= 2.32.2",
    "ruamel-yaml >= 0.18.5",
    "jinja2 >= 3.1.5",
]

[tool.poetry]
packages = [
    {include="fleet_api"}
]

<<<<<<< HEAD
<<<<<<< HEAD

[tool.poetry.dependencies]
python = "^3.9"
pytest = "^7.1.1"
munch = "3"
kubernetes = "^23.3.0"
elasticsearch = "^8.1.0"
allure-pytest = "^2.9.45"
pytest-xdist = "^2.5.0"
docker = "^7.0.0"
pytest-order = "^1.0.1"
pytest-dependency = "^0.5.1"
pylint = "^2.14.2"
loguru = "0.7.0"
requests = "^2.32.2"
ruamel-yaml = "^0.18.5"
jinja2 = "^3.1.4"

[tool.poetry.dev-dependencies]
=======
[tool.poetry.requires-plugins]
poetry-plugin-export = ">=1.8"
>>>>>>> 4b3a21b1 (Change the poetry export requirement to be >= 1.8 (#2895))

=======
>>>>>>> 7512acf4
[build-system]
requires = ["poetry-core>=1.0.0"]
build-backend = "poetry.core.masonry.api"

[tool.black]
line-length = 120

[tool.isort]
profile = "black"

[tool.pytest.ini_options]
addopts = "--tb=line -rA --no-header -p no:warnings -s -v --alluredir=tests/allure/results --clean-alluredir"
markers = [
    # tests used in cloudbeat CI
    "pre_merge",
    "pre_merge_agent",
    "sanity",
    # test target markers
    "k8s_file_system_rules",
    "k8s_object_psp_rules",
    "k8s_process_rules",
    "eks_file_system_rules",
    "eks_process_rules",
    "eks_k8s_objects_rules",
    "eks_service_rules",
    "cspm_aws_s3_service_rules",
    "cspm_aws_iam_rules",
    "cspm_aws_logging_rules",
    "cspm_aws_ec2_rules",
    "cspm_aws_rds_rules",
    "cspm_aws_vpc_rules",
    "cspm_aws_monitoring_rules",
    "cspm_azure_app_service_rules",
    "cspm_azure_database_service_rules",
    "cspm_azure_identity_access_management_rules",
    "cspm_azure_key_vault_rules",
    "cspm_azure_logging_and_monitoring_rules",
    "cspm_azure_networking_rules",
    "cspm_azure_storage_account_rules",
    "cspm_azure_virtual_machine_rules",
    "cspm_azure_microsoft_defender_rules",
    "asset_inventory",
    "asset_inventory_aws",
    "asset_inventory_gcp",
]<|MERGE_RESOLUTION|>--- conflicted
+++ resolved
@@ -28,34 +28,9 @@
     {include="fleet_api"}
 ]
 
-<<<<<<< HEAD
-<<<<<<< HEAD
-
-[tool.poetry.dependencies]
-python = "^3.9"
-pytest = "^7.1.1"
-munch = "3"
-kubernetes = "^23.3.0"
-elasticsearch = "^8.1.0"
-allure-pytest = "^2.9.45"
-pytest-xdist = "^2.5.0"
-docker = "^7.0.0"
-pytest-order = "^1.0.1"
-pytest-dependency = "^0.5.1"
-pylint = "^2.14.2"
-loguru = "0.7.0"
-requests = "^2.32.2"
-ruamel-yaml = "^0.18.5"
-jinja2 = "^3.1.4"
-
-[tool.poetry.dev-dependencies]
-=======
 [tool.poetry.requires-plugins]
 poetry-plugin-export = ">=1.8"
->>>>>>> 4b3a21b1 (Change the poetry export requirement to be >= 1.8 (#2895))
 
-=======
->>>>>>> 7512acf4
 [build-system]
 requires = ["poetry-core>=1.0.0"]
 build-backend = "poetry.core.masonry.api"
