--- conflicted
+++ resolved
@@ -95,12 +95,7 @@
       - name: confusing-results
         disabled: true
       - name: cyclomatic
-<<<<<<< HEAD
-=======
         arguments: [15]
-      - name: early-return
->>>>>>> 575da402
-        disabled: true
       - name: exported
         disabled: true
       - name: function-length
