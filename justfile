--- conflicted
+++ resolved
@@ -127,21 +127,7 @@
   allure generate tests/allure/results --clean -o tests/allure/reports && cp tests/allure/reports/history/* tests/allure/results/history/. && allure open tests/allure/reports
 
 run-tests:
-<<<<<<< HEAD
-  helm test {{TESTS_RELEASE}} -n {{NAMESPACE}} --kube-context kind-kind-mono --timeout {{TESTS_TIMEOUT}} --logs 2>&1 | tee test.log
-=======
-  helm test {{TESTS_RELEASE}} -n {{NAMESPACE}} --logs
-
-run-tests-ci kind='kind-multi':
-  #!/usr/bin/env bash
-  helm test {{TESTS_RELEASE}} -n {{NAMESPACE}} --kube-context kind-{{kind}} --timeout {{TESTS_TIMEOUT}} --logs 2>&1 | tee test.log
-  result_code=${PIPESTATUS[0]}
-  SUMMARY=$(cat test.log | sed -n '/summary/,/===/p')
-  echo "summary<<EOF" >> "$GITHUB_ENV"
-  echo "$SUMMARY" >> "$GITHUB_ENV"
-  echo "EOF" >> "$GITHUB_ENV"
-  exit $result_code
->>>>>>> 2ebaff96
+  helm test {{TESTS_RELEASE}} -n {{NAMESPACE}} --kube-context kind-kind-multi --timeout {{TESTS_TIMEOUT}} --logs 2>&1 | tee test.log
 
 build-load-run-tests: build-pytest-docker load-pytest-kind run-tests
 
