--- conflicted
+++ resolved
@@ -17,11 +17,8 @@
 
 package version
 
-<<<<<<< HEAD
 const policyVersion = "v1.3.0"
-=======
-const policyVersion = "v1.2.10"
->>>>>>> c0a256eb
+
 
 // PolicyVersion returns cloudbeat version info used for the build.
 func PolicyVersion() Version {
