// Licensed to Elasticsearch B.V. under one or more contributor
// license agreements. See the NOTICE file distributed with
// this work for additional information regarding copyright
// ownership. Elasticsearch B.V. licenses this file to you under
// the Apache License, Version 2.0 (the "License"); you may
// not use this file except in compliance with the License.
// You may obtain a copy of the License at
//
//     http://www.apache.org/licenses/LICENSE-2.0
//
// Unless required by applicable law or agreed to in writing,
// software distributed under the License is distributed on an
// "AS IS" BASIS, WITHOUT WARRANTIES OR CONDITIONS OF ANY
// KIND, either express or implied.  See the License for the
// specific language governing permissions and limitations
// under the License.

package version

<<<<<<< HEAD
const policyVersion = "v1.2.8"
=======
const policyVersion = "v1.2.9"
>>>>>>> 8f22eaa1

// PolicyVersion returns cloudbeat version info used for the build.
func PolicyVersion() Version {
	return Version{
		Version: policyVersion,
	}
}<|MERGE_RESOLUTION|>--- conflicted
+++ resolved
@@ -17,11 +17,7 @@
 
 package version
 
-<<<<<<< HEAD
-const policyVersion = "v1.2.8"
-=======
 const policyVersion = "v1.2.9"
->>>>>>> 8f22eaa1
 
 // PolicyVersion returns cloudbeat version info used for the build.
 func PolicyVersion() Version {
